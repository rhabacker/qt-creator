--- conflicted
+++ resolved
@@ -4,15 +4,9 @@
 QTCREATOR_VERSION = 4.8.82
 QTCREATOR_COMPAT_VERSION = 4.8.82
 VERSION = $$QTCREATOR_VERSION
-<<<<<<< HEAD
 QTCREATOR_DISPLAY_VERSION = 4.9.0-beta1
-QTCREATOR_COPYRIGHT_YEAR = 2018
+QTCREATOR_COPYRIGHT_YEAR = 2019
 BINARY_ARTIFACTS_BRANCH = master
-=======
-QTCREATOR_DISPLAY_VERSION = 4.8.2
-QTCREATOR_COPYRIGHT_YEAR = 2019
-BINARY_ARTIFACTS_BRANCH = 4.8
->>>>>>> e27744e9
 
 isEmpty(IDE_DISPLAY_NAME):           IDE_DISPLAY_NAME = Qt Creator
 isEmpty(IDE_ID):                     IDE_ID = qtcreator
