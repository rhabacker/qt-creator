--- conflicted
+++ resolved
@@ -61,20 +61,9 @@
 Core::BaseFileWizardParameters QmlProjectApplicationWizard::parameters()
 {
     Core::BaseFileWizardParameters parameters(ProjectWizard);
-<<<<<<< HEAD
     parameters.setIcon(QIcon(QLatin1String(Constants::QML_WIZARD_ICON)));
     parameters.setDisplayName(tr("Qt QML Application"));
-=======
-    // TODO: provide icons in correct size
-    {
-        QPixmap icon(22, 22);
-        icon.fill(Qt::transparent);
-        QPainter p(&icon);
-        p.drawPixmap(3, 3, 16, 16, QPixmap(QLatin1String(Constants::QML_WIZARD_ICON)));
-        parameters.setIcon(icon);
-    }
     parameters.setDisplayName(tr("QML Application"));
->>>>>>> 9bad0c01
     parameters.setId(QLatin1String("QA.QML Application"));
     parameters.setDescription(tr("Creates a QML application project with a single QML file containing the main view.\n\n"
                                  "QML application projects are executed by the Qt QML Viewer and do not need to be built."));
