// Copyright (C) 2016 The Qt Company Ltd.
// SPDX-License-Identifier: LicenseRef-Qt-Commercial OR GPL-3.0-only WITH Qt-GPL-exception-1.0

#include "subversionplugin.h"

#include "subversionclient.h"
#include "subversionconstants.h"
#include "subversioneditor.h"
#include "subversionsettings.h"
#include "subversionsubmiteditor.h"
#include "subversiontr.h"

#include <coreplugin/actionmanager/actioncontainer.h>
#include <coreplugin/actionmanager/actionmanager.h>
#include <coreplugin/actionmanager/command.h>
#include <coreplugin/coreconstants.h>
#include <coreplugin/documentmanager.h>
#include <coreplugin/editormanager/editormanager.h>
#include <coreplugin/icore.h>
#include <coreplugin/locator/commandlocator.h>
#include <coreplugin/messagemanager.h>

#include <texteditor/textdocument.h>

#include <utils/algorithm.h>
#include <utils/commandline.h>
#include <utils/environment.h>
#include <utils/fileutils.h>
#include <utils/hostosinfo.h>
#include <utils/parameteraction.h>
#include <utils/qtcassert.h>
#include <utils/stringutils.h>

#include <vcsbase/basevcseditorfactory.h>
#include <vcsbase/basevcssubmiteditorfactory.h>
#include <vcsbase/vcsbaseeditor.h>
#include <vcsbase/vcsbaseconstants.h>
#include <vcsbase/vcsbaseplugin.h>
#include <vcsbase/vcscommand.h>
#include <vcsbase/vcsoutputwindow.h>

#include <QAction>
#include <QDebug>
#include <QDir>
#include <QFileDialog>
#include <QFileInfo>
#include <QInputDialog>
#include <QMenu>
#include <QMessageBox>
#include <QProcessEnvironment>
#include <QTextCodec>
#include <QUrl>
#include <QXmlStreamReader>

#include <climits>

#ifdef WITH_TESTS
#include <QTest>
#endif

using namespace Core;
using namespace Utils;
using namespace VcsBase;
using namespace std::placeholders;

namespace Subversion {
namespace Internal {

const char CMD_ID_SUBVERSION_MENU[]    = "Subversion.Menu";
const char CMD_ID_ADD[]                = "Subversion.Add";
const char CMD_ID_DELETE_FILE[]        = "Subversion.Delete";
const char CMD_ID_REVERT[]             = "Subversion.Revert";
const char CMD_ID_DIFF_PROJECT[]       = "Subversion.DiffAll";
const char CMD_ID_DIFF_CURRENT[]       = "Subversion.DiffCurrent";
const char CMD_ID_COMMIT_ALL[]         = "Subversion.CommitAll";
const char CMD_ID_REVERT_ALL[]         = "Subversion.RevertAll";
const char CMD_ID_COMMIT_CURRENT[]     = "Subversion.CommitCurrent";
const char CMD_ID_FILELOG_CURRENT[]    = "Subversion.FilelogCurrent";
const char CMD_ID_ANNOTATE_CURRENT[]   = "Subversion.AnnotateCurrent";
const char CMD_ID_STATUS[]             = "Subversion.Status";
const char CMD_ID_PROJECTLOG[]         = "Subversion.ProjectLog";
const char CMD_ID_REPOSITORYLOG[]      = "Subversion.RepositoryLog";
const char CMD_ID_REPOSITORYUPDATE[]   = "Subversion.RepositoryUpdate";
const char CMD_ID_REPOSITORYDIFF[]     = "Subversion.RepositoryDiff";
const char CMD_ID_REPOSITORYSTATUS[]   = "Subversion.RepositoryStatus";
const char CMD_ID_UPDATE[]             = "Subversion.Update";
const char CMD_ID_COMMIT_PROJECT[]     = "Subversion.CommitProject";
const char CMD_ID_DESCRIBE[]           = "Subversion.Describe";

const VcsBaseSubmitEditorParameters submitParameters {
    Constants::SUBVERSION_SUBMIT_MIMETYPE,
    Constants::SUBVERSION_COMMIT_EDITOR_ID,
    Constants::SUBVERSION_COMMIT_EDITOR_DISPLAY_NAME,
    VcsBaseSubmitEditorParameters::DiffFiles
};

const VcsBaseEditorParameters logEditorParameters {
    LogOutput,
    Constants::SUBVERSION_LOG_EDITOR_ID,
    Constants::SUBVERSION_LOG_EDITOR_DISPLAY_NAME,
    Constants::SUBVERSION_LOG_MIMETYPE
};

const VcsBaseEditorParameters blameEditorParameters {
    AnnotateOutput,
    Constants::SUBVERSION_BLAME_EDITOR_ID,
    Constants::SUBVERSION_BLAME_EDITOR_DISPLAY_NAME,
    Constants::SUBVERSION_BLAME_MIMETYPE
};

static inline QString debugCodec(const QTextCodec *c)
{
    return c ? QString::fromLatin1(c->name()) : QString::fromLatin1("Null codec");
}

// Parse "svn status" output for added/conflicted/deleted/modified files
// "M<7blanks>file"
using StatusList = QList<SubversionSubmitEditor::StatusFilePair>;

StatusList parseStatusOutput(const QString &output)
{
    StatusList changeSet;
    const QString newLine = QString(QLatin1Char('\n'));
    const QStringList list = output.split(newLine, Qt::SkipEmptyParts);
    for (const QString &l : list) {
        const QString line =l.trimmed();
        if (line.size() > 8) {
            const QByteArray state = line.left(1).toLatin1();
            if (state == FileAddedC || state == FileConflictedC
                    || state == FileDeletedC || state == FileModifiedC) {
                const QString fileName = line.mid(7); // Column 8 starting from svn 1.6
                changeSet.push_back(SubversionSubmitEditor::StatusFilePair(QLatin1String(state),
                                                                           fileName.trimmed()));
            }

        }
    }
    return changeSet;
}

// Return a list of names for the internal svn directories
static inline QStringList svnDirectories()
{
    QStringList rc(QLatin1String(".svn"));
    if (HostOsInfo::isWindowsHost())
        // Option on Windows systems to avoid hassle with some IDEs
        rc.push_back(QLatin1String("_svn"));
    return rc;
}

class SubversionPluginPrivate;

class SubversionTopicCache : public Core::IVersionControl::TopicCache
{
public:
    SubversionTopicCache(SubversionPluginPrivate *plugin) :
        m_plugin(plugin)
    { }

protected:
    FilePath trackFile(const FilePath &repository) override;

    QString refreshTopic(const FilePath &repository) override;

private:
    SubversionPluginPrivate *m_plugin;
};

class SubversionPluginPrivate final : public VcsBase::VcsBasePluginPrivate
{
public:
    SubversionPluginPrivate();
    ~SubversionPluginPrivate() final;

    // IVersionControl
    QString displayName() const final;
    Utils::Id id() const final;
    bool isVcsFileOrDirectory(const FilePath &filePath) const final;

    bool managesDirectory(const FilePath &directory, FilePath *topLevel) const final;
    bool managesFile(const FilePath &workingDirectory, const QString &fileName) const final;

    bool isConfigured() const final;
    bool supportsOperation(Operation operation) const final;
    bool vcsOpen(const FilePath &filePath) final;
    bool vcsAdd(const FilePath &filePath) final;
    bool vcsDelete(const FilePath &filePath) final;
    bool vcsMove(const FilePath &from, const FilePath &to) final;
    bool vcsCreateRepository(const FilePath &directory) final;

    void vcsAnnotate(const FilePath &file, int line) final;
    void vcsDescribe(const FilePath &source, const QString &changeNr) final;

    VcsCommand *createInitialCheckoutCommand(const QString &url,
                                             const Utils::FilePath &baseDirectory,
                                             const QString &localName,
                                             const QStringList &extraArgs) final;

    bool isVcsDirectory(const Utils::FilePath &fileName) const;

    ///
    SubversionClient *client();

    SubversionSubmitEditor *openSubversionSubmitEditor(const QString &fileName);

    // IVersionControl
    bool vcsAdd(const FilePath &workingDir, const QString &fileName);
    bool vcsDelete(const FilePath &workingDir, const QString &fileName);
    bool vcsMove(const FilePath &workingDir, const QString &from, const QString &to);
    bool vcsCheckout(const FilePath &directory, const QByteArray &url);

    static SubversionPluginPrivate *instance();

    QString monitorFile(const FilePath &repository) const;
    QString synchronousTopic(const FilePath &repository) const;
    CommandResult runSvn(const FilePath &workingDir, const CommandLine &command,
                         RunFlags flags = RunFlags::None, QTextCodec *outputCodec = nullptr,
                         int timeoutMutiplier = 1) const;
    void vcsAnnotateHelper(const FilePath &workingDir, const QString &file,
                           const QString &revision = {}, int lineNumber = -1);

protected:
    void updateActions(VcsBase::VcsBasePluginPrivate::ActionState) override;
<<<<<<< HEAD
    bool submitEditorAboutToClose() override;
=======
    bool activateCommit() override;
>>>>>>> f7639f45
    void discardCommit() override { cleanCommitMessageFile(); }

private:
    void addCurrentFile();
    void revertCurrentFile();
    void diffProject();
    void diffCurrentFile();
    void cleanCommitMessageFile();
    void startCommitAll();
    void startCommitProject();
    void startCommitCurrentFile();
    void revertAll();
    void filelogCurrentFile();
    void annotateCurrentFile();
    void projectStatus();
    void slotDescribe();
    void updateProject();
    void diffCommitFiles(const QStringList &);
    void logProject();
    void logRepository();
    void diffRepository();
    void statusRepository();
    void updateRepository();

    inline bool isCommitEditorOpen() const;
    Core::IEditor *showOutputInEditor(const QString &title, const QString &output,
                                      Id id, const FilePath &source,
                                      QTextCodec *codec);

    void filelog(const FilePath &workingDir,
                 const QString &file = {},
                 bool enableAnnotationContextMenu = false);
    void svnStatus(const FilePath &workingDir, const QString &relativePath = {});
    void svnUpdate(const FilePath &workingDir, const QString &relativePath = {});
    bool checkSVNSubDir(const QDir &directory) const;
    void startCommit(const FilePath &workingDir, const QStringList &files = {});

    const QStringList m_svnDirectories;

    SubversionSettings m_settings;
    SubversionClient *m_client = nullptr;
    QString m_commitMessageFileName;
    FilePath m_commitRepository;

    Core::CommandLocator *m_commandLocator = nullptr;
    Utils::ParameterAction *m_addAction = nullptr;
    Utils::ParameterAction *m_deleteAction = nullptr;
    Utils::ParameterAction *m_revertAction = nullptr;
    Utils::ParameterAction *m_diffProjectAction = nullptr;
    Utils::ParameterAction *m_diffCurrentAction = nullptr;
    Utils::ParameterAction *m_logProjectAction = nullptr;
    QAction *m_logRepositoryAction = nullptr;
    QAction *m_commitAllAction = nullptr;
    QAction *m_revertRepositoryAction = nullptr;
    QAction *m_diffRepositoryAction = nullptr;
    QAction *m_statusRepositoryAction = nullptr;
    QAction *m_updateRepositoryAction = nullptr;
    Utils::ParameterAction *m_commitCurrentAction = nullptr;
    Utils::ParameterAction *m_filelogCurrentAction = nullptr;
    Utils::ParameterAction *m_annotateCurrentAction = nullptr;
    Utils::ParameterAction *m_statusProjectAction = nullptr;
    Utils::ParameterAction *m_updateProjectAction = nullptr;
    Utils::ParameterAction *m_commitProjectAction = nullptr;
    QAction *m_describeAction = nullptr;

    QAction *m_menuAction = nullptr;

    SubversionSettingsPage m_settingsPage{&m_settings};

public:
    VcsSubmitEditorFactory submitEditorFactory {
        submitParameters,
        [] { return new SubversionSubmitEditor; },
        this
    };

    VcsEditorFactory logEditorFactory {
        &logEditorParameters,
        [] { return new SubversionEditorWidget; },
        std::bind(&SubversionPluginPrivate::vcsDescribe, this, _1, _2)
    };

    VcsEditorFactory blameEditorFactory {
        &blameEditorParameters,
        [] { return new SubversionEditorWidget; },
        std::bind(&SubversionPluginPrivate::vcsDescribe, this, _1, _2)
    };
};


// ------------- SubversionPlugin

static SubversionPluginPrivate *dd = nullptr;

SubversionPlugin::~SubversionPlugin()
{
    delete dd;
    dd = nullptr;
}

SubversionPluginPrivate::~SubversionPluginPrivate()
{
    cleanCommitMessageFile();
    delete m_client;
}

void SubversionPluginPrivate::cleanCommitMessageFile()
{
    if (!m_commitMessageFileName.isEmpty()) {
        QFile::remove(m_commitMessageFileName);
        m_commitMessageFileName.clear();
        m_commitRepository.clear();
    }
}

bool SubversionPluginPrivate::isCommitEditorOpen() const
{
    return !m_commitMessageFileName.isEmpty();
}

void SubversionPlugin::initialize()
{
    dd = new SubversionPluginPrivate;
}

void SubversionPlugin::extensionsInitialized()
{
    dd->extensionsInitialized();
}

SubversionPluginPrivate::SubversionPluginPrivate()
    : VcsBasePluginPrivate(Context(Constants::SUBVERSION_CONTEXT)),
      m_svnDirectories(svnDirectories())
{
    dd = this;

    m_client = new SubversionClient(&m_settings);

    setTopicCache(new SubversionTopicCache(this));

    using namespace Constants;
    using namespace Core::Constants;
    Context context(SUBVERSION_CONTEXT);

    const QString prefix = QLatin1String("svn");
    m_commandLocator = new CommandLocator("Subversion", prefix, prefix, this);
    m_commandLocator->setDescription(Tr::tr("Triggers a Subversion version control operation."));

    // Register actions
    ActionContainer *toolsContainer = ActionManager::actionContainer(M_TOOLS);

    ActionContainer *subversionMenu = ActionManager::createMenu(Id(CMD_ID_SUBVERSION_MENU));
    subversionMenu->menu()->setTitle(Tr::tr("&Subversion"));
    toolsContainer->addMenu(subversionMenu);
    m_menuAction = subversionMenu->menu()->menuAction();
    Command *command;

    m_diffCurrentAction = new ParameterAction(Tr::tr("Diff Current File"), Tr::tr("Diff \"%1\""), ParameterAction::EnabledWithParameter, this);
    command = ActionManager::registerAction(m_diffCurrentAction,
        CMD_ID_DIFF_CURRENT, context);
    command->setAttribute(Command::CA_UpdateText);
    command->setDefaultKeySequence(QKeySequence(useMacShortcuts ? Tr::tr("Meta+S,Meta+D") : Tr::tr("Alt+S,Alt+D")));
    connect(m_diffCurrentAction, &QAction::triggered, this, &SubversionPluginPrivate::diffCurrentFile);
    subversionMenu->addAction(command);
    m_commandLocator->appendCommand(command);

    m_filelogCurrentAction = new ParameterAction(Tr::tr("Filelog Current File"), Tr::tr("Filelog \"%1\""), ParameterAction::EnabledWithParameter, this);
    command = ActionManager::registerAction(m_filelogCurrentAction,
        CMD_ID_FILELOG_CURRENT, context);
    command->setAttribute(Command::CA_UpdateText);
    connect(m_filelogCurrentAction, &QAction::triggered, this, &SubversionPluginPrivate::filelogCurrentFile);
    subversionMenu->addAction(command);
    m_commandLocator->appendCommand(command);

    m_annotateCurrentAction = new ParameterAction(Tr::tr("Annotate Current File"), Tr::tr("Annotate \"%1\""), ParameterAction::EnabledWithParameter, this);
    command = ActionManager::registerAction(m_annotateCurrentAction,
        CMD_ID_ANNOTATE_CURRENT, context);
    command->setAttribute(Command::CA_UpdateText);
    connect(m_annotateCurrentAction, &QAction::triggered, this, &SubversionPluginPrivate::annotateCurrentFile);
    subversionMenu->addAction(command);
    m_commandLocator->appendCommand(command);

    subversionMenu->addSeparator(context);

    m_addAction = new ParameterAction(Tr::tr("Add"), Tr::tr("Add \"%1\""), ParameterAction::EnabledWithParameter, this);
    command = ActionManager::registerAction(m_addAction, CMD_ID_ADD,
        context);
    command->setAttribute(Command::CA_UpdateText);
    command->setDefaultKeySequence(QKeySequence(useMacShortcuts ? Tr::tr("Meta+S,Meta+A") : Tr::tr("Alt+S,Alt+A")));
    connect(m_addAction, &QAction::triggered, this, &SubversionPluginPrivate::addCurrentFile);
    subversionMenu->addAction(command);
    m_commandLocator->appendCommand(command);

    m_commitCurrentAction = new ParameterAction(Tr::tr("Commit Current File"), Tr::tr("Commit \"%1\""), ParameterAction::EnabledWithParameter, this);
    command = ActionManager::registerAction(m_commitCurrentAction,
        CMD_ID_COMMIT_CURRENT, context);
    command->setAttribute(Command::CA_UpdateText);
    command->setDefaultKeySequence(QKeySequence(useMacShortcuts ? Tr::tr("Meta+S,Meta+C") : Tr::tr("Alt+S,Alt+C")));
    connect(m_commitCurrentAction, &QAction::triggered, this, &SubversionPluginPrivate::startCommitCurrentFile);
    subversionMenu->addAction(command);
    m_commandLocator->appendCommand(command);

    m_deleteAction = new ParameterAction(Tr::tr("Delete..."), Tr::tr("Delete \"%1\"..."), ParameterAction::EnabledWithParameter, this);
    command = ActionManager::registerAction(m_deleteAction, CMD_ID_DELETE_FILE,
        context);
    command->setAttribute(Command::CA_UpdateText);
    connect(m_deleteAction, &QAction::triggered, this, &SubversionPluginPrivate::promptToDeleteCurrentFile);
    subversionMenu->addAction(command);
    m_commandLocator->appendCommand(command);

    m_revertAction = new ParameterAction(Tr::tr("Revert..."), Tr::tr("Revert \"%1\"..."), ParameterAction::EnabledWithParameter, this);
    command = ActionManager::registerAction(m_revertAction, CMD_ID_REVERT,
        context);
    command->setAttribute(Command::CA_UpdateText);
    connect(m_revertAction, &QAction::triggered, this, &SubversionPluginPrivate::revertCurrentFile);
    subversionMenu->addAction(command);
    m_commandLocator->appendCommand(command);

    subversionMenu->addSeparator(context);

    m_diffProjectAction = new ParameterAction(Tr::tr("Diff Project"), Tr::tr("Diff Project \"%1\""), ParameterAction::EnabledWithParameter, this);
    command = ActionManager::registerAction(m_diffProjectAction, CMD_ID_DIFF_PROJECT,
        context);
    command->setAttribute(Command::CA_UpdateText);
    connect(m_diffProjectAction, &QAction::triggered, this, &SubversionPluginPrivate::diffProject);
    subversionMenu->addAction(command);
    m_commandLocator->appendCommand(command);

    m_statusProjectAction = new ParameterAction(Tr::tr("Project Status"), Tr::tr("Status of Project \"%1\""), ParameterAction::EnabledWithParameter, this);
    command = ActionManager::registerAction(m_statusProjectAction, CMD_ID_STATUS,
        context);
    command->setAttribute(Command::CA_UpdateText);
    connect(m_statusProjectAction, &QAction::triggered, this, &SubversionPluginPrivate::projectStatus);
    subversionMenu->addAction(command);
    m_commandLocator->appendCommand(command);

    m_logProjectAction = new ParameterAction(Tr::tr("Log Project"), Tr::tr("Log Project \"%1\""), ParameterAction::EnabledWithParameter, this);
    command = ActionManager::registerAction(m_logProjectAction, CMD_ID_PROJECTLOG, context);
    command->setAttribute(Command::CA_UpdateText);
    connect(m_logProjectAction, &QAction::triggered, this, &SubversionPluginPrivate::logProject);
    subversionMenu->addAction(command);
    m_commandLocator->appendCommand(command);

    m_updateProjectAction = new ParameterAction(Tr::tr("Update Project"), Tr::tr("Update Project \"%1\""), ParameterAction::EnabledWithParameter, this);
    command = ActionManager::registerAction(m_updateProjectAction, CMD_ID_UPDATE, context);
    connect(m_updateProjectAction, &QAction::triggered, this, &SubversionPluginPrivate::updateProject);
    command->setAttribute(Command::CA_UpdateText);
    subversionMenu->addAction(command);
    m_commandLocator->appendCommand(command);

    m_commitProjectAction = new ParameterAction(Tr::tr("Commit Project"), Tr::tr("Commit Project \"%1\""), ParameterAction::EnabledWithParameter, this);
    command = ActionManager::registerAction(m_commitProjectAction, CMD_ID_COMMIT_PROJECT, context);
    connect(m_commitProjectAction, &QAction::triggered, this, &SubversionPluginPrivate::startCommitProject);
    command->setAttribute(Command::CA_UpdateText);
    subversionMenu->addAction(command);
    m_commandLocator->appendCommand(command);

    subversionMenu->addSeparator(context);

    m_diffRepositoryAction = new QAction(Tr::tr("Diff Repository"), this);
    command = ActionManager::registerAction(m_diffRepositoryAction, CMD_ID_REPOSITORYDIFF, context);
    connect(m_diffRepositoryAction, &QAction::triggered, this, &SubversionPluginPrivate::diffRepository);
    subversionMenu->addAction(command);
    m_commandLocator->appendCommand(command);

    m_statusRepositoryAction = new QAction(Tr::tr("Repository Status"), this);
    command = ActionManager::registerAction(m_statusRepositoryAction, CMD_ID_REPOSITORYSTATUS, context);
    connect(m_statusRepositoryAction, &QAction::triggered, this, &SubversionPluginPrivate::statusRepository);
    subversionMenu->addAction(command);
    m_commandLocator->appendCommand(command);

    m_logRepositoryAction = new QAction(Tr::tr("Log Repository"), this);
    command = ActionManager::registerAction(m_logRepositoryAction, CMD_ID_REPOSITORYLOG, context);
    connect(m_logRepositoryAction, &QAction::triggered, this, &SubversionPluginPrivate::logRepository);
    subversionMenu->addAction(command);
    m_commandLocator->appendCommand(command);

    m_updateRepositoryAction = new QAction(Tr::tr("Update Repository"), this);
    command = ActionManager::registerAction(m_updateRepositoryAction, CMD_ID_REPOSITORYUPDATE, context);
    connect(m_updateRepositoryAction, &QAction::triggered, this, &SubversionPluginPrivate::updateRepository);
    subversionMenu->addAction(command);
    m_commandLocator->appendCommand(command);

    m_commitAllAction = new QAction(Tr::tr("Commit All Files"), this);
    command = ActionManager::registerAction(m_commitAllAction, CMD_ID_COMMIT_ALL,
        context);
    connect(m_commitAllAction, &QAction::triggered, this, &SubversionPluginPrivate::startCommitAll);
    subversionMenu->addAction(command);
    m_commandLocator->appendCommand(command);

    m_describeAction = new QAction(Tr::tr("Describe..."), this);
    command = ActionManager::registerAction(m_describeAction, CMD_ID_DESCRIBE, context);
    connect(m_describeAction, &QAction::triggered, this, &SubversionPluginPrivate::slotDescribe);
    subversionMenu->addAction(command);

    m_revertRepositoryAction = new QAction(Tr::tr("Revert Repository..."), this);
    command = ActionManager::registerAction(m_revertRepositoryAction, CMD_ID_REVERT_ALL,
        context);
    connect(m_revertRepositoryAction, &QAction::triggered, this, &SubversionPluginPrivate::revertAll);
    subversionMenu->addAction(command);
    m_commandLocator->appendCommand(command);

    connect(&m_settings, &AspectContainer::applied, this, &IVersionControl::configurationChanged);
}

bool SubversionPluginPrivate::isVcsDirectory(const FilePath &fileName) const
{
    const QString baseName = fileName.fileName();
    return fileName.isDir() && contains(m_svnDirectories, [baseName](const QString &s) {
        return !baseName.compare(s, HostOsInfo::fileNameCaseSensitivity());
    });
}

SubversionClient *SubversionPluginPrivate::client()
{
    return m_client;
}

bool SubversionPluginPrivate::activateCommit()
{
    if (!isCommitEditorOpen())
        return true;

    auto editor = qobject_cast<SubversionSubmitEditor *>(submitEditor());
    QTC_ASSERT(editor, return true);
    IDocument *editorDocument = editor->document();
    QTC_ASSERT(editorDocument, return true);

    // Submit editor closing. Make it write out the commit message
    // and retrieve files
    const QFileInfo editorFile = editorDocument->filePath().toFileInfo();
    const QFileInfo changeFile(m_commitMessageFileName);
    if (editorFile.absoluteFilePath() != changeFile.absoluteFilePath())
        return true; // Oops?!

    const QStringList fileList = editor->checkedFiles();
    bool closeEditor = true;
    if (!fileList.empty()) {
        // get message & commit
        closeEditor = DocumentManager::saveDocument(editorDocument)
                && m_client->doCommit(m_commitRepository, fileList, m_commitMessageFileName);
        if (closeEditor)
            cleanCommitMessageFile();
    }
    return closeEditor;
}

void SubversionPluginPrivate::diffCommitFiles(const QStringList &files)
{
    m_client->diff(m_commitRepository, files, QStringList());
}

SubversionSubmitEditor *SubversionPluginPrivate::openSubversionSubmitEditor(const QString &fileName)
{
    IEditor *editor = EditorManager::openEditor(FilePath::fromString(fileName),
                                                Constants::SUBVERSION_COMMIT_EDITOR_ID);
    auto submitEditor = qobject_cast<SubversionSubmitEditor*>(editor);
    QTC_ASSERT(submitEditor, return nullptr);
    setSubmitEditor(submitEditor);
    connect(submitEditor, &VcsBaseSubmitEditor::diffSelectedFiles,
            this, &SubversionPluginPrivate::diffCommitFiles);
    submitEditor->setCheckScriptWorkingDirectory(m_commitRepository);
    return submitEditor;
}

void SubversionPluginPrivate::updateActions(VcsBasePluginPrivate::ActionState as)
{
    if (!enableMenuAction(as, m_menuAction)) {
        m_commandLocator->setEnabled(false);
        return;
    }
    const bool hasTopLevel = currentState().hasTopLevel();
    m_commandLocator->setEnabled(hasTopLevel);
    m_logRepositoryAction->setEnabled(hasTopLevel);

    const QString projectName = currentState().currentProjectName();
    m_diffProjectAction->setParameter(projectName);
    m_statusProjectAction->setParameter(projectName);
    m_updateProjectAction->setParameter(projectName);
    m_logProjectAction->setParameter(projectName);
    m_commitProjectAction->setParameter(projectName);

    const bool repoEnabled = currentState().hasTopLevel();
    m_commitAllAction->setEnabled(repoEnabled);
    m_describeAction->setEnabled(repoEnabled);
    m_revertRepositoryAction->setEnabled(repoEnabled);
    m_diffRepositoryAction->setEnabled(repoEnabled);
    m_statusRepositoryAction->setEnabled(repoEnabled);
    m_updateRepositoryAction->setEnabled(repoEnabled);

    const QString fileName = currentState().currentFileName();

    m_addAction->setParameter(fileName);
    m_deleteAction->setParameter(fileName);
    m_revertAction->setParameter(fileName);
    m_diffCurrentAction->setParameter(fileName);
    m_commitCurrentAction->setParameter(fileName);
    m_filelogCurrentAction->setParameter(fileName);
    m_annotateCurrentAction->setParameter(fileName);
}

void SubversionPluginPrivate::addCurrentFile()
{
    const VcsBasePluginState state = currentState();
    QTC_ASSERT(state.hasFile(), return);
    vcsAdd(state.currentFileTopLevel(), state.relativeCurrentFile());
}

void SubversionPluginPrivate::revertAll()
{
    const VcsBasePluginState state = currentState();
    QTC_ASSERT(state.hasTopLevel(), return);
    const QString title = Tr::tr("Revert repository");
    if (QMessageBox::warning(ICore::dialogParent(), title,
                             Tr::tr("Revert all pending changes to the repository?"),
                             QMessageBox::Yes, QMessageBox::No) == QMessageBox::No)
        return;
    // NoteL: Svn "revert ." doesn not work.
    CommandLine args{m_settings.binaryPath.filePath(), {"revert"}};
    args << SubversionClient::AddAuthOptions();
    args << QLatin1String("--recursive") << state.topLevel().toString();
    const auto revertResponse = runSvn(state.topLevel(), args, RunFlags::ShowStdOut);
    if (revertResponse.result() != ProcessResult::FinishedWithSuccess) {
        QMessageBox::warning(ICore::dialogParent(), title, Tr::tr("Revert failed: %1")
                             .arg(revertResponse.exitMessage()), QMessageBox::Ok);
        return;
    }
    emit repositoryChanged(state.topLevel());
}

void SubversionPluginPrivate::revertCurrentFile()
{
    const VcsBasePluginState state = currentState();
    QTC_ASSERT(state.hasFile(), return);

    CommandLine diffArgs{m_settings.binaryPath.filePath(), {"diff"}};
    diffArgs << SubversionClient::AddAuthOptions();
    diffArgs << SubversionClient::escapeFile(state.relativeCurrentFile());

    const auto diffResponse = runSvn(state.currentFileTopLevel(), diffArgs);
    if (diffResponse.result() != ProcessResult::FinishedWithSuccess)
        return;
    if (diffResponse.cleanedStdOut().isEmpty())
        return;
    if (QMessageBox::warning(ICore::dialogParent(), QLatin1String("svn revert"),
                             Tr::tr("The file has been changed. Do you want to revert it?"),
                             QMessageBox::Yes, QMessageBox::No) == QMessageBox::No) {
        return;
    }

    FileChangeBlocker fcb(state.currentFile());

    // revert
    CommandLine args{m_settings.binaryPath.filePath(), {"revert"}};
    args << SubversionClient::AddAuthOptions();
    args << SubversionClient::escapeFile(state.relativeCurrentFile());

    const auto revertResponse = runSvn(state.currentFileTopLevel(), args, RunFlags::ShowStdOut);
    if (revertResponse.result() == ProcessResult::FinishedWithSuccess)
        emit filesChanged(QStringList(state.currentFile().toString()));
}

void SubversionPluginPrivate::diffProject()
{
    const VcsBasePluginState state = currentState();
    QTC_ASSERT(state.hasProject(), return);
    const QString relativeProject = state.relativeCurrentProject();
    m_client->diff(state.currentProjectTopLevel(),
                   relativeProject.isEmpty() ? QStringList() : QStringList(relativeProject), {});
}

void SubversionPluginPrivate::diffCurrentFile()
{
    const VcsBasePluginState state = currentState();
    QTC_ASSERT(state.hasFile(), return);
    m_client->diff(state.currentFileTopLevel(), QStringList(state.relativeCurrentFile()), {});
}

void SubversionPluginPrivate::startCommitCurrentFile()
{
    const VcsBasePluginState state = currentState();
    QTC_ASSERT(state.hasFile(), return);
    startCommit(state.currentFileTopLevel(), QStringList(state.relativeCurrentFile()));
}

void SubversionPluginPrivate::startCommitAll()
{
    const VcsBasePluginState state = currentState();
    QTC_ASSERT(state.hasTopLevel(), return);
    startCommit(state.topLevel());
}

void SubversionPluginPrivate::startCommitProject()
{
    const VcsBasePluginState state = currentState();
    QTC_ASSERT(state.hasProject(), return);
    startCommit(state.currentProjectPath());
}

/* Start commit of files of a single repository by displaying
 * template and files in a submit editor. On closing, the real
 * commit will start. */
void SubversionPluginPrivate::startCommit(const FilePath &workingDir, const QStringList &files)
{
    if (!promptBeforeCommit())
        return;

    if (raiseSubmitEditor())
        return;
    if (isCommitEditorOpen()) {
        VcsOutputWindow::appendWarning(Tr::tr("Another commit is currently being executed."));
        return;
    }

    CommandLine args{m_settings.binaryPath.filePath(), {"status"}};
    args << SubversionClient::AddAuthOptions();
    args << SubversionClient::escapeFiles(files);

    const auto response = runSvn(workingDir, args);
    if (response.result() != ProcessResult::FinishedWithSuccess)
        return;

    // Get list of added/modified/deleted files
    const StatusList statusOutput = parseStatusOutput(response.cleanedStdOut());
    if (statusOutput.empty()) {
        VcsOutputWindow::appendWarning(Tr::tr("There are no modified files."));
        return;
    }
    m_commitRepository = workingDir;
    // Create a new submit change file containing the submit template
    TempFileSaver saver;
    saver.setAutoRemove(false);
    // TODO: Retrieve submit template from
    const QString submitTemplate;
    // Create a submit
    saver.write(submitTemplate.toUtf8());
    if (!saver.finalize()) {
        VcsOutputWindow::appendError(saver.errorString());
        return;
    }
    m_commitMessageFileName = saver.filePath().toString();
    // Create a submit editor and set file list
    SubversionSubmitEditor *editor = openSubversionSubmitEditor(m_commitMessageFileName);
    QTC_ASSERT(editor, return);
    editor->setStatusList(statusOutput);
}

void SubversionPluginPrivate::filelogCurrentFile()
{
    const VcsBasePluginState state = currentState();
    QTC_ASSERT(state.hasFile(), return);
    filelog(state.currentFileTopLevel(), state.relativeCurrentFile(), true);
}

void SubversionPluginPrivate::logProject()
{
    const VcsBasePluginState state = currentState();
    QTC_ASSERT(state.hasProject(), return);
    filelog(state.currentProjectTopLevel(), state.relativeCurrentProject());
}

void SubversionPluginPrivate::logRepository()
{
    const VcsBasePluginState state = currentState();
    QTC_ASSERT(state.hasTopLevel(), return);
    filelog(state.topLevel());
}

void SubversionPluginPrivate::diffRepository()
{
    const VcsBasePluginState state = currentState();
    QTC_ASSERT(state.hasTopLevel(), return);
    m_client->diff(state.topLevel(), QStringList(), QStringList());
}

void SubversionPluginPrivate::statusRepository()
{
    const VcsBasePluginState state = currentState();
    QTC_ASSERT(state.hasTopLevel(), return);
    svnStatus(state.topLevel());
}

void SubversionPluginPrivate::updateRepository()
{
    const VcsBasePluginState state = currentState();
    QTC_ASSERT(state.hasTopLevel(), return);
    svnUpdate(state.topLevel());
}

void SubversionPluginPrivate::svnStatus(const FilePath &workingDir, const QString &relativePath)
{
    const VcsBasePluginState state = currentState();
    QTC_ASSERT(state.hasTopLevel(), return);
    CommandLine args{m_settings.binaryPath.filePath(), {"status"}};
    args << SubversionClient::AddAuthOptions();
    if (!relativePath.isEmpty())
        args << SubversionClient::escapeFile(relativePath);
    VcsOutputWindow::setRepository(workingDir);
    runSvn(workingDir, args, RunFlags::ShowStdOut | RunFlags::ShowSuccessMessage);
    VcsOutputWindow::clearRepository();
}

void SubversionPluginPrivate::filelog(const FilePath &workingDir,
                                      const QString &file,
                                      bool enableAnnotationContextMenu)
{
    m_client->log(workingDir, QStringList(file), QStringList(), enableAnnotationContextMenu,
                  [](CommandLine &command) { command << SubversionClient::AddAuthOptions(); });
}

void SubversionPluginPrivate::updateProject()
{
    const VcsBasePluginState state = currentState();
    QTC_ASSERT(state.hasProject(), return);
    svnUpdate(state.currentProjectTopLevel(), state.relativeCurrentProject());
}

void SubversionPluginPrivate::svnUpdate(const FilePath &workingDir, const QString &relativePath)
{
    CommandLine args{m_settings.binaryPath.filePath(), {"update"}};
    args << SubversionClient::AddAuthOptions();
    args << Constants::NON_INTERACTIVE_OPTION;
    if (!relativePath.isEmpty())
        args << relativePath;
    const auto response = runSvn(workingDir, args, RunFlags::ShowStdOut, nullptr, 10);
    if (response.result() == ProcessResult::FinishedWithSuccess)
        emit repositoryChanged(workingDir);
}

void SubversionPluginPrivate::annotateCurrentFile()
{
    const VcsBasePluginState state = currentState();
    QTC_ASSERT(state.hasFile(), return);
    vcsAnnotateHelper(state.currentFileTopLevel(), state.relativeCurrentFile());
}

void SubversionPluginPrivate::vcsAnnotateHelper(const FilePath &workingDir, const QString &file,
                                                const QString &revision /* = QString() */,
                                                int lineNumber /* = -1 */)
{
    const FilePath source = VcsBaseEditor::getSource(workingDir, file);
    QTextCodec *codec = VcsBaseEditor::getCodec(source);

    CommandLine args{m_settings.binaryPath.filePath(), {"annotate"}};
    args << SubversionClient::AddAuthOptions();
    if (m_settings.spaceIgnorantAnnotation.value())
        args << "-x" << "-uw";
    if (!revision.isEmpty())
        args << "-r" << revision;
    args << "-v" << QDir::toNativeSeparators(SubversionClient::escapeFile(file));

    const auto response = runSvn(workingDir, args, RunFlags::ForceCLocale, codec);
    if (response.result() != ProcessResult::FinishedWithSuccess)
        return;

    // Re-use an existing view if possible to support
    // the common usage pattern of continuously changing and diffing a file
    if (lineNumber <= 0)
        lineNumber = VcsBaseEditor::lineNumberOfCurrentEditor(source);
    // Determine id
    const QStringList files = QStringList(file);
    const QString id = VcsBaseEditor::getTitleId(workingDir, files, revision);
    const QString tag = VcsBaseEditor::editorTag(AnnotateOutput, workingDir, files);
    if (IEditor *editor = VcsBaseEditor::locateEditorByTag(tag)) {
        editor->document()->setContents(response.cleanedStdOut().toUtf8());
        VcsBaseEditor::gotoLineOfEditor(editor, lineNumber);
        EditorManager::activateEditor(editor);
    } else {
        const QString title = QString::fromLatin1("svn annotate %1").arg(id);
        IEditor *newEditor = showOutputInEditor(title, response.cleanedStdOut(),
                                                blameEditorParameters.id, source, codec);
        VcsBaseEditor::tagEditor(newEditor, tag);
        VcsBaseEditor::gotoLineOfEditor(newEditor, lineNumber);
    }
}

void SubversionPluginPrivate::projectStatus()
{
    const VcsBasePluginState state = currentState();
    QTC_ASSERT(state.hasProject(), return);
    svnStatus(state.currentProjectTopLevel(), state.relativeCurrentProject());
}

void SubversionPluginPrivate::vcsDescribe(const FilePath &source, const QString &changeNr)
{
    // To describe a complete change, find the top level and then do
    //svn diff -r 472958:472959 <top level>
    const QFileInfo fi = source.toFileInfo();
    FilePath topLevel;
    const bool manages = managesDirectory(fi.isDir() ? source : FilePath::fromString(fi.absolutePath()), &topLevel);
    if (!manages || topLevel.isEmpty())
        return;
    if (Subversion::Constants::debug)
        qDebug() << Q_FUNC_INFO << source << topLevel << changeNr;
    // Number must be >= 1
    bool ok;

    const int number = changeNr.toInt(&ok);
    if (!ok || number < 1)
        return;

    const QString title = QString::fromLatin1("svn describe %1#%2").arg(fi.fileName(), changeNr);

    m_client->describe(topLevel, number, title);
}

void SubversionPluginPrivate::slotDescribe()
{
    const VcsBasePluginState state = currentState();
    QTC_ASSERT(state.hasTopLevel(), return);

    QInputDialog inputDialog(ICore::dialogParent());
    inputDialog.setInputMode(QInputDialog::IntInput);
    inputDialog.setIntRange(1, INT_MAX);
    inputDialog.setWindowTitle(Tr::tr("Describe"));
    inputDialog.setLabelText(Tr::tr("Revision number:"));
    if (inputDialog.exec() != QDialog::Accepted)
        return;

    const int revision = inputDialog.intValue();
    vcsDescribe(state.topLevel(), QString::number(revision));
}

CommandResult SubversionPluginPrivate::runSvn(const FilePath &workingDir,
                                              const CommandLine &command, RunFlags flags,
                                              QTextCodec *outputCodec, int timeoutMutiplier) const
{
    if (m_settings.binaryPath.value().isEmpty())
        return CommandResult(ProcessResult::StartFailed, Tr::tr("No subversion executable specified."));

    const int timeoutS = m_settings.timeout.value() * timeoutMutiplier;
    return m_client->vcsSynchronousExec(workingDir, command, flags, timeoutS, outputCodec);
}

IEditor *SubversionPluginPrivate::showOutputInEditor(const QString &title, const QString &output,
                                                     Id id, const FilePath &source,
                                                     QTextCodec *codec)
{
    if (Subversion::Constants::debug)
        qDebug() << "SubversionPlugin::showOutputInEditor" << title << id.toString()
                 <<  "Size= " << output.size() <<  " Type=" << id << debugCodec(codec);
    QString s = title;
    IEditor *editor = EditorManager::openEditorWithContents(id, &s, output.toUtf8());
    auto e = qobject_cast<SubversionEditorWidget*>(editor->widget());
    if (!e)
        return nullptr;
    connect(e, &VcsBaseEditorWidget::annotateRevisionRequested,
            this, &SubversionPluginPrivate::vcsAnnotateHelper);
    e->setForceReadOnly(true);
    s.replace(QLatin1Char(' '), QLatin1Char('_'));
    e->textDocument()->setFallbackSaveAsFileName(s);
    if (!source.isEmpty())
        e->setSource(source);
    if (codec)
        e->setCodec(codec);
    return editor;
}

SubversionPluginPrivate *SubversionPluginPrivate::instance()
{
    QTC_ASSERT(dd, return dd);
    return dd;
}

QString SubversionPluginPrivate::monitorFile(const FilePath &repository) const
{
    QTC_ASSERT(!repository.isEmpty(), return QString());
    QDir repoDir(repository.toString());
    for (const QString &svnDir : std::as_const(m_svnDirectories)) {
        if (repoDir.exists(svnDir)) {
            QFileInfo fi(repoDir.absoluteFilePath(svnDir + QLatin1String("/wc.db")));
            if (fi.exists() && fi.isFile())
                return fi.absoluteFilePath();
        }
    }
    return QString();
}

QString SubversionPluginPrivate::synchronousTopic(const FilePath &repository) const
{
    return m_client->synchronousTopic(repository);
}

bool SubversionPluginPrivate::vcsAdd(const FilePath &workingDir, const QString &rawFileName)
{
    const QString file = QDir::toNativeSeparators(SubversionClient::escapeFile(rawFileName));
    CommandLine args{m_settings.binaryPath.filePath()};
    args << "add" << SubversionClient::AddAuthOptions() << "--parents" << file;
    return runSvn(workingDir, args, RunFlags::ShowStdOut).result()
            == ProcessResult::FinishedWithSuccess;
}

bool SubversionPluginPrivate::vcsDelete(const FilePath &workingDir, const QString &rawFileName)
{
    const QString file = QDir::toNativeSeparators(SubversionClient::escapeFile(rawFileName));

    CommandLine args{m_settings.binaryPath.filePath()};
    args << "delete" << SubversionClient::AddAuthOptions() << "--force" << file;

    return runSvn(workingDir, args, RunFlags::ShowStdOut).result()
            == ProcessResult::FinishedWithSuccess;
}

bool SubversionPluginPrivate::vcsMove(const FilePath &workingDir, const QString &from, const QString &to)
{
    CommandLine args{m_settings.binaryPath.filePath(), {"move"}};
    args << SubversionClient::AddAuthOptions()
         << QDir::toNativeSeparators(SubversionClient::escapeFile(from))
         << QDir::toNativeSeparators(SubversionClient::escapeFile(to));
    return runSvn(workingDir, args, RunFlags::ShowStdOut).result()
            == ProcessResult::FinishedWithSuccess;
}

bool SubversionPluginPrivate::vcsCheckout(const FilePath &directory, const QByteArray &url)
{
    QUrl tempUrl = QUrl::fromEncoded(url);
    const QString username = tempUrl.userName();
    const QString password = tempUrl.password();
    CommandLine args{m_settings.binaryPath.filePath(), {"checkout"}};
    args << Constants::NON_INTERACTIVE_OPTION;

    if (!username.isEmpty()) {
        // If url contains username and password we have to use separate username and password
        // arguments instead of passing those in the url. Otherwise the subversion 'non-interactive'
        // authentication will always fail (if the username and password data are not stored locally),
        // if for example we are logging into a new host for the first time using svn. There seems to
        // be a bug in subversion, so this might get fixed in the future.
        tempUrl.setUserInfo({});
        args << "--username" << username;
        if (!password.isEmpty())
            args << "--password";
        args.addMaskedArg(password);
    }

    args << QString::fromLatin1(tempUrl.toEncoded()) << directory.toString();

    return runSvn(directory, args, RunFlags::None, nullptr, 10).result()
            == ProcessResult::FinishedWithSuccess;
}

bool SubversionPluginPrivate::managesDirectory(const FilePath &directory, FilePath *topLevel /* = 0 */) const
{
    const QDir dir(directory.toString());
    if (topLevel)
        topLevel->clear();

    /* Subversion >= 1.7 has ".svn" directory in the root of the working copy. Check for
     * furthest parent containing ".svn/wc.db". Need to check for furthest parent as closer
     * parents may be svn:externals. */
    QDir parentDir = dir;
    while (!parentDir.isRoot()) {
        if (checkSVNSubDir(parentDir)) {
            if (topLevel)
                *topLevel = FilePath::fromString(parentDir.absolutePath());
            return true;
        }
        if (!parentDir.cdUp())
            break;
    }

    return false;
}

bool SubversionPluginPrivate::managesFile(const FilePath &workingDirectory, const QString &fileName) const
{
    CommandLine args{m_settings.binaryPath.filePath()};
    args << "status" << SubversionClient::AddAuthOptions()
         << QDir::toNativeSeparators(SubversionClient::escapeFile(fileName));
    const QString output = runSvn(workingDirectory, args).cleanedStdOut();
    return output.isEmpty() || output.front() != QLatin1Char('?');
}

// Check whether SVN management subdirs exist.
bool SubversionPluginPrivate::checkSVNSubDir(const QDir &directory) const
{
    const int dirCount = m_svnDirectories.size();
    for (int i = 0; i < dirCount; i++) {
        const QDir svnDir(directory.absoluteFilePath(m_svnDirectories.at(i)));
        if (!svnDir.exists())
            continue;
        if (!svnDir.exists(QLatin1String("wc.db")))
            continue;
        return true;
    }
    return false;
}

QString SubversionPluginPrivate::displayName() const
{
    return QLatin1String("subversion");
}

Utils::Id SubversionPluginPrivate::id() const
{
    return Utils::Id(VcsBase::Constants::VCS_ID_SUBVERSION);
}

bool SubversionPluginPrivate::isVcsFileOrDirectory(const FilePath &filePath) const
{
    return isVcsDirectory(filePath);
}

bool SubversionPluginPrivate::isConfigured() const
{
    const FilePath binary = m_settings.binaryPath.filePath();
    if (binary.isEmpty())
        return false;
    QFileInfo fi = binary.toFileInfo();
    return fi.exists() && fi.isFile() && fi.isExecutable();
}

bool SubversionPluginPrivate::supportsOperation(Operation operation) const
{
    bool rc = isConfigured();
    switch (operation) {
    case AddOperation:
    case DeleteOperation:
    case MoveOperation:
    case AnnotateOperation:
    case InitialCheckoutOperation:
        break;
    case CreateRepositoryOperation:
    case SnapshotOperations:
        rc = false;
        break;
    }
    return rc;
}

bool SubversionPluginPrivate::vcsOpen(const FilePath & /* filePath */)
{
    // Open for edit: N/A
    return true;
}

bool SubversionPluginPrivate::vcsAdd(const FilePath &filePath)
{
    return vcsAdd(filePath.parentDir(), filePath.fileName());
}

bool SubversionPluginPrivate::vcsDelete(const FilePath &filePath)
{
    return vcsDelete(filePath.parentDir(), filePath.fileName());
}

bool SubversionPluginPrivate::vcsMove(const FilePath &from, const FilePath &to)
{
    const QFileInfo fromInfo = from.toFileInfo();
    const QFileInfo toInfo = to.toFileInfo();
    return vcsMove(from.parentDir(), fromInfo.absoluteFilePath(), toInfo.absoluteFilePath());
}

bool SubversionPluginPrivate::vcsCreateRepository(const FilePath &)
{
    return false;
}

void SubversionPluginPrivate::vcsAnnotate(const FilePath &filePath, int line)
{
    vcsAnnotateHelper(filePath.parentDir(), filePath.fileName(), QString(), line);
}

VcsCommand *SubversionPluginPrivate::createInitialCheckoutCommand(const QString &url,
                                                                  const Utils::FilePath &baseDirectory,
                                                                  const QString &localName,
                                                                  const QStringList &extraArgs)
{
    CommandLine args{m_settings.binaryPath.filePath()};
    args << "checkout";
    args << SubversionClient::AddAuthOptions();
    args << Subversion::Constants::NON_INTERACTIVE_OPTION << extraArgs << url << localName;

    auto command = VcsBaseClient::createVcsCommand(baseDirectory, m_client->processEnvironment());
    command->addJob(args, -1);
    return command;
}

FilePath SubversionTopicCache::trackFile(const FilePath &repository)
{
    return FilePath::fromString(m_plugin->monitorFile(repository));
}

QString SubversionTopicCache::refreshTopic(const FilePath &repository)
{
    return m_plugin->synchronousTopic(repository);
}


#ifdef WITH_TESTS
void SubversionPlugin::testLogResolving()
{
    QByteArray data(
                "------------------------------------------------------------------------\n"
                "r1439551 | philip | 2013-01-28 20:19:55 +0200 (Mon, 28 Jan 2013) | 4 lines\n"
                "\n"
                "* subversion/tests/cmdline/update_tests.py\n"
                "  (update_moved_dir_file_move): Resolve conflict, adjust expectations,\n"
                "   remove XFail.\n"
                "\n"
                "------------------------------------------------------------------------\n"
                "r1439540 | philip | 2013-01-28 20:06:36 +0200 (Mon, 28 Jan 2013) | 4 lines\n"
                "\n"
                "* subversion/tests/cmdline/update_tests.py\n"
                "  (update_moved_dir_edited_leaf_del): Do non-recursive resolution, adjust\n"
                "   expectations, remove XFail.\n"
                "\n"
                );
    VcsBaseEditorWidget::testLogResolving(dd->logEditorFactory, data, "r1439551", "r1439540");
}

#endif

} // Internal
} // Subversion<|MERGE_RESOLUTION|>--- conflicted
+++ resolved
@@ -221,11 +221,7 @@
 
 protected:
     void updateActions(VcsBase::VcsBasePluginPrivate::ActionState) override;
-<<<<<<< HEAD
-    bool submitEditorAboutToClose() override;
-=======
     bool activateCommit() override;
->>>>>>> f7639f45
     void discardCommit() override { cleanCommitMessageFile(); }
 
 private:
