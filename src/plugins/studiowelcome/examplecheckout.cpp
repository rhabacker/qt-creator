--- conflicted
+++ resolved
@@ -372,7 +372,6 @@
 
     Utils::Archive *archive = new Utils::Archive(m_sourceFile, m_targetPath);
     QTC_ASSERT(archive->isValid(), delete archive; return);
-    archive->setParent(this);
 
     m_timer.start();
     qint64 bytesBefore = QStorageInfo(m_targetPath.toFileInfo().dir()).bytesAvailable();
@@ -412,7 +411,8 @@
         emit detailedTextChanged();
     });
 
-    QObject::connect(archive, &Utils::Archive::finished, this, [this](bool ret) {
+    QObject::connect(archive, &Utils::Archive::finished, this, [this, archive](bool ret) {
+        delete archive;
         m_finished = ret;
         m_timer.stop();
 
@@ -423,9 +423,7 @@
         emit finishedChanged();
         QTC_CHECK(ret);
     });
-<<<<<<< HEAD
     archive->unarchive();
-=======
 }
 
 static Utils::FilePath tempFilePath()
@@ -465,17 +463,17 @@
         m_fileDownloader.start();
         connect(&m_fileDownloader, &FileDownloader::finishedChanged, this, [this]() {
             if (m_fileDownloader.finished()) {
-                Utils::Archive *archive = Utils::Archive::unarchive(Utils::FilePath::fromString(
-                                                                        m_fileDownloader.tempFile()),
-                                                                    tempFilePath());
-
-                archive->setParent(this);
-                QTC_ASSERT(archive, return );
-
-                QObject::connect(archive, &Utils::Archive::finished, this, [this](bool ret) {
+                const Utils::FilePath archiveFile = Utils::FilePath::fromString(
+                    m_fileDownloader.tempFile());
+                QTC_ASSERT(Utils::Archive::supportsFile(archiveFile), return );
+                auto archive = new Utils::Archive(archiveFile, tempFilePath());
+                QTC_ASSERT(archive->isValid(), delete archive; return );
+                QObject::connect(archive, &Utils::Archive::finished, this, [this, archive](bool ret) {
+                    QTC_CHECK(ret);
+                    delete archive;
                     emit finished();
-                    QTC_ASSERT(ret, ;);
                 });
+                archive->unarchive();
             }
         });
     });
@@ -499,5 +497,4 @@
 void DataModelDownloader::setForceDownload(bool b)
 {
     m_forceDownload = b;
->>>>>>> e608243e
 }