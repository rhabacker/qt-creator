--- conflicted
+++ resolved
@@ -103,11 +103,7 @@
 
 static Utils::FilePath getMainUiFileWithFallback()
 {
-<<<<<<< HEAD
     auto project = ProjectExplorer::ProjectManager::startupProject();
-=======
-    auto project = ProjectExplorer::SessionManager::startupProject();
->>>>>>> df7398e2
     if (!project)
         return {};
 
@@ -117,12 +113,9 @@
     auto qmlBuildSystem = qobject_cast<QmlProjectManager::QmlBuildSystem *>(
         project->activeTarget()->buildSystem());
 
-<<<<<<< HEAD
-=======
     if (!qmlBuildSystem)
         return {};
 
->>>>>>> df7398e2
     auto mainUiFile = qmlBuildSystem->mainUiFilePath();
     if (mainUiFile.exists())
         return mainUiFile;
@@ -659,17 +652,11 @@
 
         const QList<Kit *> kits = Utils::filtered(KitManager::kits(), [](const Kit *k) {
             const QtSupport::QtVersion *version = QtSupport::QtKitAspect::qtVersion(k);
-<<<<<<< HEAD
-            const bool isQt6 = version && version->qtVersion().majorVersion() == 6;
-
-            return isQt6
-=======
             const bool valid = version && version->isValid();
             const bool isQt6 = valid && version->qtVersion().majorVersion() == 6;
             const bool autoDetected = valid && version->isAutodetected();
 
             return isQt6 && autoDetected
->>>>>>> df7398e2
                    && ProjectExplorer::DeviceTypeKitAspect::deviceTypeId(k)
                           == ProjectExplorer::Constants::DESKTOP_DEVICE_TYPE;
         });
@@ -680,14 +667,7 @@
             const Utils::FilePath qmlPath = version->qmlPath();
             importPaths.maybeInsert(qmlPath, QmlJS::Dialect::QmlQtQuick2);
 
-<<<<<<< HEAD
             QmlJS::ModelManagerInterface::importScan(QmlJS::ModelManagerInterface::workingCopy(),
-=======
-            QFutureInterface<void> result;
-
-            QmlJS::ModelManagerInterface::importScan(result,
-                                                     QmlJS::ModelManagerInterface::workingCopy(),
->>>>>>> df7398e2
                                                      importPaths,
                                                      modelManager,
                                                      false);
