// Copyright (C) 2016 The Qt Company Ltd.
// SPDX-License-Identifier: LicenseRef-Qt-Commercial OR GPL-3.0-only WITH Qt-GPL-exception-1.0

#include "qmldesignerplugin.h"
#include "qmldesignertr.h"

#include "coreplugin/iwizardfactory.h"
#include "designmodewidget.h"
#include "dynamiclicensecheck.h"
#include "exception.h"
#include "openuiqmlfiledialog.h"
#include "qmldesignerconstants.h"
#include "qmldesignerexternaldependencies.h"
#include "qmldesignerprojectmanager.h"
#include "quick2propertyeditorview.h"
#include "resourcegenerator.h"
#include "settingspage.h"
#include "shortcutmanager.h"
#include "toolbar.h"

#include <colortool/colortool.h>
#include <connectionview.h>
#include <curveeditor/curveeditorview.h>
#include <designeractionmanager.h>
#include <eventlist/eventlistpluginview.h>
#include <formeditor/transitiontool.h>
#include <formeditor/view3dtool.h>
#include <studioquickwidget.h>
#ifndef QDS_USE_PROJECTSTORAGE
#  include <metainfo.h>
#endif
#include <pathtool/pathtool.h>
#include <sourcetool/sourcetool.h>
#include <texttool/texttool.h>
#include <timelineeditor/timelineview.h>
#include <transitioneditor/transitioneditorview.h>
#include <qmljseditor/qmljseditor.h>
#include <qmljseditor/qmljseditorconstants.h>
#include <qmljseditor/qmljseditordocument.h>

#include <qmljstools/qmljstoolsconstants.h>

#include <qmlprojectmanager/qmlproject.h>

#include <coreplugin/actionmanager/actioncontainer.h>
#include <coreplugin/actionmanager/actionmanager.h>
#include <coreplugin/actionmanager/command.h>
#include <coreplugin/coreplugintr.h>
#include <coreplugin/designmode.h>
#include <coreplugin/editormanager/editormanager.h>
#include <coreplugin/featureprovider.h>
#include <coreplugin/icore.h>
#include <coreplugin/idocument.h>
#include <coreplugin/iwizardfactory.h>
#include <coreplugin/messagebox.h>
#include <coreplugin/modemanager.h>
#include <extensionsystem/pluginmanager.h>
#include <extensionsystem/pluginspec.h>
#include <projectexplorer/project.h>
#include <projectexplorer/projectexplorerconstants.h>
#include <projectexplorer/projectmanager.h>
#include <projectexplorer/target.h>
#include <qmldesignerbase/qmldesignerbaseplugin.h>
#include <qmljs/qmljsmodelmanagerinterface.h>
#include <sqlite/sqlitelibraryinitializer.h>

#include <utils/algorithm.h>
#include <utils/guard.h>
#include <utils/hostosinfo.h>
#include <utils/mimeconstants.h>
#include <utils/qtcassert.h>
#include <utils/uniqueobjectptr.h>

#include <qplugin.h>
#include <QAction>
#include <QApplication>
#include <QDebug>
#include <QMessageBox>
#include <QProcessEnvironment>
#include <QQuickItem>
#include <QScreen>
#include <QTimer>
#include <QWindow>

#include <modelnodecontextmenu_helper.h>

#include <mutex>

static Q_LOGGING_CATEGORY(qmldesignerLog, "qtc.qmldesigner", QtWarningMsg)

using namespace Core;
using namespace QmlDesigner::Internal;

namespace QmlDesigner {

namespace Internal {

class FullQDSFeatureProvider : public Core::IFeatureProvider
{
public:
    QSet<Utils::Id> availableFeatures(Utils::Id) const override
    {
        return {"QmlDesigner.Wizards.FullQDS"};
    }

    QSet<Utils::Id> availablePlatforms() const override { return {}; }

    QString displayNameForPlatform(Utils::Id) const override { return {}; }
};

class EnterpriseFeatureProvider : public Core::IFeatureProvider
{
public:
    QSet<Utils::Id> availableFeatures(Utils::Id) const override
    {
        return {"QmlDesigner.Wizards.Enterprise"};
    }
    QSet<Utils::Id> availablePlatforms() const override { return {}; }
    QString displayNameForPlatform(Utils::Id) const override { return {}; }
};

QString normalizeIdentifier(const QString &string)
{
    if (string.isEmpty())
        return {};
    QString ret = string;
    ret.remove(' ');
    ret[0] = ret.at(0).toLower();
    return ret;
}

class QtQuickDesignerFactory : public QmlJSEditor::QmlJSEditorFactory
{
public:
    QtQuickDesignerFactory();
};

QtQuickDesignerFactory::QtQuickDesignerFactory()
    : QmlJSEditorFactory(QmlJSEditor::Constants::C_QTQUICKDESIGNEREDITOR_ID)
{
    setDisplayName(::Core::Tr::tr("Qt Quick Designer"));

    addMimeType(Utils::Constants::QMLUI_MIMETYPE);
    setDocumentCreator([this]() {
        auto document = new QmlJSEditor::QmlJSEditorDocument(id());
        document->setIsDesignModePreferred(
                    QmlDesigner::QmlDesignerPlugin::settings().value(
                        QmlDesigner::DesignerSettingsKey::ALWAYS_DESIGN_MODE).toBool());
        return document;
    });
}

} // namespace Internal

struct TraceIdentifierData
{
    TraceIdentifierData(const QString &_identifier, const QString &_newIdentifer, int _duration)
        : identifier(_identifier), newIdentifer(_newIdentifer), maxDuration(_duration)
    {}

    TraceIdentifierData() = default;

    QString identifier;
    QString newIdentifer;
    int maxDuration;
    int time = 0;
};

class QmlDesignerPluginPrivate
{
public:
    ExternalDependencies externalDependencies{QmlDesignerBasePlugin::settings()};
    QmlDesignerProjectManager projectManager{externalDependencies};
    ViewManager viewManager{projectManager.asynchronousImageCache(), externalDependencies};
    DocumentManager documentManager{projectManager, externalDependencies};
    ShortCutManager shortCutManager;
    SettingsPage settingsPage{externalDependencies};
    DesignModeWidget mainWidget;
    QtQuickDesignerFactory m_qtQuickDesignerFactory;
    Utils::UniqueObjectPtr<QToolBar> toolBar;
    Utils::UniqueObjectPtr<QWidget> statusBar;
    QHash<QString, TraceIdentifierData> m_traceIdentifierDataHash;
    QHash<QString, TraceIdentifierData> m_activeTraceIdentifierDataHash;
    QElapsedTimer timer;
};

QmlDesignerPlugin *QmlDesignerPlugin::m_instance = nullptr;

static bool isInDesignerMode()
{
    return Core::ModeManager::currentModeId() == Core::Constants::MODE_DESIGN;
}

static bool checkIfEditorIsQtQuick(Core::IEditor *editor)
{
    if (editor
        && (editor->document()->id() == QmlJSEditor::Constants::C_QMLJSEDITOR_ID
            || editor->document()->id() == QmlJSEditor::Constants::C_QTQUICKDESIGNEREDITOR_ID)) {
        QmlJS::ModelManagerInterface *modelManager = QmlJS::ModelManagerInterface::instance();
        QmlJS::Document::Ptr document = modelManager->ensuredGetDocumentForPath(
            editor->document()->filePath());
        if (!document.isNull())
            return document->language() == QmlJS::Dialect::QmlQtQuick2
                    || document->language() == QmlJS::Dialect::QmlQtQuick2Ui
                    || document->language() == QmlJS::Dialect::Qml;

        if (Core::ModeManager::currentModeId() == Core::Constants::MODE_DESIGN) {
            Core::AsynchronousMessageBox::warning(QmlDesignerPlugin::tr("Cannot Open Design Mode"),
                                                  QmlDesignerPlugin::tr("The QML file is not currently opened in a QML Editor."));
            Core::ModeManager::activateMode(Core::Constants::MODE_EDIT);
        }
    }

    return false;
}

static bool isDesignerMode(Utils::Id mode)
{
    return mode == Core::Constants::MODE_DESIGN;
}

static bool documentIsAlreadyOpen(DesignDocument *designDocument, Core::IEditor *editor, Utils::Id newMode)
{
    return designDocument
           && editor == designDocument->editor()
           && isDesignerMode(newMode)
           && designDocument->fileName() == editor->document()->filePath();
}

static bool shouldAssertInException()
{
    QProcessEnvironment processEnvironment = QProcessEnvironment::systemEnvironment();
    return !processEnvironment.value("QMLDESIGNER_ASSERT_ON_EXCEPTION").isEmpty();
}

static bool warningsForQmlFilesInsteadOfUiQmlEnabled()
{
    return QmlDesignerPlugin::settings().value(DesignerSettingsKey::WARNING_FOR_QML_FILES_INSTEAD_OF_UIQML_FILES).toBool();
}

QmlDesignerPlugin::QmlDesignerPlugin()
{
    m_instance = this;
    // Exceptions should never ever assert: they are handled in a number of
    // places where it is actually VALID AND EXPECTED BEHAVIOUR to get an
    // exception.
    // If you still want to see exactly where the exception originally
    // occurred, then you have various ways to do this:
    //  1. set a breakpoint on the constructor of the exception
    //  2. in gdb: "catch throw" or "catch throw Exception"
    //  3. set a breakpoint on __raise_exception()
    // And with gdb, you can even do this from your ~/.gdbinit file.
    // DnD is not working with gdb so this is still needed to get a good stacktrace

    Exception::setShouldAssert(shouldAssertInException());
}

QmlDesignerPlugin::~QmlDesignerPlugin()
{
    if (d)
        Core::DesignMode::unregisterDesignWidget(&d->mainWidget);
    delete d;
    d = nullptr;
    m_instance = nullptr;
}

////////////////////////////////////////////////////
//
// INHERITED FROM ExtensionSystem::Plugin
//
////////////////////////////////////////////////////
bool QmlDesignerPlugin::initialize(const QStringList & /*arguments*/, QString *errorMessage/* = 0*/)
{
    if constexpr (isUsingQmlDesignerLite()) {
        if (!QmlDesignerBasePlugin::isLiteModeEnabled()) {
            QMessageBox::warning(Core::ICore::dialogParent(),
                                 tr("Qml Designer Lite"),
                                 tr("The Qml Designer Lite plugin is not enabled."));
            return false;
        }
    }

    Sqlite::LibraryInitializer::initialize();
    QDir{}.mkpath(Core::ICore::cacheResourcePath().toString());

    QAction *action = new QAction(tr("Give Feedback..."), this);
    Core::Command *cmd = Core::ActionManager::registerAction(action, "Help.GiveFeedback");
    Core::ActionManager::actionContainer(Core::Constants::M_HELP)
        ->addAction(cmd, Core::Constants::G_HELP_SUPPORT);

    connect(action, &QAction::triggered, this, [this] {
        lauchFeedbackPopupInternal(QGuiApplication::applicationDisplayName());
    });

    if (!Utils::HostOsInfo::canCreateOpenGLContext(errorMessage))
        return false;
    d = new QmlDesignerPluginPrivate;
    d->timer.start();
    if (Core::ICore::isQtDesignStudio())
        ResourceGenerator::generateMenuEntry(this);

    const QString fontPath
        = Core::ICore::resourcePath(
                "qmldesigner/propertyEditorQmlSources/imports/StudioTheme/icons.ttf")
              .toString();
    if (QFontDatabase::addApplicationFont(fontPath) < 0)
        qCWarning(qmldesignerLog) << "Could not add font " << fontPath << "to font database";

    //TODO Move registering those types out of the property editor, since they are used also in the states editor
    Quick2PropertyEditorView::registerQmlTypes();
    StudioQuickWidget::registerDeclarativeType();

    Exception::setWarnAboutException(!QmlDesignerPlugin::instance()
                                          ->settings()
                                          .value(DesignerSettingsKey::ENABLE_MODEL_EXCEPTION_OUTPUT)
                                          .toBool());

    Exception::setShowExceptionCallback([&](QStringView title, QStringView description) {
        const QString composedTitle = title.isEmpty() ? Tr::tr("Error") : title.toString();
        Core::AsynchronousMessageBox::warning(composedTitle, description.toString());
    });

    if (Core::ICore::isQtDesignStudio()) {
        d->toolBar = ToolBar::create();
        d->statusBar = ToolBar::createStatusBar();

        // uses simplified Telemetry settings page in case of Qt Design Studio
        ExtensionSystem::PluginSpec *usageStatistic = Utils::findOrDefault(ExtensionSystem::PluginManager::plugins(), [](ExtensionSystem::PluginSpec *p) {
            return p->name() == "UsageStatistic";
        });

        if (usageStatistic && usageStatistic->plugin())
            QMetaObject::invokeMethod(usageStatistic->plugin(), "useSimpleUi", true);
    }

    return true;
}

bool QmlDesignerPlugin::delayedInitialize()
{
    enforceDelayedInitialize();
    return true;
}

void QmlDesignerPlugin::extensionsInitialized()
{
    Core::DesignMode::setDesignModeIsRequired();
    // delay after Core plugin's extensionsInitialized, so the DesignMode is availabe
    connect(Core::ICore::instance(), &Core::ICore::coreAboutToOpen, this, [this] {
        integrateIntoQtCreator(&d->mainWidget);
    });

    auto &actionManager = d->viewManager.designerActionManager();
    actionManager.createDefaultDesignerActions();
    actionManager.createDefaultAddResourceHandler();
    actionManager.createDefaultModelNodePreviewImageHandlers();
    actionManager.polishActions();

    registerCombinedTracedPoints(Constants::EVENT_STATE_ADDED,
                                 Constants::EVENT_STATE_CLONED,
                                 Constants::EVENT_STATE_ADDED_AND_CLONED);

    if (checkEnterpriseLicense())
        Core::IWizardFactory::registerFeatureProvider(new EnterpriseFeatureProvider);

    if (!QmlDesignerBasePlugin::isLiteModeEnabled())
        Core::IWizardFactory::registerFeatureProvider(new FullQDSFeatureProvider);
}

ExtensionSystem::IPlugin::ShutdownFlag QmlDesignerPlugin::aboutToShutdown()
{
    if (Core::ICore::isQtDesignStudio())
        emitUsageStatistics("qdsShutdownCount");

    return SynchronousShutdown;
}

static QStringList allUiQmlFilesforCurrentProject(const Utils::FilePath &fileName)
{
    QStringList list;
    ProjectExplorer::Project *currentProject = ProjectExplorer::ProjectManager::projectForFile(fileName);

    if (currentProject) {
        const QList<Utils::FilePath> fileNames = currentProject->files(ProjectExplorer::Project::SourceFiles);
        for (const Utils::FilePath &fileName : fileNames) {
            if (fileName.endsWith(".ui.qml"))
                list.append(fileName.toString());
        }
    }

    return list;
}

static QString projectPath(const Utils::FilePath &fileName)
{
    QString path;
    ProjectExplorer::Project *currentProject = ProjectExplorer::ProjectManager::projectForFile(fileName);

    if (currentProject)
        path = currentProject->projectDirectory().toString();

    return path;
}

void QmlDesignerPlugin::integrateIntoQtCreator(DesignModeWidget *modeWidget)
{
<<<<<<< HEAD
    const Context context(Constants::C_QMLDESIGNER, Constants::C_QT_QUICK_TOOLS_MENU);
    IContext::attach(modeWidget, context, [modeWidget](const IContext::HelpCallback &callback) {
        modeWidget->contextHelp(callback);
    });

    Core::Context qmlDesignerMainContext(Constants::C_QMLDESIGNER);
    Core::Context qmlDesignerFormEditorContext(Constants::C_QMLFORMEDITOR);
    Core::Context qmlDesignerEditor3dContext(Constants::C_QMLEDITOR3D);
    Core::Context qmlDesignerNavigatorContext(Constants::C_QMLNAVIGATOR);
    Core::Context qmlDesignerMaterialBrowserContext(Constants::C_QMLMATERIALBROWSER);
    Core::Context qmlDesignerAssetsLibraryContext(Constants::C_QMLASSETSLIBRARY);
=======
    auto context = new Internal::DesignModeContext(modeWidget);
    Core::ICore::addContextObject(context);
    Core::Context qmlDesignerMainContext(Constants::qmlDesignerContextId);
    Core::Context qmlDesignerFormEditorContext(Constants::qmlFormEditorContextId);
    Core::Context qmlDesignerEditor3dContext(Constants::qml3DEditorContextId);
    Core::Context qmlDesignerNavigatorContext(Constants::qmlNavigatorContextId);
    Core::Context qmlDesignerMaterialBrowserContext(Constants::qmlMaterialBrowserContextId);
    Core::Context qmlDesignerAssetsLibraryContext(Constants::qmlAssetsLibraryContextId);
>>>>>>> 6068df55

    d->shortCutManager.registerActions(qmlDesignerMainContext, qmlDesignerFormEditorContext,
                                       qmlDesignerEditor3dContext, qmlDesignerNavigatorContext);

    const QStringList mimeTypes = { Utils::Constants::QML_MIMETYPE,
                                    Utils::Constants::QMLUI_MIMETYPE };

    Core::DesignMode::registerDesignWidget(modeWidget, mimeTypes, context);

    connect(Core::DesignMode::instance(), &Core::DesignMode::actionsUpdated,
        &d->shortCutManager, &ShortCutManager::updateActions);

    connect(Core::EditorManager::instance(), &Core::EditorManager::currentEditorChanged, [this] (Core::IEditor *editor) {
        if (d && checkIfEditorIsQtQuick(editor) && isInDesignerMode())
            changeEditor();
    });

    connect(Core::EditorManager::instance(), &Core::EditorManager::editorsClosed, [this] (QList<Core::IEditor*> editors) {
        if (d) {
            if (d->documentManager.hasCurrentDesignDocument()
                    && editors.contains(currentDesignDocument()->textEditor()))
                hideDesigner();

            d->documentManager.removeEditors(editors);
        }
    });

    connect(Core::ModeManager::instance(),
            &Core::ModeManager::currentModeChanged,
            [this](Utils::Id newMode, Utils::Id oldMode) {
                Core::IEditor *currentEditor = Core::EditorManager::currentEditor();
                if (isDesignerMode(newMode) && checkIfEditorIsQtQuick(currentEditor)
                    && !documentIsAlreadyOpen(currentDesignDocument(), currentEditor, newMode)) {
                    showDesigner();
                } else if (currentDesignDocument()
                           || (!isDesignerMode(newMode) && isDesignerMode(oldMode))) {
                    hideDesigner();
                }
            });
}

void QmlDesignerPlugin::clearDesigner()
{
    if (d->documentManager.hasCurrentDesignDocument()) {
        deactivateAutoSynchronization();
        d->mainWidget.saveSettings();
    }
}

void QmlDesignerPlugin::resetDesignerDocument()
{
    d->shortCutManager.disconnectUndoActions(currentDesignDocument());
    d->documentManager.setCurrentDesignDocument(nullptr);
    d->shortCutManager.updateActions(nullptr);
    d->shortCutManager.updateUndoActions(nullptr);
}

void QmlDesignerPlugin::setupDesigner()
{
    d->shortCutManager.disconnectUndoActions(currentDesignDocument());
    d->documentManager.setCurrentDesignDocument(Core::EditorManager::currentEditor());
    d->shortCutManager.connectUndoActions(currentDesignDocument());

    if (d->documentManager.hasCurrentDesignDocument()) {
        activateAutoSynchronization();
        d->shortCutManager.updateActions(currentDesignDocument()->textEditor());
        d->viewManager.pushFileOnCrumbleBar(currentDesignDocument()->fileName());
        d->viewManager.setComponentViewToMaster();
    }

    d->shortCutManager.updateUndoActions(currentDesignDocument());
}

void QmlDesignerPlugin::showDesigner()
{
    QTC_ASSERT(!d->documentManager.hasCurrentDesignDocument(), return);

    enforceDelayedInitialize();

    d->mainWidget.initialize();

    const Utils::FilePath fileName = Core::EditorManager::currentEditor()->document()->filePath();
    const QStringList allUiQmlFiles = allUiQmlFilesforCurrentProject(fileName);
    if (warningsForQmlFilesInsteadOfUiQmlEnabled() && !fileName.endsWith(".ui.qml")
        && !allUiQmlFiles.isEmpty()) {
        OpenUiQmlFileDialog dialog(&d->mainWidget);
        dialog.setUiQmlFiles(projectPath(fileName), allUiQmlFiles);
        dialog.exec();
        if (dialog.uiFileOpened()) {
            Core::ModeManager::activateMode(Core::Constants::MODE_EDIT);
            Core::EditorManager::openEditorAt(
                {Utils::FilePath::fromString(dialog.uiQmlFile()), 0, 0});
            return;
        }
    }

    setupDesigner();

    m_usageTimer.restart();
}

void QmlDesignerPlugin::hideDesigner()
{
    clearDesigner();
    resetDesignerDocument();
    emitUsageStatisticsTime(Constants::EVENT_DESIGNMODE_TIME, m_usageTimer.elapsed());
}

void QmlDesignerPlugin::changeEditor()
{
    clearDesigner();
    setupDesigner();
}

void QmlDesignerPlugin::jumpTextCursorToSelectedModelNode()
{
    // visual editor -> text editor
    ModelNode selectedNode;
    if (!rewriterView()->selectedModelNodes().isEmpty())
        selectedNode = rewriterView()->selectedModelNodes().constFirst();

    if (selectedNode.isValid()) {
        const int nodeOffset = rewriterView()->nodeOffset(selectedNode);
        if (nodeOffset > 0) {
            const ModelNode currentSelectedNode = rewriterView()->
                nodeAtTextCursorPosition(currentDesignDocument()->plainTextEdit()->textCursor().position());
            if (currentSelectedNode != selectedNode) {
                int line, column;
                currentDesignDocument()->textEditor()->convertPosition(nodeOffset, &line, &column);
                // line has to be 1 based, column 0 based!
                currentDesignDocument()->textEditor()->gotoLine(line, column - 1);
            }
        }
    }
}

void QmlDesignerPlugin::selectModelNodeUnderTextCursor()
{
    const int cursorPosition = currentDesignDocument()->plainTextEdit()->textCursor().position();
    ModelNode modelNode = rewriterView()->nodeAtTextCursorPosition(cursorPosition);
    if (modelNode.isValid())
        rewriterView()->setSelectedModelNode(modelNode);
}

void QmlDesignerPlugin::activateAutoSynchronization()
{
    viewManager().detachViewsExceptRewriterAndComponetView();
    viewManager().detachComponentView();

    // text editor -> visual editor
    if (!currentDesignDocument()->isDocumentLoaded())
        currentDesignDocument()->loadDocument(currentDesignDocument()->plainTextEdit());

    currentDesignDocument()->updateActiveTarget();
    d->mainWidget.enableWidgets();
    currentDesignDocument()->attachRewriterToModel();

    resetModelSelection();

    viewManager().attachComponentView();
    viewManager().attachViewsExceptRewriterAndComponetView();

    selectModelNodeUnderTextCursor();

    d->mainWidget.setupNavigatorHistory(currentDesignDocument()->textEditor());

#ifndef QDS_USE_PROJECTSTORAGE
    currentDesignDocument()->updateSubcomponentManager();
#endif
}

void QmlDesignerPlugin::deactivateAutoSynchronization()
{
    viewManager().detachViewsExceptRewriterAndComponetView();
    viewManager().detachComponentView();
    viewManager().detachRewriterView();
    documentManager().currentDesignDocument()->resetToDocumentModel();
}

void QmlDesignerPlugin::resetModelSelection()
{
    if (!rewriterView()) {
        qCWarning(qmldesignerLog) << "No rewriter existing while calling resetModelSelection";
        return;
    }
    if (!currentModel()) {
        qCWarning(qmldesignerLog) << "No current QmlDesigner document model while calling resetModelSelection";
        return;
    }
    rewriterView()->setSelectedModelNodes(QList<ModelNode>());
}

QString QmlDesignerPlugin::identiferToDisplayString(const QString &identifier)
{
    for (AbstractView *view : viewManager().views())
        if (view->widgetInfo().uniqueId.toLower() == identifier.toLower())
            return view->widgetInfo().feedbackDisplayName;

    return identifier;
}

RewriterView *QmlDesignerPlugin::rewriterView() const
{
    return currentDesignDocument()->rewriterView();
}

Model *QmlDesignerPlugin::currentModel() const
{
    return currentDesignDocument()->currentModel();
}

QmlDesignerPluginPrivate *QmlDesignerPlugin::privateInstance()
{
    QTC_ASSERT(instance(), return nullptr);
    return instance()->d;
}

void QmlDesignerPlugin::enforceDelayedInitialize()
{
    if (m_delayedInitialized)
        return;

    // adding default path to item library plugins
    const QString postfix = Utils::HostOsInfo::isMacHost()
                                ? QString("QmlDesigner")
                                : QString("qmldesigner");
    const QStringList pluginPaths =
        Utils::transform(ExtensionSystem::PluginManager::pluginPaths(),
                         [postfix](const Utils::FilePath &p) {
                           return (p / postfix).toFSPathString();
                         });

#ifndef QDS_USE_PROJECTSTORAGE
    MetaInfo::initializeGlobal(pluginPaths, d->externalDependencies);
#endif

    d->viewManager.registerView(std::make_unique<ConnectionView>(d->externalDependencies));

    auto timelineView = d->viewManager.registerView(
        std::make_unique<TimelineView>(d->externalDependencies));
    timelineView->registerActions();

    d->viewManager.registerView(std::make_unique<CurveEditorView>(d->externalDependencies));

    auto eventlistView = d->viewManager.registerView(
        std::make_unique<EventListPluginView>(d->externalDependencies));
    eventlistView->registerActions();

    auto transitionEditorView = d->viewManager.registerView(
        std::make_unique<TransitionEditorView>(d->externalDependencies));
    transitionEditorView->registerActions();

    d->viewManager.registerFormEditorTool(std::make_unique<SourceTool>());
    d->viewManager.registerFormEditorTool(std::make_unique<ColorTool>());
    d->viewManager.registerFormEditorTool(std::make_unique<TextTool>());
    d->viewManager.registerFormEditorTool(std::make_unique<PathTool>(d->externalDependencies));
    d->viewManager.registerFormEditorTool(std::make_unique<TransitionTool>());
    d->viewManager.registerFormEditorTool(std::make_unique<View3DTool>());

    if (Core::ICore::isQtDesignStudio()) {
        d->mainWidget.initialize();

        emitUsageStatistics("StandaloneMode");
        if (QmlProjectManager::QmlProject::isQtDesignStudioStartedFromQtC())
            emitUsageStatistics("QDSlaunchedFromQtC");
        emitUsageStatistics("qdsStartupCount");

        FoundLicense license = checkLicense();
        if (license == FoundLicense::enterprise)
            Core::ICore::setPrependAboutInformation("License: Enterprise");
        else if (license == FoundLicense::professional)
            Core::ICore::setPrependAboutInformation("License: Professional");
        else if (license == FoundLicense::community)
            Core::ICore::setPrependAboutInformation("License: Community");
    }

    m_delayedInitialized = true;
}

DesignDocument *QmlDesignerPlugin::currentDesignDocument() const
{
    return d ? d->documentManager.currentDesignDocument() : nullptr;
}

Internal::DesignModeWidget *QmlDesignerPlugin::mainWidget() const
{
    return d ? &d->mainWidget : nullptr;
}

QWidget *QmlDesignerPlugin::createProjectExplorerWidget(QWidget *parent) const
{
    return Internal::DesignModeWidget::createProjectExplorerWidget(parent);
}

void QmlDesignerPlugin::switchToTextModeDeferred()
{
    QTimer::singleShot(0, this, [] {
        Core::ModeManager::activateMode(Core::Constants::MODE_EDIT);
    });
}

double QmlDesignerPlugin::formEditorDevicePixelRatio()
{
    if (QmlDesignerPlugin::settings().value(DesignerSettingsKey::IGNORE_DEVICE_PIXEL_RATIO).toBool())
        return 1;

    const QList<QWindow *> topLevelWindows = QApplication::topLevelWindows();
    if (topLevelWindows.isEmpty())
        return 1;
    return topLevelWindows.constFirst()->screen()->devicePixelRatio();
}

void QmlDesignerPlugin::contextHelp(const Core::IContext::HelpCallback &callback, const QString &id)
{
    emitUsageStatistics(Constants::EVENT_HELP_REQUESTED + id);
    QmlDesignerPlugin::instance()->viewManager().qmlJSEditorContextHelp(callback);
}

void QmlDesignerPlugin::emitUsageStatistics(const QString &identifier)
{
    QTC_ASSERT(instance(), return);
    emit instance()->usageStatisticsNotifier(normalizeIdentifier(identifier));

    TraceIdentifierData activeData = privateInstance()->m_activeTraceIdentifierDataHash.value(
        identifier);

    if (activeData.time) {
        const int currentTime = privateInstance()->timer.elapsed();
        const int currentDuration = (currentTime - activeData.time);
        if (currentDuration < activeData.maxDuration)
            emit instance()->usageStatisticsUsageDuration(activeData.newIdentifer, currentDuration);

        privateInstance()->m_activeTraceIdentifierDataHash.remove(identifier);
    }

    TraceIdentifierData data = privateInstance()->m_traceIdentifierDataHash.value(identifier);

    if (!data.identifier.isEmpty()) {
        data.time = privateInstance()->timer.elapsed();
        privateInstance()->m_activeTraceIdentifierDataHash.insert(data.identifier, data);
    }

    const auto values = privateInstance()->m_activeTraceIdentifierDataHash.values();
    for (const auto &activeData : values) {
        const int currentTime = privateInstance()->timer.elapsed();
        const int currentDuration = (currentTime - activeData.time);

        if (currentDuration > activeData.maxDuration) {
            privateInstance()->m_activeTraceIdentifierDataHash.remove(activeData.identifier);
        }
    }
}

void QmlDesignerPlugin::emitUsageStatisticsContextAction(const QString &identifier)
{
    emitUsageStatistics(Constants::EVENT_ACTION_EXECUTED + identifier);
}

AsynchronousImageCache &QmlDesignerPlugin::imageCache()
{
    return m_instance->d->projectManager.asynchronousImageCache();
}

void QmlDesignerPlugin::registerPreviewImageProvider(QQmlEngine *engine)
{
    m_instance->d->projectManager.registerPreviewImageProvider(engine);
}

void QmlDesignerPlugin::trackWidgetFocusTime(QWidget *widget, const QString &identifier)
{
    connect(qApp, &QApplication::focusChanged,
            widget, [widget, identifier](QWidget *from, QWidget *to) {
        static QElapsedTimer widgetUsageTimer;
        static QString lastIdentifier;
        if (widget->isAncestorOf(to)) {
            if (!lastIdentifier.isEmpty())
                emitUsageStatisticsTime(lastIdentifier, widgetUsageTimer.elapsed());
            widgetUsageTimer.restart();
            lastIdentifier = identifier;
        } else if (widget->isAncestorOf(from) && lastIdentifier == identifier) {
            emitUsageStatisticsTime(identifier, widgetUsageTimer.elapsed());
            lastIdentifier.clear();
        }
    });
}

void QmlDesignerPlugin::registerCombinedTracedPoints(const QString &identifierFirst,
                                                     const QString &identifierSecond,
                                                     const QString &newIdentifier,
                                                     int maxDuration)
{
    QTC_ASSERT(privateInstance(), return );
    privateInstance()->m_traceIdentifierDataHash.insert(identifierFirst,
                                                        TraceIdentifierData(identifierSecond,
                                                                            newIdentifier,
                                                                            maxDuration));
}

void QmlDesignerPlugin::lauchFeedbackPopup(const QString &identifier)
{
    if (Core::ModeManager::currentModeId() == Core::Constants::MODE_DESIGN)
        lauchFeedbackPopupInternal(identifier);
}

void QmlDesignerPlugin::handleFeedback(const QString &feedback, int rating)
{
    const QString identifier = sender()->property("identifier").toString();
    emit usageStatisticsInsertFeedback(identifier, feedback, rating);
}

void QmlDesignerPlugin::lauchFeedbackPopupInternal(const QString &identifier)
{
    m_feedbackWidget = new QQuickWidget(Core::ICore::dialogParent());
    m_feedbackWidget->setObjectName(Constants::OBJECT_NAME_TOP_FEEDBACK);

    const QString qmlPath = Core::ICore::resourcePath("qmldesigner/feedback/FeedbackPopup.qml").toString();

    m_feedbackWidget->setSource(QUrl::fromLocalFile(qmlPath));
    if (!m_feedbackWidget->errors().isEmpty()) {
        qDebug() << qmlPath;
        qDebug() << m_feedbackWidget->errors().first().toString();
    }
    m_feedbackWidget->setWindowModality(Qt::ApplicationModal);
    if (Utils::HostOsInfo::isMacHost())
        m_feedbackWidget->setWindowFlags(Qt::Dialog);
    else
        m_feedbackWidget->setWindowFlags(Qt::SplashScreen);
    m_feedbackWidget->setAttribute(Qt::WA_DeleteOnClose);

    QQuickItem *root = m_feedbackWidget->rootObject();

    QTC_ASSERT(root, return );

    QObject *title = root->findChild<QObject *>("title");
    QString name = QmlDesignerPlugin::tr("Enjoying the %1?").arg(identiferToDisplayString(identifier));
    title->setProperty("text", name);
    root->setProperty("identifier", identifier);

    connect(root, SIGNAL(closeClicked()), this, SLOT(closeFeedbackPopup()));

    QObject::connect(root,
                     SIGNAL(submitFeedback(QString, int)),
                     this,
                     SLOT(handleFeedback(QString, int)));

    m_feedbackWidget->show();
}

void QmlDesignerPlugin::closeFeedbackPopup()
{
    if (m_feedbackWidget) {
        m_feedbackWidget->deleteLater();
        m_feedbackWidget = nullptr;
    }
}

void QmlDesignerPlugin::emitUsageStatisticsTime(const QString &identifier, int elapsed)
{
    QTC_ASSERT(instance(), return);
    emit instance()->usageStatisticsUsageTimer(normalizeIdentifier(identifier), elapsed);
}

void QmlDesignerPlugin::emitUsageStatisticsUsageDuration(const QString &identifier, int elapsed)
{
    QTC_ASSERT(instance(), return);
    emit instance()->usageStatisticsUsageDuration(identifier, elapsed);
}

QmlDesignerPlugin *QmlDesignerPlugin::instance()
{
    return m_instance;
}

DocumentManager &QmlDesignerPlugin::documentManager()
{
    return d->documentManager;
}

const DocumentManager &QmlDesignerPlugin::documentManager() const
{
    return d->documentManager;
}

ViewManager &QmlDesignerPlugin::viewManager()
{
    return instance()->d->viewManager;
}

DesignerActionManager &QmlDesignerPlugin::designerActionManager()
{
    return d->viewManager.designerActionManager();
}

const DesignerActionManager &QmlDesignerPlugin::designerActionManager() const
{
    return d->viewManager.designerActionManager();
}

ExternalDependenciesInterface &QmlDesignerPlugin::externalDependenciesForPluginInitializationOnly()
{
    return instance()->d->externalDependencies;
}

DesignerSettings &QmlDesignerPlugin::settings()
{
    return QmlDesignerBasePlugin::settings();
}

} // namespace QmlDesigner<|MERGE_RESOLUTION|>--- conflicted
+++ resolved
@@ -404,28 +404,17 @@
 
 void QmlDesignerPlugin::integrateIntoQtCreator(DesignModeWidget *modeWidget)
 {
-<<<<<<< HEAD
-    const Context context(Constants::C_QMLDESIGNER, Constants::C_QT_QUICK_TOOLS_MENU);
+    const Context context(Constants::qmlDesignerContextId, Constants::qtQuickToolsMenuContextId);
     IContext::attach(modeWidget, context, [modeWidget](const IContext::HelpCallback &callback) {
         modeWidget->contextHelp(callback);
     });
 
-    Core::Context qmlDesignerMainContext(Constants::C_QMLDESIGNER);
-    Core::Context qmlDesignerFormEditorContext(Constants::C_QMLFORMEDITOR);
-    Core::Context qmlDesignerEditor3dContext(Constants::C_QMLEDITOR3D);
-    Core::Context qmlDesignerNavigatorContext(Constants::C_QMLNAVIGATOR);
-    Core::Context qmlDesignerMaterialBrowserContext(Constants::C_QMLMATERIALBROWSER);
-    Core::Context qmlDesignerAssetsLibraryContext(Constants::C_QMLASSETSLIBRARY);
-=======
-    auto context = new Internal::DesignModeContext(modeWidget);
-    Core::ICore::addContextObject(context);
     Core::Context qmlDesignerMainContext(Constants::qmlDesignerContextId);
     Core::Context qmlDesignerFormEditorContext(Constants::qmlFormEditorContextId);
     Core::Context qmlDesignerEditor3dContext(Constants::qml3DEditorContextId);
     Core::Context qmlDesignerNavigatorContext(Constants::qmlNavigatorContextId);
     Core::Context qmlDesignerMaterialBrowserContext(Constants::qmlMaterialBrowserContextId);
     Core::Context qmlDesignerAssetsLibraryContext(Constants::qmlAssetsLibraryContextId);
->>>>>>> 6068df55
 
     d->shortCutManager.registerActions(qmlDesignerMainContext, qmlDesignerFormEditorContext,
                                        qmlDesignerEditor3dContext, qmlDesignerNavigatorContext);
