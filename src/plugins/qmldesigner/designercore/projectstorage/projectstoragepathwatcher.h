// Copyright (C) 2021 The Qt Company Ltd.
// SPDX-License-Identifier: LicenseRef-Qt-Commercial OR GPL-3.0-only WITH Qt-GPL-exception-1.0

#pragma once

#include "directorypathcompressor.h"
#include "filesystem.h"
#include "projectstoragepathwatcherinterface.h"
#include "projectstoragepathwatchernotifierinterface.h"
#include "projectstoragepathwatchertypes.h"
#include "storagecache.h"

#include <utils/algorithm.h>

#include <QTimer>

namespace QmlDesigner {

template<class InputIt1, class InputIt2, class Callable>
void set_greedy_intersection_call(
    InputIt1 first1, InputIt1 last1, InputIt2 first2, InputIt2 last2, Callable callable)
{
    while (first1 != last1 && first2 != last2) {
        if (*first1 < *first2) {
            ++first1;
        } else {
            if (*first2 < *first1)
                ++first2;
            else
                callable(*first1++);
        }
    }
}

template<typename FileSystemWatcher, typename Timer, class SourcePathCache>
class ProjectStoragePathWatcher : public ProjectStoragePathWatcherInterface
{
public:
    ProjectStoragePathWatcher(SourcePathCache &pathCache,
                              FileSystemInterface &fileSystem,
                              ProjectStoragePathWatcherNotifierInterface *notifier = nullptr)
        : m_fileStatusCache(fileSystem)
        , m_fileSystem(fileSystem)
        , m_pathCache(pathCache)
        , m_notifier(notifier)
    {
        QObject::connect(&m_fileSystemWatcher,
                         &FileSystemWatcher::directoryChanged,
                         [&](const QString &path) { compressChangedDirectoryPath(path); });

        m_directoryPathCompressor.setCallback([&](QmlDesigner::SourceContextIds &&sourceContextIds) {
            addChangedPathForFilePath(std::move(sourceContextIds));
        });
    }

    ~ProjectStoragePathWatcher()
    {
        m_directoryPathCompressor.setCallback([&](SourceContextIds &&) {});
    }

    void updateIdPaths(const std::vector<IdPaths> &idPaths) override
    {
        const auto &[entires, ids] = convertIdPathsToWatcherEntriesAndIds(idPaths);

        addEntries(entires);

        auto notContainsdId = [&, &ids = ids](WatcherEntry entry) {
            return !std::binary_search(ids.begin(), ids.end(), entry.id);
        };
        removeUnusedEntries(entires, notContainsdId);
    }

    void updateContextIdPaths(const std::vector<IdPaths> &idPaths,
<<<<<<< HEAD
                              const SourceContextIds &sourceContextIds)
=======
                              const SourceContextIds &sourceContextIds) override
>>>>>>> df7398e2
    {
        const auto &[entires, ids] = convertIdPathsToWatcherEntriesAndIds(idPaths);

        addEntries(entires);

        auto notContainsdId = [&, &ids = ids](WatcherEntry entry) {
            return !std::binary_search(ids.begin(), ids.end(), entry.id)
                   || !std::binary_search(sourceContextIds.begin(),
                                          sourceContextIds.end(),
                                          entry.sourceContextId);
        };

        removeUnusedEntries(entires, notContainsdId);
    }

    void removeIds(const ProjectPartIds &ids) override
    {
        auto removedEntries = removeIdsFromWatchedEntries(ids);

        auto filteredPaths = filterNotWatchedPaths(removedEntries);

        if (!filteredPaths.empty())
            m_fileSystemWatcher.removePaths(convertWatcherEntriesToDirectoryPathList(filteredPaths));
    }

    void setNotifier(ProjectStoragePathWatcherNotifierInterface *notifier) override
    {
        m_notifier = notifier;
    }

    std::size_t sizeOfIdPaths(const std::vector<IdPaths> &idPaths)
    {
        auto sumSize = [](std::size_t size, const IdPaths &idPath) {
            return size + idPath.sourceIds.size();
        };

        return std::accumulate(idPaths.begin(), idPaths.end(), std::size_t(0), sumSize);
    }

    std::pair<WatcherEntries, ProjectChunkIds> convertIdPathsToWatcherEntriesAndIds(
        const std::vector<IdPaths> &idPaths)
    {
        WatcherEntries entries;
        entries.reserve(sizeOfIdPaths(idPaths));
        ProjectChunkIds ids;
        ids.reserve(ids.size());

        auto outputIterator = std::back_inserter(entries);

        for (const IdPaths &idPath : idPaths)
        {
            ProjectChunkId id = idPath.id;

            ids.push_back(id);

            outputIterator = std::transform(
                idPath.sourceIds.begin(), idPath.sourceIds.end(), outputIterator, [&](SourceId sourceId) {
                    return WatcherEntry{id,
                                        m_pathCache.sourceContextId(sourceId),
                                        sourceId,
                                        m_fileStatusCache.lastModifiedTime(sourceId)};
                });
        }

        std::sort(entries.begin(), entries.end());
        std::sort(ids.begin(), ids.end());

        return {entries, ids};
    }

    void addEntries(const WatcherEntries &entries)
    {
        auto newEntries = notWatchedEntries(entries);

        auto filteredPaths = filterNotWatchedPaths(newEntries);

        mergeToWatchedEntries(newEntries);

        if (!filteredPaths.empty())
            m_fileSystemWatcher.addPaths(convertWatcherEntriesToDirectoryPathList(filteredPaths));
    }

    template<typename Filter>
    void removeUnusedEntries(const WatcherEntries &entries, Filter filter)
    {
        auto oldEntries = notAnymoreWatchedEntriesWithIds(entries, filter);

        removeFromWatchedEntries(oldEntries);

        auto filteredPaths = filterNotWatchedPaths(oldEntries);

        if (!filteredPaths.empty())
            m_fileSystemWatcher.removePaths(convertWatcherEntriesToDirectoryPathList(filteredPaths));
    }

    FileSystemWatcher &fileSystemWatcher() { return m_fileSystemWatcher; }

    QStringList convertWatcherEntriesToDirectoryPathList(const SourceContextIds &sourceContextIds) const
    {
        return Utils::transform<QStringList>(sourceContextIds, [&](SourceContextId id) {
            return QString(m_pathCache.sourceContextPath(id));
        });
    }

    QStringList convertWatcherEntriesToDirectoryPathList(const WatcherEntries &watcherEntries) const
    {
        SourceContextIds sourceContextIds = Utils::transform<SourceContextIds>(
            watcherEntries, [&](WatcherEntry entry) { return entry.sourceContextId; });

        std::sort(sourceContextIds.begin(), sourceContextIds.end());
        sourceContextIds.erase(std::unique(sourceContextIds.begin(), sourceContextIds.end()),
                               sourceContextIds.end());

        return convertWatcherEntriesToDirectoryPathList(sourceContextIds);
    }

    WatcherEntries notWatchedEntries(const WatcherEntries &entries) const
    {
        WatcherEntries notWatchedEntries;
        notWatchedEntries.reserve(entries.size());

        std::set_difference(entries.begin(),
                            entries.end(),
                            m_watchedEntries.cbegin(),
                            m_watchedEntries.cend(),
                            std::back_inserter(notWatchedEntries));

        return notWatchedEntries;
    }

    SourceContextIds notWatchedPaths(const SourceContextIds &ids) const
    {
        SourceContextIds notWatchedDirectoryIds;
        notWatchedDirectoryIds.reserve(ids.size());

        std::set_difference(ids.begin(),
                            ids.end(),
                            m_watchedEntries.cbegin(),
                            m_watchedEntries.cend(),
                            std::back_inserter(notWatchedDirectoryIds));

        return notWatchedDirectoryIds;
    }

    template<typename Compare>
    WatcherEntries notAnymoreWatchedEntries(const WatcherEntries &newEntries, Compare compare) const
    {
        WatcherEntries notAnymoreWatchedEntries;
        notAnymoreWatchedEntries.reserve(m_watchedEntries.size());

        std::set_difference(m_watchedEntries.cbegin(),
                            m_watchedEntries.cend(),
                            newEntries.begin(),
                            newEntries.end(),
                            std::back_inserter(notAnymoreWatchedEntries),
                            compare);

        return notAnymoreWatchedEntries;
    }

    template<typename Filter>
    WatcherEntries notAnymoreWatchedEntriesWithIds(const WatcherEntries &newEntries, Filter filter) const
    {
        auto oldEntries = notAnymoreWatchedEntries(newEntries, std::less<WatcherEntry>());

        auto newEnd = std::remove_if(oldEntries.begin(), oldEntries.end(), filter);

        oldEntries.erase(newEnd, oldEntries.end());

        return oldEntries;
    }

    void mergeToWatchedEntries(const WatcherEntries &newEntries)
    {
        WatcherEntries newWatchedEntries;
        newWatchedEntries.reserve(m_watchedEntries.size() + newEntries.size());

        std::merge(m_watchedEntries.cbegin(),
                   m_watchedEntries.cend(),
                   newEntries.begin(),
                   newEntries.end(),
                   std::back_inserter(newWatchedEntries));

        m_watchedEntries = std::move(newWatchedEntries);
    }

    static SourceContextIds uniquePaths(const WatcherEntries &pathEntries)
    {
        SourceContextIds uniqueDirectoryIds;
        uniqueDirectoryIds.reserve(pathEntries.size());

        auto compare = [](WatcherEntry first, WatcherEntry second) {
            return first.sourceContextId == second.sourceContextId;
        };

        std::unique_copy(pathEntries.begin(),
                         pathEntries.end(),
                         std::back_inserter(uniqueDirectoryIds),
                         compare);

        return uniqueDirectoryIds;
    }

    SourceContextIds filterNotWatchedPaths(const WatcherEntries &entries) const
    {
        return notWatchedPaths(uniquePaths(entries));
    }

    const WatcherEntries &watchedEntries() const
    {
        return m_watchedEntries;
    }

    WatcherEntries removeIdsFromWatchedEntries(const ProjectPartIds &ids)
    {
        auto keep = [&](WatcherEntry entry) {
            return !std::binary_search(ids.begin(), ids.end(), entry.id);
        };

        auto found = std::stable_partition(m_watchedEntries.begin(), m_watchedEntries.end(), keep);

        WatcherEntries removedEntries(found, m_watchedEntries.end());

        m_watchedEntries.erase(found, m_watchedEntries.end());

        return removedEntries;
    }

    void removeFromWatchedEntries(const WatcherEntries &oldEntries)
    {
        WatcherEntries newWatchedEntries;
        newWatchedEntries.reserve(m_watchedEntries.size() - oldEntries.size());

        std::set_difference(m_watchedEntries.cbegin(),
                            m_watchedEntries.cend(),
                            oldEntries.begin(),
                            oldEntries.end(),
                            std::back_inserter(newWatchedEntries));

        m_watchedEntries = std::move(newWatchedEntries);
    }

    void compressChangedDirectoryPath(const QString &path)
    {
        m_directoryPathCompressor.addSourceContextId(
            m_pathCache.sourceContextId(Utils::PathString{path}));
    }

    WatcherEntries watchedEntriesForPaths(QmlDesigner::SourceContextIds &&sourceContextIds)
    {
        WatcherEntries foundEntries;
        foundEntries.reserve(m_watchedEntries.size());

        set_greedy_intersection_call(m_watchedEntries.begin(),
                                     m_watchedEntries.end(),
                                     sourceContextIds.begin(),
                                     sourceContextIds.end(),
                                     [&](WatcherEntry &entry) {
                                         m_fileStatusCache.update(entry.sourceId);
                                         auto currentLastModified = m_fileStatusCache.lastModifiedTime(
                                             entry.sourceId);
                                         if (entry.lastModified < currentLastModified) {
                                             foundEntries.push_back(entry);
                                             entry.lastModified = currentLastModified;
                                         }
                                     });

        return foundEntries;
    }

    SourceIds watchedPaths(const WatcherEntries &entries) const
    {
        auto sourceIds = Utils::transform<SourceIds>(entries, &WatcherEntry::sourceId);

        std::sort(sourceIds.begin(), sourceIds.end());

        sourceIds.erase(std::unique(sourceIds.begin(), sourceIds.end()), sourceIds.end());

        return sourceIds;
    }

    std::vector<IdPaths> idPathsForWatcherEntries(WatcherEntries &&foundEntries)
    {
        std::sort(foundEntries.begin(), foundEntries.end(), [](WatcherEntry first, WatcherEntry second) {
            return std::tie(first.id, first.sourceId) < std::tie(second.id, second.sourceId);
        });

        std::vector<IdPaths> idPaths;
        idPaths.reserve(foundEntries.size());

        for (WatcherEntry entry : foundEntries) {
            if (idPaths.empty() || idPaths.back().id != entry.id)
                idPaths.emplace_back(entry.id, SourceIds{});
            idPaths.back().sourceIds.push_back(entry.sourceId);
        }

        return idPaths;
    }

    void addChangedPathForFilePath(SourceContextIds &&sourceContextIds)
    {
        if (m_notifier) {
            WatcherEntries foundEntries = watchedEntriesForPaths(std::move(sourceContextIds));

            SourceIds watchedSourceIds = watchedPaths(foundEntries);

            std::vector<IdPaths> changedIdPaths = idPathsForWatcherEntries(std::move(foundEntries));

            m_notifier->pathsChanged(watchedSourceIds);
            m_notifier->pathsWithIdsChanged(changedIdPaths);
        }
    }

    SourcePathCache &pathCache() { return m_pathCache; }

private:
    WatcherEntries m_watchedEntries;
    FileSystemWatcher m_fileSystemWatcher;
    FileStatusCache m_fileStatusCache;
    FileSystemInterface &m_fileSystem;
    SourcePathCache &m_pathCache;
    ProjectStoragePathWatcherNotifierInterface *m_notifier;
    DirectoryPathCompressor<Timer> m_directoryPathCompressor;
};

} // namespace QmlDesigner<|MERGE_RESOLUTION|>--- conflicted
+++ resolved
@@ -71,11 +71,7 @@
     }
 
     void updateContextIdPaths(const std::vector<IdPaths> &idPaths,
-<<<<<<< HEAD
-                              const SourceContextIds &sourceContextIds)
-=======
                               const SourceContextIds &sourceContextIds) override
->>>>>>> df7398e2
     {
         const auto &[entires, ids] = convertIdPathsToWatcherEntriesAndIds(idPaths);
 
