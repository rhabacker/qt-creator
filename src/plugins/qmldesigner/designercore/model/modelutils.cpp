--- conflicted
+++ resolved
@@ -3,10 +3,7 @@
 
 #include "modelutils.h"
 
-<<<<<<< HEAD
-=======
 #include <abstractview.h>
->>>>>>> 3473d9d3
 #include <nodemetainfo.h>
 #include <projectstorage/projectstorage.h>
 #include <projectstorage/sourcepathcache.h>
@@ -134,8 +131,6 @@
     return {};
 }
 
-<<<<<<< HEAD
-=======
 QList<ModelNode> pruneChildren(const QList<ModelNode> &nodes)
 {
     QList<ModelNode> forwardNodes;
@@ -167,5 +162,4 @@
                            [&](const ModelNode &node) { return node.hasId(); });
 }
 
->>>>>>> 3473d9d3
 } // namespace QmlDesigner::ModelUtils