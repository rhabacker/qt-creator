--- conflicted
+++ resolved
@@ -25,11 +25,7 @@
 
 using InternalNodePointer = std::shared_ptr<InternalNode>;
 
-<<<<<<< HEAD
-template<PropertyType propertyType>
-=======
 template<PropertyType... propertyType>
->>>>>>> 3473d9d3
 struct TypeLookup
 {};
 
@@ -73,8 +69,6 @@
     using Type = InternalVariantProperty;
 };
 
-<<<<<<< HEAD
-=======
 template<>
 struct TypeLookup<PropertyType::Node, PropertyType::NodeList>
 {
@@ -90,7 +84,6 @@
 template<PropertyType... propertyType>
 using type_lookup_t = typename TypeLookup<propertyType...>::Type;
 
->>>>>>> 3473d9d3
 class QMLDESIGNERCORE_EXPORT InternalProperty : public std::enable_shared_from_this<InternalProperty>
 {
 public:
@@ -126,17 +119,6 @@
         return std::static_pointer_cast<Type>(shared_from_this());
     }
 
-<<<<<<< HEAD
-    template<PropertyType propertyType>
-    auto to()
-    {
-        if (propertyType == m_propertyType)
-            return std::static_pointer_cast<typename TypeLookup<propertyType>::Type>(
-                shared_from_this());
-
-        return std::shared_ptr<typename TypeLookup<propertyType>::Type>{};
-    }
-=======
     template<PropertyType... propertyType>
     auto toShared()
     {
@@ -155,7 +137,6 @@
 
         if (((propertyType == m_propertyType) || ...))
             return std::static_pointer_cast<Type>(shared_from_this());
->>>>>>> 3473d9d3
 
         return std::shared_ptr<Type>{};
     }
