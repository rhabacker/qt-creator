/****************************************************************************
**
** Copyright (C) 2016 The Qt Company Ltd.
** Contact: https://www.qt.io/licensing/
**
** This file is part of Qt Creator.
**
** Commercial License Usage
** Licensees holding valid commercial Qt licenses may use this file in
** accordance with the commercial license agreement provided with the
** Software or, alternatively, in accordance with the terms contained in
** a written agreement between you and The Qt Company. For licensing terms
** and conditions see https://www.qt.io/terms-conditions. For further
** information use the contact form at https://www.qt.io/contact-us.
**
** GNU General Public License Usage
** Alternatively, this file may be used under the terms of the GNU
** General Public License version 3 as published by the Free Software
** Foundation with exceptions as appearing in the file LICENSE.GPL3-EXCEPT
** included in the packaging of this file. Please review the following
** information to ensure the GNU General Public License requirements will
** be met: https://www.gnu.org/licenses/gpl-3.0.html.
**
****************************************************************************/

#include "abstractview.h"

#include "model.h"
#include "model_p.h"
#include "internalnode_p.h"
#include "nodeinstanceview.h"
#include <qmlstate.h>
#include <qmltimeline.h>

#ifndef QMLDESIGNER_TEST
#include <qmldesignerplugin.h>
#include <viewmanager.h>
#endif

#include <coreplugin/helpmanager.h>
#include <utils/qtcassert.h>
#include <utils/algorithm.h>

#include <QRegularExpression>
#include <QWidget>
#include <QtGui/qimage.h>

namespace QmlDesigner {

/*!
\class QmlDesigner::AbstractView
\ingroup CoreModel
\brief The AbstractView class provides an abstract interface that views and
editors can implement to be notified about model changes.

\sa QmlDesigner::WidgetQueryView(), QmlDesigner::NodeInstanceView()
*/

AbstractView::~AbstractView()
{
    if (m_model)
        m_model.data()->detachView(this, Model::DoNotNotifyView);
}

/*!
    Sets the view of a new \a model. This is handled automatically by
    AbstractView::modelAttached().

    \sa AbstractView::modelAttached()
*/
void AbstractView::setModel(Model *model)
{
    Q_ASSERT(model != nullptr);
    if (model == m_model.data())
        return;

    if (m_model)
        m_model.data()->detachView(this);

    m_model = model;
}

RewriterTransaction AbstractView::beginRewriterTransaction(const QByteArray &identifier)
{
    return RewriterTransaction(this, identifier);
}

ModelNode AbstractView::createModelNode(const TypeName &typeName,
                            int majorVersion,
                            int minorVersion,
                            const QList<QPair<PropertyName, QVariant> > &propertyList,
                            const QList<QPair<PropertyName, QVariant> > &auxPropertyList,
                            const QString &nodeSource,
                            ModelNode::NodeSourceType nodeSourceType)
{
    return ModelNode(model()->d->createNode(typeName, majorVersion, minorVersion, propertyList, auxPropertyList, nodeSource, nodeSourceType), model(), this);
}


/*!
    Returns the constant root model node.
*/

const ModelNode AbstractView::rootModelNode() const
{
    Q_ASSERT(model());
    return ModelNode(model()->d->rootNode(), model(), const_cast<AbstractView*>(this));
}


/*!
    Returns the root model node.
*/

ModelNode AbstractView::rootModelNode()
{
    Q_ASSERT(model());
    return ModelNode(model()->d->rootNode(), model(), this);
}

/*!
    Sets the reference to a model to a null pointer.

*/
void AbstractView::removeModel()
{
    m_model.clear();
}

WidgetInfo AbstractView::createWidgetInfo(QWidget *widget,
                                          WidgetInfo::ToolBarWidgetFactoryInterface *toolBarWidgetFactory,
                                          const QString &uniqueId,
                                          WidgetInfo::PlacementHint placementHint,
                                          int placementPriority,
                                          const QString &tabName,
                                          DesignerWidgetFlags widgetFlags)
{
    WidgetInfo widgetInfo;

    widgetInfo.widget = widget;
    widgetInfo.toolBarWidgetFactory = toolBarWidgetFactory;
    widgetInfo.uniqueId = uniqueId;
    widgetInfo.placementHint = placementHint;
    widgetInfo.placementPriority = placementPriority;
    widgetInfo.tabName = tabName;
    widgetInfo.widgetFlags = widgetFlags;

    return widgetInfo;
}

/*!
    Returns the model of the view.
*/
Model* AbstractView::model() const
{
    return m_model.data();
}

bool AbstractView::isAttached() const
{
    return model();
}

/*!
Called if a view is being attached to \a model.
The default implementation is setting the reference of the model to the view.
\sa Model::attachView()
*/
void AbstractView::modelAttached(Model *model)
{
    setModel(model);
}

/*!
Called before a view is detached from \a model.

This function is not called if Model::detachViewWithOutNotification is used.
The default implementation
is removing the reference to the model from the view.

\sa Model::detachView()
*/
void AbstractView::modelAboutToBeDetached(Model *)
{
    removeModel();
}

/*!
    \enum QmlDesigner::AbstractView::PropertyChangeFlag

    Notifies about changes in the abstract properties of a node:

    \value  NoAdditionalChanges
            No changes were made.

    \value  PropertiesAdded
            Some properties were added.

    \value  EmptyPropertiesRemoved
            Empty properties were removed.
*/

void AbstractView::instancePropertyChanged(const QList<QPair<ModelNode, PropertyName> > &/*propertyList*/)
{
}

void AbstractView::instanceInformationsChanged(const QMultiHash<ModelNode, InformationName> &/*informationChangeHash*/)
{
}

void AbstractView::instancesRenderImageChanged(const QVector<ModelNode> &/*nodeList*/)
{
}

void AbstractView::instancesPreviewImageChanged(const QVector<ModelNode> &/*nodeList*/)
{
}

void AbstractView::instancesChildrenChanged(const QVector<ModelNode> &/*nodeList*/)
{
}

void AbstractView::instancesToken(const QString &/*tokenName*/, int /*tokenNumber*/, const QVector<ModelNode> &/*nodeVector*/)
{
}

void AbstractView::nodeSourceChanged(const ModelNode &/*modelNode*/, const QString &/*newNodeSource*/)
{
}

void AbstractView::rewriterBeginTransaction()
{
}

void AbstractView::rewriterEndTransaction()
{
}

void AbstractView::instanceErrorChanged(const QVector<ModelNode> &/*errorNodeList*/)
{
}

void AbstractView::instancesCompleted(const QVector<ModelNode> &/*completedNodeList*/)
{
}

// Node related functions

/*!
\fn void AbstractView::nodeCreated(const ModelNode &createdNode)
Called when the new node \a createdNode is created.
*/
void AbstractView::nodeCreated(const ModelNode &/*createdNode*/)
{
}

void AbstractView::currentStateChanged(const ModelNode &/*node*/)
{
}

/*!
Called when the file URL (that is needed to resolve relative paths against,
for example) is changed form \a oldUrl to \a newUrl.
*/
void AbstractView::fileUrlChanged(const QUrl &/*oldUrl*/, const QUrl &/*newUrl*/)
{
}

void AbstractView::nodeOrderChanged(const NodeListProperty &/*listProperty*/, const ModelNode &/*movedNode*/, int /*oldIndex*/)
{
}

/*!
\fn void AbstractView::nodeAboutToBeRemoved(const ModelNode &removedNode)
Called when the node specified by \a removedNode will be removed.
*/
void AbstractView::nodeAboutToBeRemoved(const ModelNode &/*removedNode*/)
{
}

void AbstractView::nodeRemoved(const ModelNode &/*removedNode*/, const NodeAbstractProperty &/*parentProperty*/, PropertyChangeFlags /*propertyChange*/)
{
}

void AbstractView::propertiesAboutToBeRemoved(const QList<AbstractProperty>& /*propertyList*/)
{
}

/*!
Called when the properties specified by \a propertyList are removed.
*/
void AbstractView::propertiesRemoved(const QList<AbstractProperty>& /*propertyList*/)
{
}

/*!
\fn void nodeReparented(const ModelNode &node, const NodeAbstractProperty &newPropertyParent, const NodeAbstractProperty &oldPropertyParent, AbstractView::PropertyChangeFlags propertyChange)
Called when the parent of \a node will be changed from \a oldPropertyParent to
\a newPropertyParent.
*/

/*!
\fn void QmlDesigner::AbstractView::selectedNodesChanged(const QList<ModelNode> &selectedNodeList,
                                                         const QList<ModelNode> &lastSelectedNodeList)
Called when the selection is changed from \a lastSelectedNodeList to
\a selectedNodeList.
*/
void AbstractView::selectedNodesChanged(const QList<ModelNode> &/*selectedNodeList*/, const QList<ModelNode> &/*lastSelectedNodeList*/)
{
}

void AbstractView::nodeAboutToBeReparented(const ModelNode &/*node*/, const NodeAbstractProperty &/*newPropertyParent*/, const NodeAbstractProperty &/*oldPropertyParent*/, AbstractView::PropertyChangeFlags /*propertyChange*/)
{
}

void AbstractView::nodeReparented(const ModelNode &/*node*/, const NodeAbstractProperty &/*newPropertyParent*/, const NodeAbstractProperty &/*oldPropertyParent*/, AbstractView::PropertyChangeFlags /*propertyChange*/)
{
}

void AbstractView::nodeIdChanged(const ModelNode& /*node*/, const QString& /*newId*/, const QString& /*oldId*/)
{
}

void AbstractView::variantPropertiesChanged(const QList<VariantProperty>& /*propertyList*/, PropertyChangeFlags /*propertyChange*/)
{
}

void AbstractView::bindingPropertiesChanged(const QList<BindingProperty>& /*propertyList*/, PropertyChangeFlags /*propertyChange*/)
{
}

void AbstractView::signalHandlerPropertiesChanged(const QVector<SignalHandlerProperty>& /*propertyList*/, PropertyChangeFlags /*propertyChange*/)
{
}

void AbstractView::rootNodeTypeChanged(const QString &/*type*/, int /*majorVersion*/, int /*minorVersion*/)
{
}

void AbstractView::nodeTypeChanged(const ModelNode & /*node*/, const TypeName & /*type*/, int /*majorVersion*/, int /*minorVersion*/)
{

}

void AbstractView::importsChanged(const QList<Import> &/*addedImports*/, const QList<Import> &/*removedImports*/)
{
}

void AbstractView::possibleImportsChanged(const QList<Import> &/*possibleImports*/)
{
}

void AbstractView::usedImportsChanged(const QList<Import> &/*usedImports*/)
{
}

void AbstractView::auxiliaryDataChanged(const ModelNode &/*node*/, const PropertyName &/*name*/, const QVariant &/*data*/)
{
}

void AbstractView::customNotification(const AbstractView * /*view*/, const QString & /*identifier*/, const QList<ModelNode> & /*nodeList*/, const QList<QVariant> & /*data*/)
{
}

void AbstractView::scriptFunctionsChanged(const ModelNode &/*node*/, const QStringList &/*scriptFunctionList*/)
{
}

void AbstractView::documentMessagesChanged(const QList<DocumentMessage> &/*errors*/, const QList<DocumentMessage> &/*warnings*/)
{
}

void AbstractView::currentTimelineChanged(const ModelNode & /*node*/)
{
}

void AbstractView::renderImage3DChanged(const QImage & /*image*/)
{
}

void AbstractView::updateActiveScene3D(const QVariantMap & /*sceneState*/)
{
}

QList<ModelNode> AbstractView::toModelNodeList(const QList<Internal::InternalNode::Pointer> &nodeList) const
{
    return QmlDesigner::toModelNodeList(nodeList, const_cast<AbstractView*>(this));
}

QList<ModelNode> toModelNodeList(const QList<Internal::InternalNode::Pointer> &nodeList, AbstractView *view)
{
    QList<ModelNode> newNodeList;
    foreach (const Internal::InternalNode::Pointer &node, nodeList)
        newNodeList.append(ModelNode(node, view->model(), view));

    return newNodeList;
}

QList<Internal::InternalNode::Pointer> toInternalNodeList(const QList<ModelNode> &nodeList)
{
    QList<Internal::InternalNode::Pointer> newNodeList;
    foreach (const ModelNode &node, nodeList)
        newNodeList.append(node.internalNode());

    return newNodeList;
}

/*!
    Sets the list of nodes to the actual selected nodes specified by
    \a selectedNodeList.
*/
void AbstractView::setSelectedModelNodes(const QList<ModelNode> &selectedNodeList)
{
    model()->d->setSelectedNodes(toInternalNodeList(selectedNodeList));
}

void AbstractView::setSelectedModelNode(const ModelNode &modelNode)
{
    setSelectedModelNodes({modelNode});
}

/*!
    Clears the selection.
*/
void AbstractView::clearSelectedModelNodes()
{
    model()->d->clearSelectedNodes();
}

bool AbstractView::hasSelectedModelNodes() const
{
    return !model()->d->selectedNodes().isEmpty();
}

bool AbstractView::hasSingleSelectedModelNode() const
{
    return model()->d->selectedNodes().count() == 1;
}

bool AbstractView::isSelectedModelNode(const ModelNode &modelNode) const
{
    return model()->d->selectedNodes().contains(modelNode.internalNode());
}

/*!
    Sets the list of nodes to the actual selected nodes. Returns a list of the
    selected nodes.
*/
QList<ModelNode> AbstractView::selectedModelNodes() const
{
    return toModelNodeList(model()->d->selectedNodes());
}

ModelNode AbstractView::firstSelectedModelNode() const
{
    if (hasSelectedModelNodes())
        return ModelNode(model()->d->selectedNodes().constFirst(), model(), this);

    return ModelNode();
}

ModelNode AbstractView::singleSelectedModelNode() const
{
    if (hasSingleSelectedModelNode())
        return ModelNode(model()->d->selectedNodes().constFirst(), model(), this);

    return ModelNode();
}

/*!
    Adds \a node to the selection list.
*/
void AbstractView::selectModelNode(const ModelNode &modelNode)
{
    QTC_ASSERT(modelNode.isInHierarchy(), return);
    model()->d->selectNode(modelNode.internalNode());
}

/*!
    Removes \a node from the selection list.
*/
void AbstractView::deselectModelNode(const ModelNode &node)
{
    model()->d->deselectNode(node.internalNode());
}

ModelNode AbstractView::modelNodeForId(const QString &id)
{
    return ModelNode(model()->d->nodeForId(id), model(), this);
}

bool AbstractView::hasId(const QString &id) const
{
    return model()->d->hasId(id);
}

QString firstCharToLower(const QString &string)
{
    QString resultString = string;

    if (!resultString.isEmpty())
        resultString[0] = resultString.at(0).toLower();

    return resultString;
}

QString AbstractView::generateNewId(const QString &prefixName, const QString &fallbackPrefix) const
{
    // First try just the prefixName without number as postfix, then continue with 2 and further
    // as postfix until id does not already exist.
    // Properties of the root node are not allowed for ids, because they are available in the
    // complete context without qualification.

    int counter = 0;

    QString newBaseId = QString(QStringLiteral("%1")).arg(firstCharToLower(prefixName));
    newBaseId.remove(QRegExp(QStringLiteral("[^a-zA-Z0-9_]")));

    if (newBaseId.isEmpty())
        newBaseId = fallbackPrefix;

<<<<<<< HEAD
    newId.remove(QRegularExpression(QStringLiteral("[^a-zA-Z0-9_]")));

    while (!ModelNode::isValidId(newId) || hasId(newId) || rootModelNode().hasProperty(newId.toUtf8()) || newId == "item") {
        counter += 1;
        newId = QString(QStringLiteral("%1%2")).arg(firstCharToLower(prefixName)).arg(counter);
        newId.remove(QRegularExpression(QStringLiteral("[^a-zA-Z0-9_]")));
=======
    QString newId = newBaseId;

    while (!ModelNode::isValidId(newId) || hasId(newId) || rootModelNode().hasProperty(newId.toUtf8())) {
        ++counter;
        newId = QString(QStringLiteral("%1%2")).arg(firstCharToLower(newBaseId)).arg(counter);
>>>>>>> 913dc647
    }

    return newId;
}

QString AbstractView::generateNewId(const QString &prefixName) const
{
    return generateNewId(prefixName, QStringLiteral("element"));
}

ModelNode AbstractView::modelNodeForInternalId(qint32 internalId) const
{
     return ModelNode(model()->d->nodeForInternalId(internalId), model(), this);
}

bool AbstractView::hasModelNodeForInternalId(qint32 internalId) const
{
    return model()->d->hasNodeForInternalId(internalId);
}

NodeInstanceView *AbstractView::nodeInstanceView() const
{
    if (model())
        return model()->d->nodeInstanceView();
    else
        return nullptr;
}

RewriterView *AbstractView::rewriterView() const
{
    if (model())
        return model()->d->rewriterView();
    else
        return nullptr;
}

void AbstractView::resetView()
{
    if (!model())
        return;
    Model *currentModel = model();

    currentModel->detachView(this);
    currentModel->attachView(this);
}

void AbstractView::resetPuppet()
{
    emitCustomNotification(QStringLiteral("reset QmlPuppet"));
}

bool AbstractView::hasWidget() const
{
    return false;
}

WidgetInfo AbstractView::widgetInfo()
{
    return createWidgetInfo();
}

void AbstractView::disableWidget()
{
    if (hasWidget() && widgetInfo().widgetFlags == DesignerWidgetFlags::DisableOnError)
        widgetInfo().widget->setEnabled(false);
}

void AbstractView::enableWidget()
{
    if (hasWidget() && widgetInfo().widgetFlags == DesignerWidgetFlags::DisableOnError)
        widgetInfo().widget->setEnabled(true);
}

void AbstractView::contextHelp(const Core::IContext::HelpCallback &callback) const
{
#ifndef QMLDESIGNER_TEST
    QmlDesignerPlugin::instance()->viewManager().qmlJSEditorContextHelp(callback);
#else
    callback(QString());
#endif
}

void AbstractView::activateTimeline(const ModelNode &timeline)
{
    if (currentTimeline().isValid())
        currentTimeline().toogleRecording(false);

    if (model())
        model()->d->notifyCurrentTimelineChanged(timeline);
}

void AbstractView::activateTimelineRecording(const ModelNode &timeline)
{
    if (currentTimeline().isValid())
        currentTimeline().toogleRecording(true);

    Internal::WriteLocker locker(m_model.data());

    if (model())
        model()->d->notifyCurrentTimelineChanged(timeline);
}

void AbstractView::deactivateTimelineRecording()
{
    if (currentTimeline().isValid()) {
        currentTimeline().toogleRecording(false);
        currentTimeline().resetGroupRecording();
    }

    if (model())
        model()->d->notifyCurrentTimelineChanged(ModelNode());
}

bool AbstractView::executeInTransaction(const QByteArray &identifier, const AbstractView::OperationBlock &lambda)
{
    try {
        RewriterTransaction transaction = beginRewriterTransaction(identifier);
        lambda();
        transaction.commit();
    } catch (const Exception &e) {
        e.showException();
        return false;
    }

    return true;
}

QList<ModelNode> AbstractView::allModelNodes() const
{
    return toModelNodeList(model()->d->allNodes());
}

QList<ModelNode> AbstractView::allModelNodesOfType(const TypeName &typeName) const
{
    return Utils::filtered(allModelNodes(), [typeName](const ModelNode &node){
        return node.metaInfo().isValid() && node.metaInfo().isSubclassOf(typeName);
    });
}

void AbstractView::emitDocumentMessage(const QString &error)
{
    emitDocumentMessage({DocumentMessage(error)});
}

void AbstractView::emitDocumentMessage(const QList<DocumentMessage> &errors, const QList<DocumentMessage> &warnings)
{
    if (model())
        model()->d->setDocumentMessages(errors, warnings);
}

void AbstractView::emitCustomNotification(const QString &identifier)
{
    emitCustomNotification(identifier, QList<ModelNode>());
}

void AbstractView::emitCustomNotification(const QString &identifier, const QList<ModelNode> &nodeList)
{
    emitCustomNotification(identifier, nodeList, QList<QVariant>());
}

void AbstractView::emitCustomNotification(const QString &identifier, const QList<ModelNode> &nodeList, const QList<QVariant> &data)
{
    model()->d->notifyCustomNotification(this, identifier, nodeList, data);
}

void AbstractView::emitInstancePropertyChange(const QList<QPair<ModelNode, PropertyName> > &propertyList)
{
    if (model() && nodeInstanceView() == this)
        model()->d->notifyInstancePropertyChange(propertyList);
}

void AbstractView::emitInstanceErrorChange(const QVector<qint32> &instanceIds)
{
    if (model() && nodeInstanceView() == this)
        model()->d->notifyInstanceErrorChange(instanceIds);
}

void AbstractView::emitInstancesCompleted(const QVector<ModelNode> &nodeVector)
{
    if (model() && nodeInstanceView() == this)
        model()->d->notifyInstancesCompleted(nodeVector);
}

void AbstractView::emitInstanceInformationsChange(const QMultiHash<ModelNode, InformationName> &informationChangeHash)
{
    if (model() && nodeInstanceView() == this)
        model()->d->notifyInstancesInformationsChange(informationChangeHash);
}

void AbstractView::emitInstancesRenderImageChanged(const QVector<ModelNode> &nodeVector)
{
    if (model() && nodeInstanceView() == this)
        model()->d->notifyInstancesRenderImageChanged(nodeVector);
}

void AbstractView::emitInstancesPreviewImageChanged(const QVector<ModelNode> &nodeVector)
{
    if (model() && nodeInstanceView() == this)
        model()->d->notifyInstancesPreviewImageChanged(nodeVector);
}

void AbstractView::emitInstancesChildrenChanged(const QVector<ModelNode> &nodeVector)
{
    if (model() && nodeInstanceView() == this)
        model()->d->notifyInstancesChildrenChanged(nodeVector);
}

void AbstractView::emitRewriterBeginTransaction()
{
    if (model())
        model()->d->notifyRewriterBeginTransaction();
}

void AbstractView::sendTokenToInstances(const QString &token, int number, const QVector<ModelNode> &nodeVector)
{
    if (nodeInstanceView())
        nodeInstanceView()->sendToken(token, number, nodeVector);
}

void AbstractView::emitInstanceToken(const QString &token, int number, const QVector<ModelNode> &nodeVector)
{
    if (nodeInstanceView())
        model()->d->notifyInstanceToken(token, number, nodeVector);
}

void AbstractView::emitRenderImage3DChanged(const QImage &image)
{
    if (model())
        model()->d->notifyRenderImage3DChanged(image);
}

void AbstractView::emitUpdateActiveScene3D(const QVariantMap &sceneState)
{
    if (model())
        model()->d->notifyUpdateActiveScene3D(sceneState);
}

void AbstractView::emitRewriterEndTransaction()
{
    if (model())
        model()->d->notifyRewriterEndTransaction();
}

void AbstractView::setCurrentStateNode(const ModelNode &node)
{
    Internal::WriteLocker locker(m_model.data());
    if (model())
        model()->d->notifyCurrentStateChanged(node);
}

void AbstractView::changeRootNodeType(const TypeName &type, int majorVersion, int minorVersion)
{
    Internal::WriteLocker locker(m_model.data());

    m_model.data()->d->changeRootNodeType(type, majorVersion, minorVersion);
}

ModelNode AbstractView::currentStateNode() const
{
    if (model())
        return ModelNode(m_model.data()->d->currentStateNode(), m_model.data(), const_cast<AbstractView*>(this));

    return ModelNode();
}

QmlModelState AbstractView::currentState() const
{
    return QmlModelState(currentStateNode());
}

QmlTimeline AbstractView::currentTimeline() const
{
    if (model())
        return QmlTimeline(ModelNode(m_model.data()->d->currentTimelineNode(),
                                            m_model.data(),
                                            const_cast<AbstractView*>(this)));

    return QmlTimeline();
}

static int getMinorVersionFromImport(const Model *model)
{
    foreach (const Import &import, model->imports()) {
        if (import.isLibraryImport() && import.url() == "QtQuick") {
            const QString versionString = import.version();
            if (versionString.contains(".")) {
                const QString minorVersionString = versionString.split(".").constLast();
                return minorVersionString.toInt();
            }
        }
    }

    return -1;
}

static int getMajorVersionFromImport(const Model *model)
{
    foreach (const Import &import, model->imports()) {
        if (import.isLibraryImport() && import.url() == QStringLiteral("QtQuick")) {
            const QString versionString = import.version();
            if (versionString.contains(QStringLiteral("."))) {
                const QString majorVersionString = versionString.split(QStringLiteral(".")).constFirst();
                return majorVersionString.toInt();
            }
        }
    }

    return -1;
}

static int getMajorVersionFromNode(const ModelNode &modelNode)
{
    if (modelNode.metaInfo().isValid()) {
        for (const NodeMetaInfo &info :  modelNode.metaInfo().classHierarchy()) {
            if (info.typeName() == "QtQml.QtObject"
                    || info.typeName() == "QtQuick.QtObject"
                    || info.typeName() == "QtQuick.Item")
                return info.majorVersion();
        }
    }

    return 1; //default
}

static int getMinorVersionFromNode(const ModelNode &modelNode)
{
    if (modelNode.metaInfo().isValid()) {
        foreach (const NodeMetaInfo &info,  modelNode.metaInfo().classHierarchy()) {
            if (info.typeName() == "QtQuick.QtObject" || info.typeName() == "QtQuick.Item")
                return info.minorVersion();
        }
    }

    return 1; //default
}

int AbstractView::majorQtQuickVersion() const
{
    int majorVersionFromImport = getMajorVersionFromImport(model());
    if (majorVersionFromImport >= 0)
        return majorVersionFromImport;

    return getMajorVersionFromNode(rootModelNode());
}

int AbstractView::minorQtQuickVersion() const
{
    int minorVersionFromImport = getMinorVersionFromImport(model());
    if (minorVersionFromImport >= 0)
        return minorVersionFromImport;

    return getMinorVersionFromNode(rootModelNode());
}


} // namespace QmlDesigner<|MERGE_RESOLUTION|>--- conflicted
+++ resolved
@@ -514,25 +514,16 @@
     int counter = 0;
 
     QString newBaseId = QString(QStringLiteral("%1")).arg(firstCharToLower(prefixName));
-    newBaseId.remove(QRegExp(QStringLiteral("[^a-zA-Z0-9_]")));
+    newBaseId.remove(QRegularExpression(QStringLiteral("[^a-zA-Z0-9_]")));
 
     if (newBaseId.isEmpty())
         newBaseId = fallbackPrefix;
 
-<<<<<<< HEAD
-    newId.remove(QRegularExpression(QStringLiteral("[^a-zA-Z0-9_]")));
-
-    while (!ModelNode::isValidId(newId) || hasId(newId) || rootModelNode().hasProperty(newId.toUtf8()) || newId == "item") {
-        counter += 1;
-        newId = QString(QStringLiteral("%1%2")).arg(firstCharToLower(prefixName)).arg(counter);
-        newId.remove(QRegularExpression(QStringLiteral("[^a-zA-Z0-9_]")));
-=======
     QString newId = newBaseId;
 
     while (!ModelNode::isValidId(newId) || hasId(newId) || rootModelNode().hasProperty(newId.toUtf8())) {
         ++counter;
         newId = QString(QStringLiteral("%1%2")).arg(firstCharToLower(newBaseId)).arg(counter);
->>>>>>> 913dc647
     }
 
     return newId;
