--- conflicted
+++ resolved
@@ -25,7 +25,6 @@
 class NodeInstanceView;
 class QmlModelState;
 class QmlTimeline;
-<<<<<<< HEAD
 class RewriterTransaction;
 class RewriterView;
 
@@ -33,9 +32,6 @@
 class InternalNode;
 using InternalNodePointer = std::shared_ptr<InternalNode>;
 }
-=======
-class ExternalDependenciesInterface;
->>>>>>> f7639f45
 
 enum DesignerWidgetFlags {
     DisableOnError,
@@ -76,10 +72,7 @@
       EmptyPropertiesRemoved = 0x2
     };
     Q_DECLARE_FLAGS(PropertyChangeFlags, PropertyChangeFlag)
-<<<<<<< HEAD
-
-=======
->>>>>>> f7639f45
+
     AbstractView(ExternalDependenciesInterface &externalDependencies)
         : m_externalDependencies{externalDependencies}
     {}
@@ -235,13 +228,8 @@
 
     void ensureMaterialLibraryNode();
     ModelNode materialLibraryNode();
-<<<<<<< HEAD
     bool isPartOfMaterialLibrary(const ModelNode &node);
     ModelNode active3DSceneNode();
-=======
-    ModelNode active3DSceneNode();
-    void assignMaterialTo3dModel(const ModelNode &modelNode, const ModelNode &materialNode = {});
->>>>>>> f7639f45
     ModelNode getTextureDefaultInstance(const QString &source);
 
     const NodeInstanceView *nodeInstanceView() const;
