--- conflicted
+++ resolved
@@ -128,11 +128,6 @@
     }
 
 protected:
-<<<<<<< HEAD
-    AbstractProperty(const PropertyName &propertyName, const Internal::InternalNodePointer &internalNode, Model* model, AbstractView *view);
-    AbstractProperty(const Internal::InternalPropertyPointer &property, Model* model, AbstractView *view);
-    Internal::InternalNodePointer internalNode() const { return m_internalNode; }
-=======
     AbstractProperty(const Internal::InternalPropertyPointer &property,
                      Model *model,
                      AbstractView *view);
@@ -141,7 +136,6 @@
 
     Internal::InternalNodePointer internalNodeSharedPointer() const { return m_internalNode; }
 
->>>>>>> 3473d9d3
     Internal::ModelPrivate *privateModel() const;
 
 private:
