--- conflicted
+++ resolved
@@ -345,15 +345,8 @@
 void SubComponentManager::registerQmlFile(const QFileInfo &fileInfo, const QString &qualifier,
                                           bool addToLibrary)
 {
-<<<<<<< HEAD
-    if (!addToLibrary || !model()
-        || m_componentUtils.isImport3dPath(fileInfo.path())
-        || m_componentUtils.isComposedEffectPath(fileInfo.path())) {
-=======
     if (!addToLibrary || !model() || m_componentUtils.isGeneratedPath(fileInfo.path()))
->>>>>>> 8790cbc9
         return;
-    }
 
     QString componentName = fileInfo.baseName();
     const QString baseComponentName = componentName;
