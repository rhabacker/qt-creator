--- conflicted
+++ resolved
@@ -161,13 +161,8 @@
 PuppetStartData ExternalDependencies::puppetStartData(const Model &model) const
 {
     PuppetStartData data;
-<<<<<<< HEAD
     auto target = ProjectExplorer::ProjectManager::startupTarget();
-    auto [workingDirectory, puppetPath] = qmlPuppetPaths(target, m_designerSettings);
-=======
-    auto target = ProjectExplorer::SessionManager::startupTarget();
     auto [workingDirectory, puppetPath] = QmlPuppetPaths::qmlPuppetPaths(target, m_designerSettings);
->>>>>>> 5b287485
 
     data.puppetPath = puppetPath.toString();
     data.workingDirectoryPath = workingDirectory.toString();
@@ -186,7 +181,7 @@
 
 Utils::FilePath ExternalDependencies::qmlPuppetPath() const
 {
-    auto target = ProjectExplorer::SessionManager::startupTarget();
+    auto target = ProjectExplorer::ProjectManager::startupTarget();
     auto [workingDirectory, puppetPath] = QmlPuppetPaths::qmlPuppetPaths(target, m_designerSettings);
     return puppetPath;
 }
