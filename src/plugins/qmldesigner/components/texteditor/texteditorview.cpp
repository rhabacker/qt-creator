// Copyright (C) 2016 The Qt Company Ltd.
// SPDX-License-Identifier: LicenseRef-Qt-Commercial OR GPL-3.0-only WITH Qt-GPL-exception-1.0

#include "texteditorview.h"

#include "texteditorwidget.h"

#include <customnotifications.h>
#include <designdocument.h>
#include <designersettings.h>
#include <modelnode.h>
#include <model.h>
#include <zoomaction.h>
#include <nodeabstractproperty.h>
#include <nodelistproperty.h>
#include <qmldesignerconstants.h>
#include <qmldesignerplugin.h>

#include <coreplugin/actionmanager/actioncontainer.h>
#include <coreplugin/actionmanager/actionmanager.h>
#include <coreplugin/actionmanager/command.h>
#include <coreplugin/coreconstants.h>
#include <coreplugin/editormanager/editormanager.h>
#include <coreplugin/icore.h>
#include <coreplugin/modemanager.h>

#include <texteditor/texteditor.h>
#include <texteditor/texteditorconstants.h>
#include <qmljseditor/qmljseditordocument.h>

#include <utils/changeset.h>
#include <utils/qtcassert.h>
#include <utils/uniqueobjectptr.h>
#include <qmljs/qmljsmodelmanagerinterface.h>
#include <qmljs/qmljsreformatter.h>

#include <qwindow.h>
#include <QDebug>
#include <QPair>
#include <QPointer>
#include <QString>
#include <QTimer>

using namespace Core;

namespace QmlDesigner {

TextEditorView::TextEditorView(ExternalDependenciesInterface &externalDependencies)
    : AbstractView{externalDependencies}
    , m_widget(new TextEditorWidget(this))
{
<<<<<<< HEAD
    IContext::attach(m_widget,
                     Context(Constants::C_QMLTEXTEDITOR, Constants::C_QT_QUICK_TOOLS_MENU),
                     [this](const IContext::HelpCallback &callback) {
                         m_widget->contextHelp(callback);
                     });
=======
    Core::Context context(TEXTEDITOR_CONTEXT_ID);

    /*
     * We have to register our own active auto completion shortcut, because the original short cut will
     * use the cursor position of the original editor in the editor manager.
     */

    QAction *completionAction = new QAction(tr("Trigger Completion"), this);
    Core::Command *command = Core::ActionManager::registerAction(completionAction, TextEditor::Constants::COMPLETE_THIS, context);
    command->setDefaultKeySequence(QKeySequence(Core::useMacShortcuts ? tr("Meta+Space") : tr("Ctrl+Space")));

    connect(completionAction, &QAction::triggered, this, [this] {
        if (m_widget->textEditor())
            m_widget->textEditor()->editorWidget()->invokeAssist(TextEditor::Completion);
    });
>>>>>>> 8758c3c8
}

TextEditorView::~TextEditorView()
{
    // m_textEditorContext is responsible for deleting the widget
}

void TextEditorView::modelAttached(Model *model)
{
    Q_ASSERT(model);
    m_widget->clearStatusBar();

    AbstractView::modelAttached(model);

    auto textEditor = Utils::UniqueObjectLatePtr<TextEditor::BaseTextEditor>(
        QmlDesignerPlugin::instance()->currentDesignDocument()->textEditor()->duplicate());

<<<<<<< HEAD
=======
    // Set the context of the text editor, but we add another special context to override shortcuts.
    Core::Context context = textEditor->context();
    context.prepend(TEXTEDITOR_CONTEXT_ID);

    m_textEditorContext = new Internal::TextEditorContext(m_widget);
    m_textEditorContext->setWidget(textEditor->widget()); // toplevel focus widget of the editor
    m_textEditorContext->setContext(context);
    Core::ICore::addContextObject(m_textEditorContext);

>>>>>>> 8758c3c8
    m_widget->setTextEditor(std::move(textEditor));
}

void TextEditorView::modelAboutToBeDetached(Model *model)
{
    AbstractView::modelAboutToBeDetached(model);

    if (m_widget)
        m_widget->setTextEditor(nullptr);

    // in case the user closed it explicit we do not want to do anything with the editor
    if (Core::ModeManager::currentModeId() == Core::Constants::MODE_DESIGN) {
        if (TextEditor::BaseTextEditor *textEditor = QmlDesignerPlugin::instance()
                                                         ->currentDesignDocument()
                                                         ->textEditor()) {
            QmlDesignerPlugin::instance()->emitCurrentTextEditorChanged(textEditor);
        }
    }
}

void TextEditorView::importsChanged(const Imports &/*addedImports*/, const Imports &/*removedImports*/)
{
}

void TextEditorView::nodeAboutToBeRemoved(const ModelNode &/*removedNode*/)
{
}

void TextEditorView::rootNodeTypeChanged(const QString &/*type*/, int /*majorVersion*/, int /*minorVersion*/)
{
}

void TextEditorView::propertiesAboutToBeRemoved(const QList<AbstractProperty>& /*propertyList*/)
{
}

void TextEditorView::nodeReparented(const ModelNode &/*node*/, const NodeAbstractProperty &/*newPropertyParent*/, const NodeAbstractProperty &/*oldPropertyParent*/, AbstractView::PropertyChangeFlags /*propertyChange*/)
{
}

WidgetInfo TextEditorView::widgetInfo()
{
    return createWidgetInfo(m_widget,
                            "TextEditor",
                            WidgetInfo::CentralPane,
                            0,
                            tr("Code"),
                            tr("Code view"),
                            DesignerWidgetFlags::IgnoreErrors);
}

void TextEditorView::qmlJSEditorContextHelp(const Core::IContext::HelpCallback &callback) const
{
    if (m_widget->textEditor())
        m_widget->textEditor()->contextHelp(callback);
    else
        callback({});
}

void TextEditorView::nodeIdChanged(const ModelNode& /*node*/, const QString &/*newId*/, const QString &/*oldId*/)
{
}

void TextEditorView::selectedNodesChanged(const QList<ModelNode> &/*selectedNodeList*/,
                                          const QList<ModelNode> &/*lastSelectedNodeList*/)
{
    if (!m_errorState)
        m_widget->jumpTextCursorToSelectedModelNode();
}

void TextEditorView::customNotification(const AbstractView * /*view*/, const QString &identifier, const QList<ModelNode> &/*nodeList*/, const QList<QVariant> &/*data*/)
{
    if (identifier == StartRewriterApply)
        m_widget->setBlockCursorSelectionSynchronisation(true);
    else if (identifier == EndRewriterApply)
        m_widget->setBlockCursorSelectionSynchronisation(false);
}

void TextEditorView::documentMessagesChanged(const QList<DocumentMessage> &errors, const QList<DocumentMessage> &)
{
    if (errors.isEmpty()) {
        m_widget->clearStatusBar();
        m_errorState = false;
    } else {
        const DocumentMessage &error = errors.constFirst();
        m_widget->setStatusText(QString("%1 (Line: %2)").arg(error.description()).arg(error.line()));
        m_errorState = true;
    }
}

bool TextEditorView::changeToMoveTool()
{
    return true;
}

void TextEditorView::changeToDragTool()
{
}

bool TextEditorView::changeToMoveTool(const QPointF &/*beginPoint*/)
{
    return true;
}

void TextEditorView::changeToSelectionTool()
{
}

void TextEditorView::changeToResizeTool()
{
}

void TextEditorView::changeToTransformTools()
{
}

void TextEditorView::changeToCustomTool()
{
}

void TextEditorView::auxiliaryDataChanged(const ModelNode & /*node*/,
                                          AuxiliaryDataKeyView /*type*/,
                                          const QVariant & /*data*/)
{
}

void TextEditorView::instancesCompleted(const QVector<ModelNode> &/*completedNodeList*/)
{
}

void TextEditorView::instanceInformationsChanged(const QMultiHash<ModelNode, InformationName> &/*informationChangeHash*/)
{
}

void TextEditorView::instancesRenderImageChanged(const QVector<ModelNode> &/*nodeList*/)
{
}

void TextEditorView::instancesChildrenChanged(const QVector<ModelNode> &/*nodeList*/)
{
}

void TextEditorView::rewriterBeginTransaction()
{
}

void TextEditorView::rewriterEndTransaction()
{
}

void TextEditorView::gotoCursorPosition(int line, int column)
{
    if (m_widget)
        m_widget->gotoCursorPosition(line, column);
}

void TextEditorView::reformatFile()
{
    QTC_ASSERT(!m_widget.isNull(), return);

    auto document =
            qobject_cast<QmlJSEditor::QmlJSEditorDocument *>(Core::EditorManager::currentDocument());

    // Reformat document if we have a .ui.qml file
    if (document && document->filePath().toString().endsWith(".ui.qml")
                 && QmlDesignerPlugin::settings().value(DesignerSettingsKey::REFORMAT_UI_QML_FILES).toBool()) {

        QmlJS::Document::Ptr currentDocument(document->semanticInfo().document);
        QmlJS::Snapshot snapshot = QmlJS::ModelManagerInterface::instance()->snapshot();

        if (document->isSemanticInfoOutdated()) {
            QmlJS::Document::MutablePtr latestDocument;

            const Utils::FilePath fileName = document->filePath();
            latestDocument = snapshot.documentFromSource(QString::fromUtf8(document->contents()),
                                                         fileName,
                                                         QmlJS::ModelManagerInterface::guessLanguageOfFile(fileName));
            latestDocument->parseQml();
            snapshot.insert(latestDocument);

            currentDocument = latestDocument;
        }

        if (!currentDocument->isParsedCorrectly())
            return;

        const QString &newText = QmlJS::reformat(currentDocument);
        if (currentDocument->source() == newText)
            return;

        QTextCursor tc = m_widget->textEditor()->textCursor();
        int pos = m_widget->textEditor()->textCursor().position();

        Utils::ChangeSet changeSet;
        changeSet.replace(0, document->plainText().length(), newText);

        tc.beginEditBlock();
        changeSet.apply(&tc);
        tc.setPosition(pos);
        tc.endEditBlock();

        m_widget->textEditor()->setTextCursor(tc);
    }
}

void TextEditorView::jumpToModelNode(const ModelNode &modelNode)
{
    m_widget->jumpToModelNode(modelNode);

    m_widget->window()->windowHandle()->requestActivate();
    m_widget->textEditor()->widget()->setFocus();
    m_widget->textEditor()->editorWidget()->updateFoldingHighlight(QTextCursor());
}

void TextEditorView::instancePropertyChanged(const QList<QPair<ModelNode, PropertyName> > &/*propertyList*/)
{
}

} // namespace QmlDesigner<|MERGE_RESOLUTION|>--- conflicted
+++ resolved
@@ -49,58 +49,27 @@
     : AbstractView{externalDependencies}
     , m_widget(new TextEditorWidget(this))
 {
-<<<<<<< HEAD
-    IContext::attach(m_widget,
+}
+
+TextEditorView::~TextEditorView()
+{
+    // m_textEditorContext is responsible for deleting the widget
+}
+
+void TextEditorView::modelAttached(Model *model)
+{
+    Q_ASSERT(model);
+    m_widget->clearStatusBar();
+
+    AbstractView::modelAttached(model);
+
+    auto textEditor = Utils::UniqueObjectLatePtr<TextEditor::BaseTextEditor>(
+        QmlDesignerPlugin::instance()->currentDesignDocument()->textEditor()->duplicate());
+    IContext::attach(textEditor->widget(),
                      Context(Constants::C_QMLTEXTEDITOR, Constants::C_QT_QUICK_TOOLS_MENU),
                      [this](const IContext::HelpCallback &callback) {
                          m_widget->contextHelp(callback);
                      });
-=======
-    Core::Context context(TEXTEDITOR_CONTEXT_ID);
-
-    /*
-     * We have to register our own active auto completion shortcut, because the original short cut will
-     * use the cursor position of the original editor in the editor manager.
-     */
-
-    QAction *completionAction = new QAction(tr("Trigger Completion"), this);
-    Core::Command *command = Core::ActionManager::registerAction(completionAction, TextEditor::Constants::COMPLETE_THIS, context);
-    command->setDefaultKeySequence(QKeySequence(Core::useMacShortcuts ? tr("Meta+Space") : tr("Ctrl+Space")));
-
-    connect(completionAction, &QAction::triggered, this, [this] {
-        if (m_widget->textEditor())
-            m_widget->textEditor()->editorWidget()->invokeAssist(TextEditor::Completion);
-    });
->>>>>>> 8758c3c8
-}
-
-TextEditorView::~TextEditorView()
-{
-    // m_textEditorContext is responsible for deleting the widget
-}
-
-void TextEditorView::modelAttached(Model *model)
-{
-    Q_ASSERT(model);
-    m_widget->clearStatusBar();
-
-    AbstractView::modelAttached(model);
-
-    auto textEditor = Utils::UniqueObjectLatePtr<TextEditor::BaseTextEditor>(
-        QmlDesignerPlugin::instance()->currentDesignDocument()->textEditor()->duplicate());
-
-<<<<<<< HEAD
-=======
-    // Set the context of the text editor, but we add another special context to override shortcuts.
-    Core::Context context = textEditor->context();
-    context.prepend(TEXTEDITOR_CONTEXT_ID);
-
-    m_textEditorContext = new Internal::TextEditorContext(m_widget);
-    m_textEditorContext->setWidget(textEditor->widget()); // toplevel focus widget of the editor
-    m_textEditorContext->setContext(context);
-    Core::ICore::addContextObject(m_textEditorContext);
-
->>>>>>> 8758c3c8
     m_widget->setTextEditor(std::move(textEditor));
 }
 
