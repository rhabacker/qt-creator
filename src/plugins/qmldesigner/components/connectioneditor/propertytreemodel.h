// Copyright (C) 2023 The Qt Company Ltd.
// SPDX-License-Identifier: LicenseRef-Qt-Commercial OR GPL-3.0-only WITH Qt-GPL-exception-1.0

#pragma once

#include "propertymetainfo.h"
#include <modelnode.h>

#include <studioquickwidget.h>
#include <QAbstractItemModel>
#include <QAbstractListModel>

#include <set>
#include <vector>

namespace QmlDesigner {

inline constexpr quintptr internalRootIndex = std::numeric_limits<quintptr>::max();

class AbstractProperty;
class ModelNode;
class BindingProperty;
class SignalHandlerProperty;
class VariantProperty;

class ConnectionView;

class PropertyTreeModel : public QAbstractItemModel
{
    Q_OBJECT
public:
    enum UserRoles {
        PropertyNameRole = Qt::DisplayRole,
        PropertyPriorityRole = Qt::UserRole + 1,
        ExpressionRole,
        ChildCountRole,
        RowRole,
        InternalIdRole
    };

    enum PropertyTypes {
        AllTypes,
        NumberType,
        StringType,
        ColorType,
        SignalType,
        SlotType,
        UrlType,
        BoolType
    };

    PropertyTreeModel(ConnectionView *parent = nullptr);

    void resetModel();

    QVariant data(const QModelIndex &index, int role) const override;

    Qt::ItemFlags flags(const QModelIndex &index) const override;

    QModelIndex index(int row, int column, const QModelIndex &parent = QModelIndex()) const override;
    QModelIndex parent(const QModelIndex &index) const override;

    QPersistentModelIndex indexForInternalIdAndRow(quintptr internalId, int row);

    int rowCount(const QModelIndex &parent = QModelIndex()) const override;
    int columnCount(const QModelIndex &parent = QModelIndex()) const override;

    void setIncludeDotPropertiesOnFirstLevel(bool b);

    struct DataCacheItem
    {
        ModelNode modelNode;
        PropertyName propertyName;
        std::size_t internalIndex = internalRootIndex;
    };

    void setPropertyType(PropertyTypes type);
    Q_INVOKABLE void setFilter(const QString &filter);

    QList<ModelNode> nodeList() const;

    const std::vector<PropertyName> getProperties(const ModelNode &modelNode) const;
    ModelNode getModelNodeForId(const QString &id) const;

    QHash<int, QByteArray> roleNames() const override;

    static std::vector<PropertyName> sortedAndFilteredSignalNames(const NodeMetaInfo &metaInfo,
                                                                  bool recursive = false);

    static std::vector<PropertyName> sortedAndFilteredSlotNames(const NodeMetaInfo &metaInfo,
                                                                bool recursive = false);

private:
    QModelIndex ensureModelIndex(const ModelNode &node, int row) const;
    QModelIndex ensureModelIndex(const ModelNode &node, const PropertyName &name, int row) const;
    void testModel();
    const QList<ModelNode> allModelNodesWithIdsSortedByDisplayName() const;
    const std::vector<PropertyName> sortedAndFilteredPropertyNamesSignalsSlots(
        const ModelNode &modelNode) const;

    const std::vector<PropertyName> getDynamicProperties(const ModelNode &modelNode) const;
    const std::vector<PropertyName> getDynamicSignals(const ModelNode &modelNode) const;
<<<<<<< HEAD
=======

>>>>>>> 4e16d1a0
    const std::vector<PropertyName> sortedAndFilteredPropertyNames(const NodeMetaInfo &metaInfo,
                                                                   bool recursive = false) const;

    const std::vector<PropertyName> sortedDotPropertyNames(const NodeMetaInfo &metaInfo,
                                                           const PropertyName &propertyName) const;

    const std::vector<PropertyName> sortedDotPropertySignals(const NodeMetaInfo &metaInfo,
                                                             const PropertyName &propertyName) const;

    const std::vector<PropertyName> sortedDotPropertySlots(const NodeMetaInfo &metaInfo,
                                                           const PropertyName &propertyName) const;

    const std::vector<PropertyName> sortedDotPropertyNamesSignalsSlots(
        const NodeMetaInfo &metaInfo, const PropertyName &propertyName) const;

    bool filterProperty(const PropertyName &name,
                        const PropertyMetaInfo &metaInfo,
                        bool recursive) const;

    ConnectionView *m_connectionView;

    mutable std::set<DataCacheItem> m_indexCache;
    mutable std::vector<DataCacheItem> m_indexHash;
    mutable std::size_t m_indexCount = 0;
    QList<ModelNode> m_nodeList;
    PropertyTypes m_type = AllTypes;
    QString m_filter;
    mutable QHash<ModelNode, std::vector<PropertyName>> m_sortedAndFilteredPropertyNamesSignalsSlots;
    bool m_includeDotPropertiesOnFirstLevel = false;
};

class PropertyListProxyModel : public QAbstractListModel
{
    Q_OBJECT

    Q_PROPERTY(QString parentName READ parentName NOTIFY parentNameChanged)

public:
    PropertyListProxyModel(PropertyTreeModel *parent);

    void resetModel();

    void setRowAndInternalId(int row, quintptr internalId);
    int rowCount(const QModelIndex &parent = QModelIndex()) const override;
    QVariant data(const QModelIndex &index, int role) const override;

    QHash<int, QByteArray> roleNames() const override;

    Q_INVOKABLE void goInto(int row);
    Q_INVOKABLE void goUp();
    Q_INVOKABLE void reset();

    QString parentName() const;

signals:
    void parentNameChanged();

private:
    ModelNode m_modelNode;
    PropertyName m_propertyName;
    QPersistentModelIndex m_parentIndex;

    PropertyTreeModel *m_treeModel = nullptr;
};


inline bool operator==(const PropertyTreeModel::DataCacheItem &lhs,
                       const PropertyTreeModel::DataCacheItem &rhs)
{
    return lhs.modelNode == rhs.modelNode && lhs.propertyName == rhs.propertyName;
}

inline bool operator<(const PropertyTreeModel::DataCacheItem &lhs,
                      const PropertyTreeModel::DataCacheItem &rhs)
{
    return (lhs.modelNode.id() + lhs.propertyName) < (rhs.modelNode.id() + rhs.propertyName);
}

class PropertyTreeModelDelegate : public QObject
{
    Q_OBJECT

    Q_PROPERTY(StudioQmlComboBoxBackend *name READ nameCombboBox CONSTANT)
    Q_PROPERTY(StudioQmlComboBoxBackend *id READ idCombboBox CONSTANT)

public:
    explicit PropertyTreeModelDelegate(ConnectionView *parent = nullptr);
    void setPropertyType(PropertyTreeModel::PropertyTypes type);
    void setup(const QString &id, const QString &name, bool *nameExists = nullptr);
    void setupNameComboBox(const QString &id, const QString &name, bool *nameExists);
    QString id() const;
    QString name() const;
    NodeMetaInfo propertyMetaInfo() const;

signals:
    void commitData();

private:
    void handleNameChanged();
    void handleIdChanged();

    StudioQmlComboBoxBackend *nameCombboBox();
    StudioQmlComboBoxBackend *idCombboBox();

    StudioQmlComboBoxBackend m_nameCombboBox;
    StudioQmlComboBoxBackend m_idCombboBox;
    PropertyTreeModel::PropertyTypes m_type;
    PropertyTreeModel m_model;
};

} // namespace QmlDesigner<|MERGE_RESOLUTION|>--- conflicted
+++ resolved
@@ -100,10 +100,7 @@
 
     const std::vector<PropertyName> getDynamicProperties(const ModelNode &modelNode) const;
     const std::vector<PropertyName> getDynamicSignals(const ModelNode &modelNode) const;
-<<<<<<< HEAD
-=======
-
->>>>>>> 4e16d1a0
+
     const std::vector<PropertyName> sortedAndFilteredPropertyNames(const NodeMetaInfo &metaInfo,
                                                                    bool recursive = false) const;
 
