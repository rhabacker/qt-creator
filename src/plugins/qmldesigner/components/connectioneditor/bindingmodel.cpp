// Copyright (C) 2016 The Qt Company Ltd.
// SPDX-License-Identifier: LicenseRef-Qt-Commercial OR GPL-3.0-only WITH Qt-GPL-exception-1.0

#include "bindingmodel.h"
#include "bindingmodelitem.h"
#include "connectioneditorutils.h"
#include "connectionview.h"
#include "modelfwd.h"

#include <bindingproperty.h>
#include <nodemetainfo.h>
#include <nodeproperty.h>
#include <rewritertransaction.h>
#include <rewritingexception.h>
#include <variantproperty.h>

#include <utils/qtcassert.h>

#include <QSignalBlocker>

namespace QmlDesigner {

BindingModel::BindingModel(ConnectionView *view)
    : m_connectionView(view)
<<<<<<< HEAD
=======
    , m_delegate(*this)
>>>>>>> 8790cbc9
{
    setHorizontalHeaderLabels(BindingModelItem::headerLabels());
}

ConnectionView *BindingModel::connectionView() const
{
    return m_connectionView;
}

BindingModelBackendDelegate *BindingModel::delegate()
{
    return &m_delegate;
}

int BindingModel::currentIndex() const
{
    return m_currentIndex;
}

BindingProperty BindingModel::currentProperty() const
{
    return propertyForRow(m_currentIndex);
}

BindingProperty BindingModel::propertyForRow(int row) const
{
    if (!m_connectionView)
        return {};

    if (!m_connectionView->isAttached())
        return {};

    if (auto *item = itemForRow(row)) {
        int internalId = item->internalId();
        if (ModelNode node = m_connectionView->modelNodeForInternalId(internalId); node.isValid())
            return node.bindingProperty(item->targetPropertyName());
    }

    return {};
}

static PropertyName unusedProperty(const ModelNode &modelNode)
{
    if (modelNode.metaInfo().isValid()) {
        for (const auto &property : modelNode.metaInfo().properties()) {
            if (property.isWritable() && !modelNode.hasProperty(property.name()))
                return property.name();
        }
    }
    return "none";
}

void BindingModel::add()
{
    if (const QList<ModelNode> nodes = connectionView()->selectedModelNodes(); nodes.size() == 1) {
        const ModelNode modelNode = nodes.constFirst();
        if (modelNode.isValid()) {
            try {
                PropertyName name = unusedProperty(modelNode);
                modelNode.bindingProperty(name).setExpression(QLatin1String("none.none"));
            } catch (RewritingException &e) {
                showErrorMessage(e.description());
                reset();
            }
        }
    } else {
        qWarning() << __FUNCTION__ << " Requires exactly one selected node";
    }
}

void BindingModel::remove(int row)
{
    if (BindingProperty property = propertyForRow(row); property.isValid()) {
        ModelNode node = property.parentModelNode();
        node.removeProperty(property.name());
    }

    reset();
}

void BindingModel::reset(const QList<ModelNode> &nodes)
{
    if (!connectionView())
        return;

    if (!connectionView()->isAttached())
        return;

    AbstractProperty current = currentProperty();

    clear();

    if (!nodes.isEmpty()) {
        for (const ModelNode &modelNode : nodes)
            addModelNode(modelNode);
    } else {
        for (const ModelNode &modelNode : connectionView()->selectedModelNodes())
            addModelNode(modelNode);
    }

    setCurrentProperty(current);
}

void BindingModel::setCurrentIndex(int i)
{
    if (m_currentIndex != i) {
        m_currentIndex = i;
        emit currentIndexChanged();
    }
    m_delegate.update(currentProperty(), m_connectionView);
}

void BindingModel::setCurrentProperty(const AbstractProperty &property)
{
    if (auto index = rowForProperty(property))
        setCurrentIndex(*index);
}

void BindingModel::updateItem(const BindingProperty &property)
{
    if (auto *item = itemForProperty(property)) {
        item->updateProperty(property);
    } else {
        ModelNode node = property.parentModelNode();
        if (connectionView()->isSelectedModelNode(node)) {
            appendRow(new BindingModelItem(property));
            setCurrentProperty(property);
        }
    }
    m_delegate.update(currentProperty(), m_connectionView);
}

void BindingModel::removeItem(const AbstractProperty &property)
{
    AbstractProperty current = currentProperty();
    if (auto index = rowForProperty(property))
        static_cast<void>(removeRow(*index));

    setCurrentProperty(current);
    emit currentIndexChanged();
}

void BindingModel::commitExpression(int row, const QString &expression)
{
    QTC_ASSERT(connectionView(), return);

    BindingProperty bindingProperty = propertyForRow(row);
    if (!bindingProperty.isValid())
        return;

    connectionView()->executeInTransaction(__FUNCTION__, [&bindingProperty, expression]() {
        if (bindingProperty.isDynamic()) {
            TypeName type = bindingProperty.dynamicTypeName();
            bindingProperty.setDynamicTypeNameAndExpression(type, expression);
        } else {
            bindingProperty.setExpression(expression.trimmed());
        }
    });
}

void BindingModel::commitPropertyName(int row, const PropertyName &name)
{
    QTC_ASSERT(connectionView(), return);

    BindingProperty bindingProperty = propertyForRow(row);
    if (!bindingProperty.isValid())
        return;

    connectionView()->executeInTransaction(__FUNCTION__, [&]() {
        const TypeName type = bindingProperty.dynamicTypeName();
        const QString expression = bindingProperty.expression();

        ModelNode node = bindingProperty.parentModelNode();
        node.removeProperty(bindingProperty.name());
        if (bindingProperty.isDynamic())
            node.bindingProperty(name).setDynamicTypeNameAndExpression(type, expression);
        else
            node.bindingProperty(name).setExpression(expression);
    });
}

QHash<int, QByteArray> BindingModel::roleNames() const
{
    return BindingModelItem::roleNames();
}

std::optional<int> BindingModel::rowForProperty(const AbstractProperty &property) const
{
    PropertyName name = property.name();
    int internalId = property.parentModelNode().internalId();

    for (int i = 0; i < rowCount(); ++i) {
        if (auto *item = itemForRow(i)) {
            if (item->targetPropertyName() == name && item->internalId() == internalId)
                return i;
        }
    }
    return std::nullopt;
}

BindingModelItem *BindingModel::itemForRow(int row) const
{
    if (QModelIndex idx = index(row, 0); idx.isValid())
        return dynamic_cast<BindingModelItem *>(itemFromIndex(idx));
    return nullptr;
}

BindingModelItem *BindingModel::itemForProperty(const AbstractProperty &property) const
{
    if (auto row = rowForProperty(property))
        return itemForRow(*row);
    return nullptr;
}

void BindingModel::addModelNode(const ModelNode &node)
{
    if (!node.isValid())
        return;

    const QList<BindingProperty> bindingProperties = node.bindingProperties();
    for (const BindingProperty &property : bindingProperties)
        appendRow(new BindingModelItem(property));
}

<<<<<<< HEAD
BindingModelBackendDelegate::BindingModelBackendDelegate()
    : m_targetNode()
    , m_property()
    , m_sourceNode()
    , m_sourceNodeProperty()
=======
BindingModelBackendDelegate::BindingModelBackendDelegate(BindingModel &model)
    : m_model{model}
>>>>>>> 8790cbc9
{
    connect(&m_sourceNode, &StudioQmlComboBoxBackend::activated, this, [this] {
        sourceNodeChanged();
    });

    connect(&m_sourceNodeProperty, &StudioQmlComboBoxBackend::activated, this, [this] {
        sourcePropertyNameChanged();
    });

    connect(&m_property, &StudioQmlComboBoxBackend::activated, this, [this] {
        targetPropertyNameChanged();
    });
}

void BindingModelBackendDelegate::update(const BindingProperty &property, AbstractView *view)
{
    if (!property.isValid())
        return;

    auto addName = [](QStringList &&list, const QString &name) {
        if (!list.contains(name))
            list.prepend(name);
        return std::move(list);
    };

    auto [sourceNodeName, sourcePropertyName] = splitExpression(property.expression());

    QStringList sourceNodes = {};
    if (!sourceNodeName.isEmpty())
        sourceNodes = addName(availableSources(view), sourceNodeName);

    m_sourceNode.setModel(sourceNodes);
    m_sourceNode.setCurrentText(sourceNodeName);

    auto availableProperties = availableSourceProperties(sourceNodeName, property, view);
    auto sourceproperties = addName(std::move(availableProperties), sourcePropertyName);
    m_sourceNodeProperty.setModel(sourceproperties);
    m_sourceNodeProperty.setCurrentText(sourcePropertyName);

    QString targetName = QString::fromUtf8(property.name());
    m_targetNode = idOrTypeName(property.parentModelNode());

    auto targetProperties = addName(availableTargetProperties(property), targetName);
    m_property.setModel(targetProperties);
    m_property.setCurrentText(targetName);

    emit targetNodeChanged();
}

QString BindingModelBackendDelegate::targetNode() const
{
    return m_targetNode;
}

StudioQmlComboBoxBackend *BindingModelBackendDelegate::property()
{
    return &m_property;
}

StudioQmlComboBoxBackend *BindingModelBackendDelegate::sourceNode()
{
    return &m_sourceNode;
}

StudioQmlComboBoxBackend *BindingModelBackendDelegate::sourceProperty()
{
    return &m_sourceNodeProperty;
}

void BindingModelBackendDelegate::sourceNodeChanged()
{
    ConnectionView *view = m_model.connectionView();
    QTC_ASSERT(view, return);
    QTC_ASSERT(view->isAttached(), return );

    const QString sourceNode = m_sourceNode.currentText();
    const QString sourceProperty = m_sourceNodeProperty.currentText();

    BindingProperty targetProperty = m_model.currentProperty();
    QStringList properties = availableSourceProperties(sourceNode, targetProperty, view);

    if (!properties.contains(sourceProperty)) {
        QSignalBlocker blocker(this);
        properties.prepend("---");
        m_sourceNodeProperty.setModel(properties);
        m_sourceNodeProperty.setCurrentText({"---"});
    }
    sourcePropertyNameChanged();
}

void BindingModelBackendDelegate::sourcePropertyNameChanged() const
{
    const QString sourceProperty = m_sourceNodeProperty.currentText();
    if (sourceProperty.isEmpty() || sourceProperty == "---")
        return;

    auto commit = [this, sourceProperty]() {
        const QString sourceNode = m_sourceNode.currentText();
        QString expression;
        if (sourceProperty.isEmpty())
            expression = sourceNode;
        else
            expression = sourceNode + QLatin1String(".") + sourceProperty;

        int row = m_model.currentIndex();
        m_model.commitExpression(row, expression);
    };

    callLater(commit);
}

void BindingModelBackendDelegate::targetPropertyNameChanged() const
{
    auto commit = [this] {
        const PropertyName propertyName = m_property.currentText().toUtf8();
        int row = m_model.currentIndex();
        m_model.commitPropertyName(row, propertyName);
    };

    callLater(commit);
}

} // namespace QmlDesigner<|MERGE_RESOLUTION|>--- conflicted
+++ resolved
@@ -22,10 +22,7 @@
 
 BindingModel::BindingModel(ConnectionView *view)
     : m_connectionView(view)
-<<<<<<< HEAD
-=======
     , m_delegate(*this)
->>>>>>> 8790cbc9
 {
     setHorizontalHeaderLabels(BindingModelItem::headerLabels());
 }
@@ -250,16 +247,8 @@
         appendRow(new BindingModelItem(property));
 }
 
-<<<<<<< HEAD
-BindingModelBackendDelegate::BindingModelBackendDelegate()
-    : m_targetNode()
-    , m_property()
-    , m_sourceNode()
-    , m_sourceNodeProperty()
-=======
 BindingModelBackendDelegate::BindingModelBackendDelegate(BindingModel &model)
     : m_model{model}
->>>>>>> 8790cbc9
 {
     connect(&m_sourceNode, &StudioQmlComboBoxBackend::activated, this, [this] {
         sourceNodeChanged();
