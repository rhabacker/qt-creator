--- conflicted
+++ resolved
@@ -520,13 +520,8 @@
     const ModelNode &modelNode) const
 {
     auto dynamicProperties = modelNode.dynamicProperties();
-<<<<<<< HEAD
-    auto dynamicPropertyNames = Utils::transform<PropertyNameViews>(
-        dynamicProperties, [](const AbstractProperty &property) { return property.name(); });
-=======
     auto dynamicPropertyNames = Utils::transform<PropertyNameViews>(dynamicProperties,
                                                                     &AbstractProperty::name);
->>>>>>> 6068df55
 
     auto filtered = Utils::filtered(dynamicPropertyNames, [this, modelNode](PropertyNameView propertyName) {
         TypeName propertyType = modelNode.property(propertyName).dynamicTypeName();
@@ -551,13 +546,7 @@
 
     auto sorted = Utils::sorted(filtered);
 
-<<<<<<< HEAD
-    return Utils::transform<std::vector<PropertyName>>(sorted, [](PropertyNameView propertyName) {
-        return propertyName.toByteArray();
-    });
-=======
     return Utils::transform<std::vector<PropertyName>>(sorted, &PropertyNameView::toByteArray);
->>>>>>> 6068df55
 }
 
 const std::vector<PropertyName> PropertyTreeModel::getDynamicSignals(const ModelNode &modelNode) const
@@ -566,21 +555,12 @@
         modelNode.dynamicProperties(), [](const AbstractProperty &property) -> PropertyName {
             if (property.isSignalDeclarationProperty())
                 return property.name().toByteArray();
-<<<<<<< HEAD
 
             return property.name().toByteArray() + "Changed";
         });
 
     std::sort(list.begin(), list.end());
 
-=======
-
-            return property.name().toByteArray() + "Changed";
-        });
-
-    std::sort(list.begin(), list.end());
-
->>>>>>> 6068df55
     return list;
 }
 
