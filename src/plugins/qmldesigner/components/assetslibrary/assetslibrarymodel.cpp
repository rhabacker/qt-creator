--- conflicted
+++ resolved
@@ -3,7 +3,6 @@
 
 #include "assetslibrarymodel.h"
 
-#include <asset.h>
 #include <modelnodeoperations.h>
 #include <qmldesignerplugin.h>
 #include <uniquename.h>
@@ -11,11 +10,8 @@
 #include <coreplugin/icore.h>
 
 #include <utils/algorithm.h>
-<<<<<<< HEAD
-=======
 #include <utils/asset.h>
 #include <utils/filepath.h>
->>>>>>> 8790cbc9
 #include <utils/filesystemwatcher.h>
 
 #include <QFileInfo>
@@ -246,39 +242,6 @@
 void AssetsLibraryModel::syncHasFiles()
 {
     setHasFiles(checkHasFiles());
-<<<<<<< HEAD
-}
-
-QString AssetsLibraryModel::getUniqueName(const QString &oldName) {
-    static QRegularExpression rgx("\\d+$"); // matches a number at the end of a string
-
-    QString uniqueName = oldName;
-    // if the folder name ends with a number, increment it
-    QRegularExpressionMatch match = rgx.match(uniqueName);
-    if (match.hasMatch()) { // ends with a number
-        QString numStr = match.captured(0);
-        int num = match.captured(0).toInt();
-
-        // get number of padding zeros, ex: for "005" = 2
-        int nPaddingZeros = 0;
-        for (; nPaddingZeros < numStr.size() && numStr[nPaddingZeros] == '0'; ++nPaddingZeros);
-
-        ++num;
-
-        // if the incremented number's digits increased, decrease the padding zeros
-        if (std::fmod(std::log10(num), 1.0) == 0)
-            --nPaddingZeros;
-
-        uniqueName = oldName.mid(0, match.capturedStart())
-                   + QString('0').repeated(nPaddingZeros)
-                   + QString::number(num);
-    } else {
-        uniqueName = oldName + '1';
-    }
-
-    return uniqueName;
-=======
->>>>>>> 8790cbc9
 }
 
 void AssetsLibraryModel::setRootPath(const QString &newPath)
