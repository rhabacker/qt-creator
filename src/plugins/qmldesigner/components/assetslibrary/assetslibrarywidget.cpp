// Copyright (C) 2022 The Qt Company Ltd.
// SPDX-License-Identifier: LicenseRef-Qt-Commercial OR GPL-3.0-only WITH Qt-GPL-exception-1.0

#include "assetslibrarywidget.h"

#include "assetslibraryiconprovider.h"
#include "assetslibrarymodel.h"
#include "assetslibraryview.h"
#include <qmldesignertr.h>

#include <createtexture.h>
#include <designeractionmanager.h>
#include <designermcumanager.h>
#include <designerpaths.h>
#include <designmodewidget.h>
#include <hdrimage.h>
#include <import.h>
#include <modelnodeoperations.h>
#include <nodemetainfo.h>
#include <qmldesignerconstants.h>
#include <qmldesignerplugin.h>
#include <studioquickwidget.h>
#include <theme.h>
#include <uniquename.h>
#include <utils3d.h>

#include <coreplugin/fileutils.h>
#include <coreplugin/icore.h>
#include <coreplugin/messagebox.h>

#include <utils/algorithm.h>
#include <qmldesignerutils/asset.h>
#include <utils/environment.h>
#include <utils/fileutils.h>
#include <utils/qtcassert.h>

#include <QFileDialog>
#include <QFileInfo>
#include <QImageReader>
#include <QMessageBox>
#include <QMimeData>
#include <QMouseEvent>
#include <QPointF>
#include <QQmlContext>
#include <QQuickItem>
#include <QShortcut>
#include <QToolButton>
#include <QVBoxLayout>

#include <memory>

using namespace Core;

namespace QmlDesigner {

static QString propertyEditorResourcesPath()
{
#ifdef SHARE_QML_PATH
    if (Utils::qtcEnvironmentVariableIsSet("LOAD_QML_FROM_SOURCE"))
        return QLatin1String(SHARE_QML_PATH) + "/propertyEditorQmlSources";
#endif
    return Core::ICore::resourcePath("qmldesigner/propertyEditorQmlSources").toString();
}

bool AssetsLibraryWidget::eventFilter(QObject *obj, QEvent *event)
{
    if (event->type() == QEvent::FocusOut) {
        if (obj == m_assetsWidget->quickWidget())
            QMetaObject::invokeMethod(m_assetsWidget->rootObject(), "handleViewFocusOut");
    } else if (event->type() == QMouseEvent::MouseMove) {
        if (!m_assetsToDrag.isEmpty() && m_assetsView->model()) {
            QMouseEvent *me = static_cast<QMouseEvent *>(event);

            if ((me->globalPosition().toPoint() - m_dragStartPoint).manhattanLength() > 10) {
                auto mimeData = std::make_unique<QMimeData>();
                mimeData->setData(Constants::MIME_TYPE_ASSETS, m_assetsToDrag.join(',').toUtf8());

                QList<QUrl> urlsToDrag = Utils::transform(m_assetsToDrag, &QUrl::fromLocalFile);

                QString draggedAsset = m_assetsToDrag[0];

                m_assetsToDrag.clear();
                mimeData->setUrls(urlsToDrag);

                m_assetsView->model()->startDrag(std::move(mimeData),
                                                 m_assetsIconProvider->requestPixmap(draggedAsset,
                                                                                     nullptr,
                                                                                     {128, 128}),
                                                 this);
            }
        }
    } else if (event->type() == QMouseEvent::MouseButtonRelease) {
        m_assetsToDrag.clear();
        setIsDragging(false);
    }

    return QObject::eventFilter(obj, event);
}

AssetsLibraryWidget::AssetsLibraryWidget(AsynchronousImageCache &asynchronousFontImageCache,
                                         SynchronousImageCache &synchronousFontImageCache,
                                         AssetsLibraryView *view)
    : m_itemIconSize{24, 24}
    , m_fontImageCache{synchronousFontImageCache}
    , m_assetsIconProvider{new AssetsLibraryIconProvider(synchronousFontImageCache)}
    , m_assetsModel{new AssetsLibraryModel(this)}
    , m_assetsView{view}
    , m_assetsWidget{Utils::makeUniqueObjectPtr<StudioQuickWidget>(this)}
{
    setWindowTitle(Tr::tr("Assets Library", "Title of assets library widget"));
    setMinimumWidth(250);

    m_assetsWidget->quickWidget()->installEventFilter(this);

    m_fontPreviewTooltipBackend = std::make_unique<PreviewTooltipBackend>(asynchronousFontImageCache);
    // We want font images to have custom size, so don't scale them in the tooltip
    m_fontPreviewTooltipBackend->setScaleImage(false);
    // Note: Though the text specified here appears in UI, it shouldn't be translated, as it's
    // a commonly used sentence to preview the font glyphs in latin fonts.
    // For fonts that do not have latin glyphs, the font family name will have to suffice for preview.
    m_fontPreviewTooltipBackend->setAuxiliaryData(
        ImageCache::FontCollectorSizeAuxiliaryData{QSize{300, 150},
                                                   Theme::getColor(Theme::DStextColor).name(),
                                                   QStringLiteral("The quick brown fox jumps\n"
                                                                  "over the lazy dog\n"
                                                                  "1234567890")});
    // create assets widget
    m_assetsWidget->quickWidget()->setObjectName(Constants::OBJECT_NAME_ASSET_LIBRARY);
    m_assetsWidget->setResizeMode(QQuickWidget::SizeRootObjectToView);
    Theme::setupTheme(m_assetsWidget->engine());
    m_assetsWidget->engine()->addImportPath(propertyEditorResourcesPath() + "/imports");
    m_assetsWidget->setClearColor(Theme::getColor(Theme::Color::QmlDesigner_BackgroundColorDarkAlternate));
    m_assetsWidget->engine()->addImageProvider("qmldesigner_assets", m_assetsIconProvider);

    connect(m_assetsModel, &AssetsLibraryModel::fileChanged,
            QmlDesignerPlugin::instance(), &QmlDesignerPlugin::assetChanged);

    connect(m_assetsModel, &AssetsLibraryModel::effectsDeleted,
            this, &AssetsLibraryWidget::handleDeleteEffects);

    auto layout = new QVBoxLayout(this);
    layout->setContentsMargins({});
    layout->setSpacing(0);
    layout->addWidget(m_assetsWidget.get());

    updateSearch();

    setStyleSheet(Theme::replaceCssColors(
        QString::fromUtf8(Utils::FileReader::fetchQrc(":/qmldesigner/stylesheet.css"))));

    m_qmlSourceUpdateShortcut = new QShortcut(QKeySequence(Qt::CTRL | Qt::Key_F6), this);
    connect(m_qmlSourceUpdateShortcut, &QShortcut::activated, this, &AssetsLibraryWidget::reloadQmlSource);
    connect(this,
            &AssetsLibraryWidget::extFilesDrop,
            this,
            &AssetsLibraryWidget::handleExtFilesDrop,
            Qt::QueuedConnection);

    QmlDesignerPlugin::trackWidgetFocusTime(this, Constants::EVENT_ASSETSLIBRARY_TIME);

    auto map = m_assetsWidget->registerPropertyMap("AssetsLibraryBackend");

    map->setProperties({{"assetsModel", QVariant::fromValue(m_assetsModel)},
                        {"rootView", QVariant::fromValue(this)},
                        {"tooltipBackend", QVariant::fromValue(m_fontPreviewTooltipBackend.get())}});

    // init the first load of the QML UI elements
    reloadQmlSource();

    setFocusProxy(m_assetsWidget->quickWidget());

    IContext::attach(this,
                     Context(Constants::qmlAssetsLibraryContextId, Constants::qtQuickToolsMenuContextId),
                     [this](const IContext::HelpCallback &callback) { contextHelp(callback); });
}

AssetsLibraryWidget::~AssetsLibraryWidget() = default;

void AssetsLibraryWidget::contextHelp(const Core::IContext::HelpCallback &callback) const
{
    if (m_assetsView)
        QmlDesignerPlugin::contextHelp(callback, m_assetsView->contextHelpId());
    else
        callback({});
}

void AssetsLibraryWidget::deleteSelectedAssets()
{
    emit deleteSelectedAssetsRequested();
}

QString AssetsLibraryWidget::getUniqueEffectPath(const QString &parentFolder, const QString &effectName)
{
    QString effectsDir = ModelNodeOperations::getEffectsDefaultDirectory(parentFolder);
    QString effectPath = QLatin1String("%1/%2.qep").arg(effectsDir, effectName);

    return UniqueName::generatePath(effectPath);
}

bool AssetsLibraryWidget::createNewEffect(const QString &effectPath, bool openInEffectComposer)
{
    bool created = QFile(effectPath).open(QIODevice::WriteOnly);

    if (created && openInEffectComposer) {
        openEffectComposer(effectPath);
        emit directoryCreated(QFileInfo(effectPath).absolutePath());
    }

    return created;
}

bool AssetsLibraryWidget::isEffectsCreationAllowed() const
{
    if (!Core::ICore::isQtDesignStudio() || DesignerMcuManager::instance().isMCUProject())
        return false;

#ifdef LICENSECHECKER
    return checkLicense() == FoundLicense::enterprise;
#else
    return true;
#endif
}

void AssetsLibraryWidget::showInGraphicalShell(const QString &path)
{
    Core::FileUtils::showInGraphicalShell(Utils::FilePath::fromString(path));
}

QString AssetsLibraryWidget::showInGraphicalShellMsg() const
{
    return Core::FileUtils::msgGraphicalShellAction();
}

int AssetsLibraryWidget::qtVersion() const
{
    return QT_VERSION;
}

void AssetsLibraryWidget::addTextures(const QStringList &filePaths)
{
    m_assetsView->executeInTransaction(__FUNCTION__, [&] {
        CreateTexture(m_assetsView)
            .execute(filePaths,
                     AddTextureMode::Texture,
                     Utils3D::active3DSceneId(m_assetsView->model()));
    });
}

void AssetsLibraryWidget::addLightProbe(const QString &filePath)
{
    m_assetsView->executeInTransaction(__FUNCTION__, [&] {
        CreateTexture(m_assetsView)
            .execute(filePath,
                     AddTextureMode::LightProbe,
                     Utils3D::active3DSceneId(m_assetsView->model()));
    });
}

void AssetsLibraryWidget::updateContextMenuActionsEnableState()
{
    setHasMaterialLibrary(Utils3D::materialLibraryNode(m_assetsView).isValid()
                          && m_assetsView->model()->hasImport("QtQuick3D"));

    ModelNode activeSceneEnv = Utils3D::resolveSceneEnv(m_assetsView,
                                                        Utils3D::active3DSceneId(
                                                            m_assetsView->model()));
    setHasSceneEnv(activeSceneEnv.isValid());

    setCanCreateEffects(isEffectsCreationAllowed());
}

void AssetsLibraryWidget::setHasMaterialLibrary(bool enable)
{
    if (m_hasMaterialLibrary == enable)
        return;

    m_hasMaterialLibrary = enable;
    emit hasMaterialLibraryChanged();
}

bool AssetsLibraryWidget::hasMaterialLibrary() const
{
    return m_hasMaterialLibrary;
}

void AssetsLibraryWidget::setHasSceneEnv(bool b)
{
    if (b == m_hasSceneEnv)
        return;

    m_hasSceneEnv = b;
    emit hasSceneEnvChanged();
}

void AssetsLibraryWidget::handleDeleteEffects([[maybe_unused]] const QStringList &effectNames)
{
#ifdef QDS_USE_PROJECTSTORAGE
// That code has to rewritten with modules. Seem try to find all effects nodes.
#else
    DesignDocument *document = QmlDesignerPlugin::instance()->currentDesignDocument();
    if (!document)
        return;

    bool clearStacks = false;

    // Remove usages of deleted effects from the current document
    m_assetsView->executeInTransaction(__FUNCTION__, [&]() {
        QList<ModelNode> allNodes = m_assetsView->allModelNodes();
        const QString typeTemplate = "%1.%2.%2";
        const QString importUrlTemplate = "%1.%2";
        const Imports imports = m_assetsView->model()->imports();
        Imports removedImports;
        const QString typePrefix = QmlDesignerPlugin::instance()->documentManager()
                                       .generatedComponentUtils().composedEffectsTypePrefix();
        for (const QString &effectName : effectNames) {
            if (effectName.isEmpty())
                continue;
            const TypeName type = typeTemplate.arg(typePrefix, effectName).toUtf8();
            for (ModelNode &node : allNodes) {
                if (node.metaInfo().typeName() == type) {
                    clearStacks = true;
                    node.destroy();
                }
            }

            const QString importPath = importUrlTemplate.arg(typePrefix, effectName);
            Import removedImport = Utils::findOrDefault(imports, [&importPath](const Import &import) {
                return import.url() == importPath;
            });
            if (!removedImport.isEmpty())
                removedImports.append(removedImport);
        }

        if (!removedImports.isEmpty()) {
            m_assetsView->model()->changeImports({}, removedImports);
            clearStacks = true;
        }
    });

    // The size check here is to weed out cases where project path somehow resolves
    // to just slash. Shortest legal currentProjectDirPath() would be "/a/".
    if (m_assetsModel->currentProjectDirPath().size() < 3)
        return;

    Utils::FilePath effectsDir = ModelNodeOperations::getEffectsImportDirectory();

    // Delete the effect modules
    for (const QString &effectName : effectNames) {
        Utils::FilePath eDir = effectsDir.pathAppended(effectName);
        if (eDir.exists() && eDir.toString().startsWith(m_assetsModel->currentProjectDirPath())) {
            QString error;
            eDir.removeRecursively(&error);
            if (!error.isEmpty()) {
                QMessageBox::warning(Core::ICore::dialogParent(),
                                     Tr::tr("Failed to Delete Effect Resources"),
                                     Tr::tr("Could not delete \"%1\".").arg(eDir.toString()));
            }
        }
    }

    // Reset undo stack as removing effect components cannot be undone, and thus the stack will
    // contain only unworkable states.
    if (clearStacks)
        document->clearUndoRedoStacks();

    m_assetsView->emitCustomNotification("effectcomposer_effects_deleted", {}, {effectNames});
#endif
}

void AssetsLibraryWidget::invalidateThumbnail(const QString &id)
{
    m_assetsIconProvider->invalidateThumbnail(id);
}

QSize AssetsLibraryWidget::imageSize(const QString &id)
{
    return m_assetsIconProvider->imageSize(id);
}

QString AssetsLibraryWidget::assetFileSize(const QString &id)
{
    qint64 fileSize = m_assetsIconProvider->fileSize(id);
    return QLocale::system().formattedDataSize(fileSize, 2, QLocale::DataSizeTraditionalFormat);
}

bool AssetsLibraryWidget::assetIsImageOrTexture(const QString &id)
{
    return Asset(id).isValidTextureSource();
}

// needed to deal with "Object 0xXXXX destroyed while one of its QML signal handlers is in progress..." error which would lead to a crash
void AssetsLibraryWidget::invokeAssetsDrop(const QList<QUrl> &urls, const QString &targetDir)
{
    QMetaObject::invokeMethod(this, "handleAssetsDrop", Qt::QueuedConnection, Q_ARG(QList<QUrl>, urls), Q_ARG(QString, targetDir));
}

void AssetsLibraryWidget::handleAssetsDrop(const QList<QUrl> &urls, const QString &targetDir)
{
    if (urls.isEmpty() || targetDir.isEmpty())
        return;

    Utils::FilePath destDir = Utils::FilePath::fromUserInput(targetDir);

    QString resourceFolder = DocumentManager::currentResourcePath().toString();

    if (destDir.isFile())
        destDir = destDir.parentDir();

    QMessageBox msgBox;
    msgBox.setInformativeText("What would you like to do with the existing asset?");
    msgBox.addButton("Keep Both", QMessageBox::AcceptRole);
    msgBox.addButton("Replace", QMessageBox::ResetRole);
    msgBox.addButton("Cancel", QMessageBox::RejectRole);

    for (const QUrl &url : urls) {
        Utils::FilePath src = Utils::FilePath::fromUrl(url);
        Utils::FilePath dest = destDir.pathAppended(src.fileName());

        if (destDir == src.parentDir() || !src.startsWith(resourceFolder))
            continue;

        if (dest.exists()) {
            msgBox.setText("An asset named " + dest.fileName() + " already exists.");
            msgBox.exec();
            int userAction = msgBox.buttonRole(msgBox.clickedButton());

            if (userAction == QMessageBox::AcceptRole) { // "Keep Both"
                dest = Utils::FilePath::fromString(UniqueName::generatePath(dest.toString()));
            } else if (userAction == QMessageBox::ResetRole && dest.exists()) { // "Replace"
                if (!dest.removeFile()) {
                    qWarning() << __FUNCTION__ << "Failed to remove existing file" << dest;
                    continue;
                }
            } else if (userAction == QMessageBox::RejectRole) { // "Cancel"
                continue;
            }
        }

<<<<<<< HEAD
        if (!src.renameFile(dest) && src.isDir()) {
            QMessageBox errBox;
            QString message = QString("Failed to move folder \"%1\".\nThe folder might contain subfolders or one of its files is in use.")
                                  .arg(src.fileName());
            errBox.setInformativeText(message);
            errBox.exec();
=======
        bool isDir = src.isDir();

        if (src.renameFile(dest)) {
            if (isDir)
                m_assetsModel->updateExpandPath(src, dest);
        } else if (isDir) {
            Core::AsynchronousMessageBox::warning(
                Tr::tr("Folder move failure"),
                Tr::tr("Failed to move folder \"%1\". The folder might contain subfolders or one "
                       "of its files is in use.")
                    .arg(src.fileName()));
>>>>>>> f5fdafd3
        }
    }

    if (m_assetsView->model())
        m_assetsView->model()->endDrag();
}

QList<QToolButton *> AssetsLibraryWidget::createToolBarWidgets()
{
    return {};
}

void AssetsLibraryWidget::handleSearchFilterChanged(const QString &filterText)
{
    if (filterText == m_filterText || (m_assetsModel->isEmpty()
                                       && filterText.contains(m_filterText, Qt::CaseInsensitive)))
        return;

    m_filterText = filterText;
    updateSearch();
}

void AssetsLibraryWidget::handleAddAsset()
{
    addResources({});
}

void AssetsLibraryWidget::emitExtFilesDrop(const QList<QUrl> &simpleFilePaths,
                                           const QList<QUrl> &complexFilePaths,
                                           const QString &targetDirPath)
{
    // workaround for but QDS-8010: we need to postpone the call to handleExtFilesDrop, otherwise
    // the TreeViewDelegate might be recreated (therefore, destroyed) while we're still in a handler
    // of a QML DropArea which is a child of the delegate being destroyed - this would cause a crash.
    emit extFilesDrop(simpleFilePaths, complexFilePaths, targetDirPath);
}

void AssetsLibraryWidget::handleExtFilesDrop(const QList<QUrl> &simpleFilePaths,
                                             const QList<QUrl> &complexFilePaths,
                                             const QString &targetDirPath)
{
    QStringList simpleFilePathStrings = Utils::transform<QStringList>(simpleFilePaths,
                                                                      &QUrl::toLocalFile);
    QStringList complexFilePathStrings = Utils::transform<QStringList>(complexFilePaths,
                                                                       &QUrl::toLocalFile);

    if (!simpleFilePathStrings.isEmpty()) {
        if (targetDirPath.isEmpty()) {
            addResources(simpleFilePathStrings, false);
        } else {
            AddFilesResult result = ModelNodeOperations::addFilesToProject(simpleFilePathStrings,
                                                                           targetDirPath,
                                                                           false);
            if (result.status() == AddFilesResult::Failed) {
                QWidget *w = Core::AsynchronousMessageBox::warning(
                    Tr::tr("Failed to Add Files"),
                    Tr::tr("Could not add %1 to project.").arg(simpleFilePathStrings.join(' ')));
                // Avoid multiple modal dialogs open at the same time
                auto mb = qobject_cast<QMessageBox *>(w);
                if (mb && !complexFilePathStrings.empty())
                    mb->exec();
            }
        }
    }

    if (!complexFilePathStrings.empty())
        addResources(complexFilePathStrings, false);

    m_assetsView->model()->endDrag();
}

QSet<QString> AssetsLibraryWidget::supportedAssetSuffixes(bool complex)
{
    const QList<AddResourceHandler> handlers = QmlDesignerPlugin::instance()->viewManager()
                                                   .designerActionManager().addResourceHandler();

    QSet<QString> suffixes;
    for (const AddResourceHandler &handler : handlers) {
        if (Asset::isSupported(handler.filter) != complex)
            suffixes.insert(handler.filter);
    }

    return suffixes;
}

void AssetsLibraryWidget::openEffectComposer(const QString &filePath)
{
    ModelNodeOperations::openEffectComposer(filePath);
}

QString AssetsLibraryWidget::qmlSourcesPath()
{
#ifdef SHARE_QML_PATH
    if (Utils::qtcEnvironmentVariableIsSet("LOAD_QML_FROM_SOURCE"))
        return QLatin1String(SHARE_QML_PATH) + "/assetsLibraryQmlSources";
#endif
    return Core::ICore::resourcePath("qmldesigner/assetsLibraryQmlSources").toString();
}

void AssetsLibraryWidget::clearSearchFilter()
{
    QMetaObject::invokeMethod(m_assetsWidget->rootObject(), "clearSearchFilter");
}

void AssetsLibraryWidget::reloadQmlSource()
{
    const QString assetsQmlPath = qmlSourcesPath() + "/Assets.qml";
    QTC_ASSERT(QFileInfo::exists(assetsQmlPath), return);
    m_assetsWidget->setSource(QUrl::fromLocalFile(assetsQmlPath));
}

void AssetsLibraryWidget::updateSearch()
{
    m_assetsModel->setSearchText(m_filterText);
}

void AssetsLibraryWidget::setIsDragging(bool val)
{
    if (m_isDragging != val) {
        m_isDragging = val;
        emit isDraggingChanged();
    }
}

void AssetsLibraryWidget::setResourcePath(const QString &resourcePath)
{
    m_assetsModel->setRootPath(resourcePath);
    m_assetsIconProvider->clearCache();
    updateSearch();
}

void AssetsLibraryWidget::startDragAsset(const QStringList &assetPaths, const QPointF &mousePos)
{
    // Actual drag is created after mouse has moved to avoid a QDrag bug that causes drag to stay
    // active (and blocks mouse release) if mouse is released at the same spot of the drag start.
    m_assetsToDrag = assetPaths;
    m_dragStartPoint = mousePos.toPoint();
    setIsDragging(true);
}

QPair<QString, QByteArray> AssetsLibraryWidget::getAssetTypeAndData(const QString &assetPath)
{
    Asset asset(assetPath);
    if (asset.hasSuffix()) {
        if (asset.isImage()) {
            // Data: Image format (suffix)
            return {Constants::MIME_TYPE_ASSET_IMAGE, asset.suffix().toUtf8()};
        } else if (asset.isFont()) {
            // Data: Font family name
            QRawFont font(assetPath, 10);
            QString fontFamily = font.isValid() ? font.familyName() : "";
            return {Constants::MIME_TYPE_ASSET_FONT, fontFamily.toUtf8()};
        } else if (asset.isShader()) {
            // Data: shader type, frament (f) or vertex (v)
            return {Constants::MIME_TYPE_ASSET_SHADER,
                asset.isFragmentShader() ? "f" : "v"};
        } else if (asset.isAudio()) {
            // No extra data for sounds
            return {Constants::MIME_TYPE_ASSET_SOUND, {}};
        } else if (asset.isVideo()) {
            // No extra data for videos
            return {Constants::MIME_TYPE_ASSET_VIDEO, {}};
        } else if (asset.isTexture3D()) {
            // Data: Image format (suffix)
            return {Constants::MIME_TYPE_ASSET_TEXTURE3D, asset.suffix().toUtf8()};
        } else if (asset.isEffect()) {
            // Data: Effect Composer format (suffix)
            return {Constants::MIME_TYPE_ASSET_EFFECT, asset.suffix().toUtf8()};
        }
    }
    return {};
}

static QHash<QByteArray, QStringList> allImageFormats()
{
    const QList<QByteArray> mimeTypes = QImageReader::supportedMimeTypes();
    auto transformer = [](const QByteArray& format) -> QString { return QString("*.") + format; };
    QHash<QByteArray, QStringList> imageFormats;
    for (const auto &mimeType : mimeTypes)
        imageFormats.insert(mimeType, Utils::transform(QImageReader::imageFormatsForMimeType(mimeType), transformer));
    imageFormats.insert("image/vnd.radiance", {"*.hdr"});
    imageFormats.insert("image/ktx", {"*.ktx"});

    return imageFormats;
}

void AssetsLibraryWidget::addResources(const QStringList &files, bool showDialog)
{
    clearSearchFilter();

    DesignDocument *document = QmlDesignerPlugin::instance()->currentDesignDocument();

    QTC_ASSERT(document, return);

    const QList<AddResourceHandler> handlers = QmlDesignerPlugin::instance()->viewManager()
                                                   .designerActionManager().addResourceHandler();

    QStringList fileNames = files;
    if (fileNames.isEmpty()) { // if no files, show the "add assets" dialog
        QMultiMap<QString, QString> map;
        QHash<QString, int> priorities;
        for (const AddResourceHandler &handler : handlers) {
            map.insert(handler.category, handler.filter);
            priorities.insert(handler.category, handler.piority);
        }

        QStringList sortedKeys = map.uniqueKeys();
        Utils::sort(sortedKeys, [&priorities](const QString &first, const QString &second) {
            return priorities.value(first) < priorities.value(second);
        });

        QStringList filters{Tr::tr("All Files (%1)").arg("*.*")};
        QString filterTemplate = "%1 (%2)";
        for (const QString &key : std::as_const(sortedKeys)) {
            const QStringList values = map.values(key);
            if (values.contains("*.png")) { // Avoid long filter for images by splitting
                const QHash<QByteArray, QStringList> imageFormats = allImageFormats();
                QHash<QByteArray, QStringList>::const_iterator i = imageFormats.constBegin();
                while (i != imageFormats.constEnd()) {
                    filters.append(filterTemplate.arg(key + QString::fromLatin1(i.key()), i.value().join(' ')));
                    ++i;
                }
            } else {
                filters.append(filterTemplate.arg(key, values.join(' ')));
            }
        }

        static QString lastDir;
        const QString currentDir = lastDir.isEmpty() ? document->fileName().parentDir().toString() : lastDir;

        fileNames = QFileDialog::getOpenFileNames(Core::ICore::dialogParent(),
                                                  Tr::tr("Add Assets"),
                                                  currentDir,
                                                  filters.join(";;"));

        if (!fileNames.isEmpty())
            lastDir = QFileInfo(fileNames.first()).absolutePath();
    }

    QHash<QString, QString> filterToCategory;
    QHash<QString, AddResourceOperation> categoryToOperation;
    for (const AddResourceHandler &handler : handlers) {
        filterToCategory.insert(handler.filter, handler.category);
        categoryToOperation.insert(handler.category, handler.operation);
    }

    QMultiMap<QString, QString> categoryFileNames; // filenames grouped by category

    for (const QString &fileName : std::as_const(fileNames)) {
        const QString suffix = "*." + QFileInfo(fileName).suffix().toLower();
        const QString category = filterToCategory.value(suffix);
        categoryFileNames.insert(category, fileName);
    }

    QStringList unsupportedFiles;
    QStringList failedOpsFiles;

    for (const QString &category : categoryFileNames.uniqueKeys()) {
        QStringList fileNames = categoryFileNames.values(category);
        AddResourceOperation operation = categoryToOperation.value(category);
        QmlDesignerPlugin::emitUsageStatistics(Constants::EVENT_RESOURCE_IMPORTED + category);
        if (operation) {
            AddFilesResult result = operation(fileNames,
                                              document->fileName().parentDir().toString(), showDialog);
            if (result.status() == AddFilesResult::Failed) {
                failedOpsFiles.append(fileNames);
            } else {
                if (!result.directory().isEmpty()) {
                    emit directoryCreated(result.directory());
                } else if (result.haveDelayedResult()) {
                    QObject *delayedResult = result.delayedResult();
                    QObject::connect(delayedResult, &QObject::destroyed, this, [this, delayedResult]() {
                        QVariant propValue = delayedResult->property(AddFilesResult::directoryPropName);
                        QString directory = propValue.toString();
                        if (!directory.isEmpty())
                            emit directoryCreated(directory);
                    });
                }
            }
        } else {
            unsupportedFiles.append(fileNames);
        }
    }

    if (!failedOpsFiles.isEmpty()) {
        QWidget *w = Core::AsynchronousMessageBox::warning(Tr::tr("Failed to Add Files"),
                                                           Tr::tr("Could not add %1 to project.")
                                                               .arg(failedOpsFiles.join(' ')));
        // Avoid multiple modal dialogs open at the same time
        auto mb = qobject_cast<QMessageBox *>(w);
        if (mb && !unsupportedFiles.isEmpty())
            mb->exec();
    }
    if (!unsupportedFiles.isEmpty()) {
        Core::AsynchronousMessageBox::warning(
            Tr::tr("Failed to Add Files"),
            Tr::tr("Could not add %1 to project. Unsupported file format.")
                .arg(unsupportedFiles.join(' ')));
    }
}

void AssetsLibraryWidget::addAssetsToContentLibrary(const QStringList &assetPaths)
{
    QmlDesignerPlugin::instance()->mainWidget()->showDockWidget("ContentLibrary");
    m_assetsView->emitCustomNotification("add_assets_to_content_lib", {}, {assetPaths});
}

void AssetsLibraryWidget::setCanCreateEffects(bool newVal)
{
    if (m_canCreateEffects == newVal)
        return;

    m_canCreateEffects = newVal;
    emit canCreateEffectsChanged();
}

bool AssetsLibraryWidget::canCreateEffects() const
{
    return m_canCreateEffects;
}

} // namespace QmlDesigner<|MERGE_RESOLUTION|>--- conflicted
+++ resolved
@@ -436,14 +436,6 @@
             }
         }
 
-<<<<<<< HEAD
-        if (!src.renameFile(dest) && src.isDir()) {
-            QMessageBox errBox;
-            QString message = QString("Failed to move folder \"%1\".\nThe folder might contain subfolders or one of its files is in use.")
-                                  .arg(src.fileName());
-            errBox.setInformativeText(message);
-            errBox.exec();
-=======
         bool isDir = src.isDir();
 
         if (src.renameFile(dest)) {
@@ -455,7 +447,6 @@
                 Tr::tr("Failed to move folder \"%1\". The folder might contain subfolders or one "
                        "of its files is in use.")
                     .arg(src.fileName()));
->>>>>>> f5fdafd3
         }
     }
 
