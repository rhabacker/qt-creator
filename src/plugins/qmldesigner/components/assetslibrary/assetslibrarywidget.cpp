--- conflicted
+++ resolved
@@ -164,8 +164,6 @@
 {
     m_assetsIconProvider->invalidateThumbnail(id);
 }
-<<<<<<< HEAD
-=======
 
 QSize AssetsLibraryWidget::imageSize(const QString &id)
 {
@@ -182,7 +180,6 @@
 {
     return m_assetsIconProvider->assetIsImage(id);
 }
->>>>>>> a61f8b02
 
 QList<QToolButton *> AssetsLibraryWidget::createToolBarWidgets()
 {
