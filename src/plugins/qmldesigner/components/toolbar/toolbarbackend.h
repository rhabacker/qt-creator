--- conflicted
+++ resolved
@@ -84,11 +84,7 @@
     Q_PROPERTY(int documentIndex READ documentIndex NOTIFY documentIndexChanged)
     Q_PROPERTY(QString currentWorkspace READ currentWorkspace NOTIFY currentWorkspaceChanged)
     Q_PROPERTY(bool lockWorkspace READ lockWorkspace WRITE setLockWorkspace NOTIFY lockWorkspaceChanged)
-<<<<<<< HEAD
-    Q_PROPERTY(QStringList styles READ styles CONSTANT)
-=======
     Q_PROPERTY(QStringList styles READ styles NOTIFY stylesChanged)
->>>>>>> dc42b62d
     Q_PROPERTY(bool isInDesignMode READ isInDesignMode NOTIFY isInDesignModeChanged)
     Q_PROPERTY(bool isInEditMode READ isInEditMode NOTIFY isInEditModeChanged)
     Q_PROPERTY(bool isInSessionMode READ isInSessionMode NOTIFY isInSessionModeChanged)
@@ -155,10 +151,7 @@
     void documentIndexChanged();
     void currentWorkspaceChanged();
     void lockWorkspaceChanged();
-<<<<<<< HEAD
-=======
     void stylesChanged();
->>>>>>> dc42b62d
     void isInDesignModeChanged();
     void isInEditModeChanged();
     void isInSessionModeChanged();
