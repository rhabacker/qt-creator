--- conflicted
+++ resolved
@@ -4,10 +4,7 @@
 #include "edit3dview.h"
 
 #include "backgroundcolorselection.h"
-<<<<<<< HEAD
-=======
 #include "bakelights.h"
->>>>>>> df7398e2
 #include "designeractionmanager.h"
 #include "designericons.h"
 #include "designersettings.h"
@@ -31,15 +28,11 @@
 #include <coreplugin/icore.h>
 #include <coreplugin/messagebox.h>
 
-<<<<<<< HEAD
-#include <theme.h>
-=======
 #include <projectexplorer/target.h>
 #include <projectexplorer/kit.h>
 
 #include <qtsupport/qtkitinformation.h>
 
->>>>>>> df7398e2
 #include <utils/algorithm.h>
 #include <utils/qtcassert.h>
 #include <utils/stylehelper.h>
@@ -733,8 +726,6 @@
     SelectionContextOperation particlesPlayTrigger = [this](const SelectionContext &) {
         if (m_seekerAction)
             m_seekerAction->action()->setEnabled(!m_particlesPlayAction->action()->isChecked());
-<<<<<<< HEAD
-=======
     };
 
     SelectionContextOperation bakeLightsTrigger = [this](const SelectionContext &) {
@@ -746,7 +737,6 @@
             m_bakeLights = new BakeLights(this);
         else
             m_bakeLights->raiseDialog();
->>>>>>> df7398e2
     };
 
     m_particleViewModeAction = new Edit3DAction(
@@ -851,14 +841,11 @@
 
     m_seekerAction = createSeekerSliderAction();
 
-<<<<<<< HEAD
-=======
     m_bakeLightsAction = new Edit3DBakeLightsAction(
                 toolbarIcon(Theme::editLightOn_medium), //: TODO placeholder icon
                 this,
                 bakeLightsTrigger);
 
->>>>>>> df7398e2
     m_leftActions << m_selectionModeAction;
     m_leftActions << nullptr; // Null indicates separator
     m_leftActions << nullptr; // Second null after separator indicates an exclusive group
@@ -885,10 +872,7 @@
     m_rightActions << nullptr;
     m_rightActions << m_seekerAction;
     m_rightActions << nullptr;
-<<<<<<< HEAD
-=======
     m_rightActions << m_bakeLightsAction;
->>>>>>> df7398e2
     m_rightActions << m_resetAction;
 
     m_visibilityToggleActions << m_showGridAction;
@@ -927,14 +911,11 @@
 Edit3DAction *Edit3DView::edit3DAction(View3DActionType type) const
 {
     return m_edit3DActions.value(type, nullptr).data();
-<<<<<<< HEAD
-=======
 }
 
 Edit3DBakeLightsAction *Edit3DView::bakeLightsAction() const
 {
     return m_bakeLightsAction;
->>>>>>> df7398e2
 }
 
 void Edit3DView::addQuick3DImport()
