--- conflicted
+++ resolved
@@ -219,7 +219,6 @@
 // Action triggered from the "create" sub-menu
 void Edit3DWidget::onCreateAction()
 {
-<<<<<<< HEAD
     QAction *action = qobject_cast<QAction *>(sender());
     if (!action || !m_view || !m_view->model())
         return;
@@ -246,32 +245,6 @@
         if (modelNode.metaInfo().isQtQuick3DModel())
             m_view->assignMaterialTo3dModel(modelNode);
     });
-
-=======
-    //    QAction *action = qobject_cast<QAction *>(sender());
-    //    if (!action || !m_view || !m_view->model())
-    //        return;
-
-    //    m_view->executeInTransaction(__FUNCTION__, [&] {
-    //        ItemLibraryEntry entry = m_nameToEntry.value(action->data().toString());
-    //        Import import = Import::createLibraryImport(entry.requiredImport(),
-    //                                                    QString::number(entry.majorVersion())
-    //                                                    + QLatin1Char('.')
-    //                                                    + QString::number(entry.minorVersion()));
-    //        if (!m_view->model()->hasImport(import, true, true))
-    //            m_view->model()->changeImports({import}, {});
-
-    //        int activeScene = m_view->rootModelNode().auxiliaryData("active3dScene@Internal").toInt();
-    //        auto modelNode = QmlVisualNode::createQml3DNode(m_view, entry,
-    //                                                        activeScene, m_contextMenuPos3d).modelNode();
-    //        QTC_ASSERT(modelNode.isValid(), return);
-    //        m_view->setSelectedModelNode(modelNode);
-
-    //        // if added node is a Model, assign it a material
-    //        if (modelNode.isSubclassOf("QtQuick3D.Model"))
-    //            m_view->assignMaterialTo3dModel(modelNode);
-    //    });
->>>>>>> 8de9892c
 }
 
 void Edit3DWidget::contextHelp(const Core::IContext::HelpCallback &callback) const
