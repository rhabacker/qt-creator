--- conflicted
+++ resolved
@@ -43,11 +43,7 @@
 MaterialEditorView::MaterialEditorView(ExternalDependenciesInterface &externalDependencies)
     : AbstractView{externalDependencies}
     , m_stackedWidget(new QStackedWidget)
-<<<<<<< HEAD
     , m_dynamicPropertiesModel(new DynamicPropertiesModel(true, this))
-=======
-    , m_dynamicPropertiesModel(new Internal::DynamicPropertiesModel(true, this))
->>>>>>> f7639f45
 {
     m_updateShortcut = new QShortcut(QKeySequence(Qt::CTRL + Qt::Key_F7), m_stackedWidget);
     connect(m_updateShortcut, &QShortcut::activated, this, &MaterialEditorView::reloadQml);
@@ -55,13 +51,9 @@
     m_ensureMatLibTimer.callOnTimeout([this] {
         if (model() && model()->rewriterView() && !model()->rewriterView()->hasIncompleteTypeInformation()
             && model()->rewriterView()->errors().isEmpty()) {
-<<<<<<< HEAD
             DesignDocument *doc = QmlDesignerPlugin::instance()->currentDesignDocument();
             if (doc && !doc->inFileComponentModelActive())
                 ensureMaterialLibraryNode();
-=======
-            ensureMaterialLibraryNode();
->>>>>>> f7639f45
             if (m_qmlBackEnd && m_qmlBackEnd->contextObject())
                 m_qmlBackEnd->contextObject()->setHasMaterialLibrary(materialLibraryNode().isValid());
             m_ensureMatLibTimer.stop();
@@ -928,10 +920,7 @@
 {
     QmlModelState newQmlModelState(node);
     Q_ASSERT(newQmlModelState.isValid());
-<<<<<<< HEAD
-
-=======
->>>>>>> f7639f45
+
     resetView();
 }
 
@@ -1005,11 +994,7 @@
     if (objName.isValid() && objName.toString() == newName)
         return;
 
-<<<<<<< HEAD
     executeInTransaction(__FUNCTION__, [&] {
-=======
-    executeInTransaction("MaterialEditorView:renameMaterial", [&] {
->>>>>>> f7639f45
         material.setIdWithRefactoring(model()->generateIdFromName(newName, "material"));
 
         VariantProperty objNameProp = material.variantProperty("objectName");
@@ -1153,7 +1138,6 @@
 {
     if (mimeData->hasFormat(Constants::MIME_TYPE_ASSETS)) {
         const QString assetPath = QString::fromUtf8(mimeData->data(Constants::MIME_TYPE_ASSETS)).split(',')[0];
-<<<<<<< HEAD
         Asset asset(assetPath);
 
         if (!asset.isValidTextureSource()) // currently only image assets have dnd-supported properties
@@ -1162,15 +1146,6 @@
         highlightSupportedProperties();
     } else if (mimeData->hasFormat(Constants::MIME_TYPE_TEXTURE)
             || mimeData->hasFormat(Constants::MIME_TYPE_BUNDLE_TEXTURE)) {
-=======
-        QString assetType = AssetsLibraryWidget::getAssetTypeAndData(assetPath).first;
-
-        if (assetType != Constants::MIME_TYPE_ASSET_IMAGE) // currently only image assets have dnd-supported properties
-            return;
-
-        highlightSupportedProperties();
-    } else if (mimeData->hasFormat(Constants::MIME_TYPE_TEXTURE)) {
->>>>>>> f7639f45
         highlightSupportedProperties();
     }
 }
