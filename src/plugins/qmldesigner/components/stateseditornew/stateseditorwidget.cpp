/****************************************************************************
**
** Copyright (C) 2022 The Qt Company Ltd.
** Contact: https://www.qt.io/licensing/
**
** This file is part of Qt Creator.
**
** Commercial License Usage
** Licensees holding valid commercial Qt licenses may use this file in
** accordance with the commercial license agreement provided with the
** Software or, alternatively, in accordance with the terms contained in
** a written agreement between you and The Qt Company. For licensing terms
** and conditions see https://www.qt.io/terms-conditions. For further
** information use the contact form at https://www.qt.io/contact-us.
**
** GNU General Public License Usage
** Alternatively, this file may be used under the terms of the GNU
** General Public License version 3 as published by the Free Software
** Foundation with exceptions as appearing in the file LICENSE.GPL3-EXCEPT
** included in the packaging of this file. Please review the following
** information to ensure the GNU General Public License requirements will
** be met: https://www.gnu.org/licenses/gpl-3.0.html.
**
****************************************************************************/

#include "stateseditorwidget.h"
#include "stateseditormodel.h"
#include "stateseditorview.h"
#include "stateseditorimageprovider.h"

#include <designersettings.h>
#include <theme.h>
#include <qmldesignerconstants.h>
#include <qmldesignerplugin.h>

#include <invalidqmlsourceexception.h>

#include <coreplugin/messagebox.h>
#include <coreplugin/icore.h>

#include <utils/qtcassert.h>
#include <utils/stylehelper.h>

#include <QApplication>

<<<<<<< HEAD
#include <QFileInfo>
#include <QShortcut>
=======
#include <QBoxLayout>
#include <QFileInfo>
>>>>>>> 249c3561
#include <QKeySequence>
#include <QShortcut>

#include <QQmlContext>
#include <QQmlEngine>
#include <QQuickItem>

enum {
    debug = false
};

namespace QmlDesigner {
namespace Experimental {

static QString propertyEditorResourcesPath()
{
#ifdef SHARE_QML_PATH
    if (qEnvironmentVariableIsSet("LOAD_QML_FROM_SOURCE"))
        return QLatin1String(SHARE_QML_PATH) + "/propertyEditorQmlSources";
#endif
    return Core::ICore::resourcePath("qmldesigner/propertyEditorQmlSources").toString();
}

int StatesEditorWidget::currentStateInternalId() const
{
    QTC_ASSERT(rootObject(), return -1);
    QTC_ASSERT(rootObject()->property("currentStateInternalId").isValid(), return -1);

    return rootObject()->property("currentStateInternalId").toInt();
}

void StatesEditorWidget::setCurrentStateInternalId(int internalId)
{
    QTC_ASSERT(rootObject(), return);
    rootObject()->setProperty("currentStateInternalId", internalId);
}

void StatesEditorWidget::setNodeInstanceView(const NodeInstanceView *nodeInstanceView)
{
    m_imageProvider->setNodeInstanceView(nodeInstanceView);
}

void StatesEditorWidget::showAddNewStatesButton(bool showAddNewStatesButton)
{
    rootContext()->setContextProperty(QLatin1String("canAddNewStates"), showAddNewStatesButton);
}

StatesEditorWidget::StatesEditorWidget(StatesEditorView *statesEditorView,
                                       StatesEditorModel *statesEditorModel)
    : m_statesEditorView(statesEditorView)
    , m_imageProvider(nullptr)
    , m_qmlSourceUpdateShortcut(nullptr)
{
    m_imageProvider = new Internal::StatesEditorImageProvider;
    m_imageProvider->setNodeInstanceView(statesEditorView->nodeInstanceView());

    engine()->addImageProvider(QStringLiteral("qmldesigner_stateseditor"), m_imageProvider);
    engine()->addImportPath(qmlSourcesPath());
    engine()->addImportPath(propertyEditorResourcesPath() + "/imports");
    engine()->addImportPath(qmlSourcesPath() + "/imports");

    m_qmlSourceUpdateShortcut = new QShortcut(QKeySequence(Qt::CTRL + Qt::Key_F10), this);
    connect(m_qmlSourceUpdateShortcut, &QShortcut::activated, this, &StatesEditorWidget::reloadQmlSource);

    setResizeMode(QQuickWidget::SizeRootObjectToView);
    setSizePolicy(QSizePolicy::Expanding, QSizePolicy::Expanding);

    rootContext()->setContextProperties(
        QVector<QQmlContext::PropertyPair>{{{"statesEditorModel"},
                                            QVariant::fromValue(statesEditorModel)},
                                           {{"canAddNewStates"}, true}});

    Theme::setupTheme(engine());

    setWindowTitle(tr("States New", "Title of Editor widget"));
    setMinimumWidth(195);
    setMinimumHeight(195);

    // init the first load of the QML UI elements
    reloadQmlSource();
}

StatesEditorWidget::~StatesEditorWidget() = default;

QString StatesEditorWidget::qmlSourcesPath()
{
#ifdef SHARE_QML_PATH
    if (qEnvironmentVariableIsSet("LOAD_QML_FROM_SOURCE"))
        return QLatin1String(SHARE_QML_PATH) + "/newstateseditor";
#endif
    return Core::ICore::resourcePath("qmldesigner/newstateseditor").toString();
}

void StatesEditorWidget::showEvent(QShowEvent *event)
{
    QQuickWidget::showEvent(event);
    update();
    QMetaObject::invokeMethod(rootObject(), "showEvent");
}

void StatesEditorWidget::focusOutEvent(QFocusEvent *focusEvent)
{
    QmlDesignerPlugin::emitUsageStatisticsTime(Constants::EVENT_STATESEDITOR_TIME,
                                               m_usageTimer.elapsed());
    QQuickWidget::focusOutEvent(focusEvent);
}

void StatesEditorWidget::focusInEvent(QFocusEvent *focusEvent)
{
    m_usageTimer.restart();
    QQuickWidget::focusInEvent(focusEvent);
}

void StatesEditorWidget::reloadQmlSource()
{
    QString statesListQmlFilePath = qmlSourcesPath() + QStringLiteral("/Main.qml");
    QTC_ASSERT(QFileInfo::exists(statesListQmlFilePath), return );
    engine()->clearComponentCache();
    setSource(QUrl::fromLocalFile(statesListQmlFilePath));

    if (!rootObject()) {
        QString errorString;
        for (const QQmlError &error : errors())
            errorString += "\n" + error.toString();

        Core::AsynchronousMessageBox::warning(tr("Cannot Create QtQuick View"),
                                              tr("StatesEditorWidget: %1 cannot be created.%2")
                                              .arg(qmlSourcesPath(), errorString));
        return;
    }

    connect(rootObject(),
            SIGNAL(currentStateInternalIdChanged()),
            m_statesEditorView.data(),
            SLOT(synchonizeCurrentStateFromWidget()));
    connect(rootObject(),
            SIGNAL(createNewState()),
            m_statesEditorView.data(),
            SLOT(createNewState()));
    connect(rootObject(), SIGNAL(cloneState(int)), m_statesEditorView.data(), SLOT(cloneState(int)));
    connect(rootObject(),
            SIGNAL(extendState(int)),
            m_statesEditorView.data(),
            SLOT(extendState(int)));
    connect(rootObject(),
            SIGNAL(deleteState(int)),
            m_statesEditorView.data(),
            SLOT(removeState(int)));
    m_statesEditorView.data()->synchonizeCurrentStateFromWidget();
}

} // namespace Experimental
} // namespace QmlDesigner<|MERGE_RESOLUTION|>--- conflicted
+++ resolved
@@ -43,13 +43,8 @@
 
 #include <QApplication>
 
-<<<<<<< HEAD
-#include <QFileInfo>
-#include <QShortcut>
-=======
 #include <QBoxLayout>
 #include <QFileInfo>
->>>>>>> 249c3561
 #include <QKeySequence>
 #include <QShortcut>
 
