// Copyright (C) 2022 The Qt Company Ltd.
// SPDX-License-Identifier: LicenseRef-Qt-Commercial OR GPL-3.0-only WITH Qt-GPL-exception-1.0

#pragma once

<<<<<<< HEAD
#include <utils/filepath.h>
#include <utils/version.h>
=======
#include <qmldesignerutils/version.h>
#include <utils/filepath.h>
>>>>>>> 6068df55

#include <QAbstractListModel>
#include <QJsonObject>

namespace QmlDesigner {

class ContentLibraryMaterial;
class ContentLibraryMaterialsCategory;
class ContentLibraryWidget;

class ContentLibraryMaterialsModel : public QAbstractListModel
{
    Q_OBJECT

    Q_PROPERTY(bool bundleExists READ bundleExists NOTIFY bundleExistsChanged)
    Q_PROPERTY(bool isEmpty MEMBER m_isEmpty NOTIFY isEmptyChanged)
    Q_PROPERTY(bool hasRequiredQuick3DImport READ hasRequiredQuick3DImport NOTIFY hasRequiredQuick3DImportChanged)
    Q_PROPERTY(QString baseWebUrl MEMBER m_baseUrl CONSTANT)
    Q_PROPERTY(QString bundlePath READ bundlePath CONSTANT)

public:
    ContentLibraryMaterialsModel(ContentLibraryWidget *parent = nullptr);

    int rowCount(const QModelIndex &parent = QModelIndex()) const override;
    QVariant data(const QModelIndex &index, int role = Qt::DisplayRole) const override;
    bool setData(const QModelIndex &index, const QVariant &value, int role) override;
    QHash<int, QByteArray> roleNames() const override;

    void setSearchText(const QString &searchText);
    void updateImportedState(const QStringList &importedItems);
    void setQuick3DImportVersion(int major, int minor);

    bool hasRequiredQuick3DImport() const;
    bool bundleExists() const;

    QString bundlePath() const;

    QString bundlePath() const;

    void resetModel();
    void updateIsEmpty();
    void loadBundle();

    Q_INVOKABLE void applyToSelected(QmlDesigner::ContentLibraryMaterial *mat, bool add = false);
    Q_INVOKABLE void addToProject(QmlDesigner::ContentLibraryMaterial *mat);
    Q_INVOKABLE void removeFromProject(QmlDesigner::ContentLibraryMaterial *mat);
    Q_INVOKABLE bool isMaterialDownloaded(QmlDesigner::ContentLibraryMaterial *mat) const;

    QString bundleId() const;
    void setBundleExists(bool exists);

signals:
    void isEmptyChanged();
    void hasRequiredQuick3DImportChanged();
    void materialVisibleChanged();
    void applyToSelectedTriggered(QmlDesigner::ContentLibraryMaterial *mat, bool add = false);
    void bundleExistsChanged();

private:
    void loadMaterialBundle(bool forceReload = false);
    bool fetchBundleIcons();
    bool fetchBundleJsonFile();
    bool isValidIndex(int idx) const;
    void downloadSharedFiles();

    ContentLibraryWidget *m_widget = nullptr;
    QString m_searchText;
    QString m_bundleId;
    QStringList m_bundleSharedFiles;
    QList<ContentLibraryMaterialsCategory *> m_bundleCategories;
    QJsonObject m_bundleObj;

    bool m_isEmpty = true;
    bool m_bundleExists = false;

    Version m_quick3dVersion;
    Utils::FilePath m_bundlePath;
    QString m_baseUrl;
};

} // namespace QmlDesigner<|MERGE_RESOLUTION|>--- conflicted
+++ resolved
@@ -3,13 +3,8 @@
 
 #pragma once
 
-<<<<<<< HEAD
-#include <utils/filepath.h>
-#include <utils/version.h>
-=======
 #include <qmldesignerutils/version.h>
 #include <utils/filepath.h>
->>>>>>> 6068df55
 
 #include <QAbstractListModel>
 #include <QJsonObject>
@@ -44,8 +39,6 @@
 
     bool hasRequiredQuick3DImport() const;
     bool bundleExists() const;
-
-    QString bundlePath() const;
 
     QString bundlePath() const;
 
