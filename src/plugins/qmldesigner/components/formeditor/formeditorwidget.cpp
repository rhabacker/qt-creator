// Copyright (C) 2016 The Qt Company Ltd.
// SPDX-License-Identifier: LicenseRef-Qt-Commercial OR GPL-3.0-only WITH Qt-GPL-exception-1.0

#include "formeditorwidget.h"
#include "backgroundaction.h"
#include "designeractionmanager.h"
#include "designericons.h"
#include "designersettings.h"
#include "formeditoritem.h"
#include "formeditorscene.h"
#include "modelnodecontextmenu_helper.h"
#include "qmldesignerconstants.h"
#include "qmldesignericons.h"
#include "qmldesignerplugin.h"
#include "viewmanager.h"

#include <auxiliarydataproperties.h>
#include <backgroundaction.h>
#include <formeditorgraphicsview.h>
#include <formeditorscene.h>
#include <formeditorview.h>
#include <lineeditaction.h>
#include <model.h>
#include <theme.h>
#include <toolbox.h>
#include <zoomaction.h>

#include <coreplugin/actionmanager/actionmanager.h>
#include <coreplugin/actionmanager/command.h>
#include <coreplugin/icore.h>

#include <utils/fileutils.h>
#include <utils/stylehelper.h>
#include <utils/utilsicons.h>

#include <QActionGroup>
#include <QFileDialog>
#include <QMimeData>
#include <QPainter>
#include <QPicture>
#include <QVBoxLayout>
#include <QWheelEvent>

using namespace Core;

namespace QmlDesigner {

namespace {
constexpr AuxiliaryDataKeyView formeditorZoomProperty{AuxiliaryDataType::NodeInstancePropertyOverwrite,
                                                      "formeditorZoom"};
}

FormEditorWidget::FormEditorWidget(FormEditorView *view)
    : m_formEditorView(view)
{
    setAcceptDrops(true);

    Core::Context context(Constants::qmlFormEditorContextId);
    m_context = new Core::IContext(this);
    m_context->setContext(context);
    m_context->setWidget(this);

    auto fillLayout = new QVBoxLayout(this);
    fillLayout->setContentsMargins(0, 0, 0, 0);
    fillLayout->setSpacing(0);
    setLayout(fillLayout);

    QList<QAction *> upperActions;

    m_toolActionGroup = new QActionGroup(this);

    auto layoutActionGroup = new QActionGroup(this);
    layoutActionGroup->setExclusive(true);

    m_noSnappingAction = layoutActionGroup->addAction(tr("No Snapping"));
    m_noSnappingAction->setShortcutContext(Qt::WidgetWithChildrenShortcut);
    m_noSnappingAction->setCheckable(true);
    m_noSnappingAction->setChecked(true);

    static constexpr char formEditorNoSnappingActionId[] = "QmlDesigner.FormEditor.NoSnapping";
    registerActionAsCommand(m_noSnappingAction,
                            formEditorNoSnappingActionId,
                            QKeySequence(Qt::Key_T),
                            ComponentCoreConstants::snappingCategory,
                            1);

    m_snappingAndAnchoringAction = layoutActionGroup->addAction(tr("Snap with Anchors"));
    m_snappingAndAnchoringAction->setCheckable(true);
    m_snappingAndAnchoringAction->setChecked(true);

    static constexpr char formEditorNoSnappingAndAnchoringActionId[]
        = "QmlDesigner.FormEditor.NoSnappingAndAnchoring";
    registerActionAsCommand(m_snappingAndAnchoringAction,
                            formEditorNoSnappingAndAnchoringActionId,
                            QKeySequence(Qt::Key_W),
                            ComponentCoreConstants::snappingCategory,
                            2);

    m_snappingAction = layoutActionGroup->addAction(tr("Snap without Anchors"));
    m_snappingAction->setCheckable(true);
    m_snappingAction->setChecked(true);

    static constexpr char formEditorSnappingActionId[] = "QmlDesigner.FormEditor.Snapping";
    registerActionAsCommand(m_snappingAction,
                            formEditorSnappingActionId,
                            QKeySequence(Qt::Key_E),
                            ComponentCoreConstants::snappingCategory,
                            3);

    addActions(layoutActionGroup->actions());

    m_showBoundingRectAction = new QAction(tr("Show Bounds"), this);
    m_showBoundingRectAction->setCheckable(true);
    m_showBoundingRectAction->setChecked(false);
    m_showBoundingRectAction->setIcon(
        DesignerActionManager::instance().contextIcon(DesignerIcons::ShowBoundsIcon));

    static constexpr char formEditorShowBoundingRctangeActionId[]
        = "QmlDesigner.FormEditor.ShowBoundingRectangle";
    registerActionAsCommand(m_showBoundingRectAction,
                            formEditorShowBoundingRctangeActionId,
                            QKeySequence(Qt::Key_A),
                            ComponentCoreConstants::rootCategory,
                            ComponentCoreConstants::Priorities::ShowBoundingRect);

    addAction(m_showBoundingRectAction.data());

    m_rootWidthAction = new LineEditAction(tr("Override Width"), this);
    m_rootWidthAction->setToolTip(tr("Override width of root component."));
    connect(m_rootWidthAction.data(),
            &LineEditAction::textChanged,
            this,
            &FormEditorWidget::changeRootItemWidth);
    addAction(m_rootWidthAction.data());
    upperActions.append(m_rootWidthAction.data());

    m_rootHeightAction = new LineEditAction(tr("Override Height"), this);
    m_rootHeightAction->setToolTip(tr("Override height of root component."));
    connect(m_rootHeightAction.data(),
            &LineEditAction::textChanged,
            this,
            &FormEditorWidget::changeRootItemHeight);
    addAction(m_rootHeightAction.data());
    upperActions.append(m_rootHeightAction.data());

    m_toolBox = new ToolBox(this);
    fillLayout->addWidget(m_toolBox.data());

    m_toolBox->setLeftSideActions(upperActions);

    m_backgroundAction = new BackgroundAction(m_toolActionGroup.data());
    connect(m_backgroundAction.data(),
            &BackgroundAction::backgroundChanged,
            this,
            &FormEditorWidget::changeBackgound);
    addAction(m_backgroundAction.data());
    upperActions.append(m_backgroundAction.data());
    m_toolBox->addRightSideAction(m_backgroundAction.data());

    // Zoom actions
    const QIcon zoomAllIcon = Theme::iconFromName(Theme::Icon::fitAll_medium);
    auto zoomSelectionNormal = Theme::iconFromName(Theme::Icon::fitSelection_medium);
    auto zoomSelectionDisabeld = Theme::iconFromName(Theme::Icon::fitSelection_medium,
                                                     Theme::getColor(
                                                         Theme::Color::DStoolbarIcon_blocked));
    QIcon zoomSelectionIcon;
    zoomSelectionIcon.addPixmap(zoomSelectionNormal.pixmap({16, 16}), QIcon::Normal);
    zoomSelectionIcon.addPixmap(zoomSelectionDisabeld.pixmap({16, 16}), QIcon::Disabled);

    const QIcon zoomInIcon = Theme::iconFromName(Theme::Icon::zoomIn_medium);
    const QIcon zoomOutIcon = Theme::iconFromName(Theme::Icon::zoomOut_medium);
    const QIcon reloadIcon = Theme::iconFromName(Theme::Icon::reload_medium);

    auto writeZoomLevel = [this] {
        double level = m_graphicsView->transform().m11();
        if (level == 1.0) {
            m_formEditorView->rootModelNode().removeAuxiliaryData(formeditorZoomProperty);
        } else {
            m_formEditorView->rootModelNode().setAuxiliaryData(formeditorZoomProperty, level);
        }
    };

    auto setZoomLevel = [this, writeZoomLevel](double level) {
        if (m_graphicsView) {
            m_graphicsView->setZoomFactor(level);
            writeZoomLevel();
        }
    };

    auto zoomIn = [this, writeZoomLevel]() {
        if (m_graphicsView) {
            double zoom = m_graphicsView->transform().m11();
            zoom = m_zoomAction->setNextZoomFactor(zoom);
            m_graphicsView->setZoomFactor(zoom);
            writeZoomLevel();
        }
    };

    auto zoomOut = [this, writeZoomLevel]() {
        if (m_graphicsView) {
            double zoom = m_graphicsView->transform().m11();
            zoom = m_zoomAction->setPreviousZoomFactor(zoom);
            m_graphicsView->setZoomFactor(zoom);
            writeZoomLevel();
        }
    };

    auto frameAll = [this, zoomOut]() {
        if (m_graphicsView) {
            QRectF bounds;

            QmlItemNode qmlItemNode(m_formEditorView->rootModelNode());
            if (qmlItemNode.isFlowView()) {
                for (QGraphicsItem *item : m_formEditorView->scene()->items()) {
                    if (auto *fitem = FormEditorItem::fromQGraphicsItem(item)) {
                        if (!fitem->qmlItemNode().modelNode().isRootNode()
                            && !fitem->sceneBoundingRect().isNull())
                            bounds |= fitem->sceneBoundingRect();
                    }
                }
            } else {
                bounds = qmlItemNode.instanceBoundingRect();
            }

            m_graphicsView->frame(bounds);
            zoomOut();
        }
    };

    auto frameSelection = [this, zoomOut]() {
        if (m_graphicsView) {
            QRectF boundingRect;
            const QList<ModelNode> nodeList = m_formEditorView->selectedModelNodes();
            for (const ModelNode &node : nodeList) {
                if (FormEditorItem *item = m_formEditorView->scene()->itemForQmlItemNode(node))
                    boundingRect |= item->sceneBoundingRect();
            }
            m_graphicsView->frame(boundingRect);
            zoomOut();
        }
    };

    m_zoomInAction = new QAction(zoomInIcon, tr("Zoom In"), this);
    m_zoomInAction->setShortcut(QKeySequence(QKeySequence::ZoomIn));
    addAction(m_zoomInAction.data());
    upperActions.append(m_zoomInAction.data());
    m_toolBox->addRightSideAction(m_zoomInAction.data());
    connect(m_zoomInAction.data(), &QAction::triggered, zoomIn);

    m_zoomOutAction = new QAction(zoomOutIcon, tr("Zoom Out"), this);
    m_zoomOutAction->setShortcut(QKeySequence(QKeySequence::ZoomOut));
    addAction(m_zoomOutAction.data());
    upperActions.append(m_zoomOutAction.data());
    m_toolBox->addRightSideAction(m_zoomOutAction.data());
    connect(m_zoomOutAction.data(), &QAction::triggered, zoomOut);

    m_zoomAction = new ZoomAction(m_toolActionGroup.data());
    addAction(m_zoomAction.data());
    upperActions.append(m_zoomAction.data());
    m_toolBox->addRightSideAction(m_zoomAction.data());
    connect(m_zoomAction.data(), &ZoomAction::zoomLevelChanged, setZoomLevel);

    m_zoomAllAction = new QAction(zoomAllIcon, tr("Zoom screen to fit all content."), this);
    m_zoomAllAction->setShortcut(QKeySequence(tr("Ctrl+Alt+0")));

    addAction(m_zoomAllAction.data());
    upperActions.append(m_zoomAllAction.data());
    m_toolBox->addRightSideAction(m_zoomAllAction.data());
    connect(m_zoomAllAction.data(), &QAction::triggered, frameAll);

    m_zoomSelectionAction = new QAction(zoomSelectionIcon,
                                        tr("Zoom screen to fit current selection."),
                                        this);
    m_zoomSelectionAction->setShortcut(QKeySequence(tr("Ctrl+Alt+i")));
    addAction(m_zoomSelectionAction.data());
    upperActions.append(m_zoomSelectionAction.data());
    m_toolBox->addRightSideAction(m_zoomSelectionAction.data());
    connect(m_zoomSelectionAction.data(), &QAction::triggered, frameSelection);

    m_resetAction = new QAction(reloadIcon, tr("Reload View"), this);
    static constexpr char formEditorRefreshActionId[] = "QmlDesigner.FormEditor.Refresh";
    registerActionAsCommand(m_resetAction,
                            formEditorRefreshActionId,
                            QKeySequence(Qt::Key_R),
                            ComponentCoreConstants::rootCategory,
                            ComponentCoreConstants::Priorities::ResetView);

    addAction(m_resetAction.data());
    upperActions.append(m_resetAction.data());
    m_toolBox->addRightSideAction(m_resetAction.data());

    m_graphicsView = new FormEditorGraphicsView(this);
    auto applyZoom = [this, writeZoomLevel](double zoom) {
        zoomAction()->setZoomFactor(zoom);
        writeZoomLevel();
    };
    connect(m_graphicsView, &FormEditorGraphicsView::zoomChanged, applyZoom);
    connect(m_graphicsView, &FormEditorGraphicsView::zoomIn, zoomIn);
    connect(m_graphicsView, &FormEditorGraphicsView::zoomOut, zoomOut);

    fillLayout->addWidget(m_graphicsView.data());

    QByteArray sheet = Utils::FileReader::fetchQrc(":/qmldesigner/stylesheet.css");
    setStyleSheet(Theme::replaceCssColors(QString::fromUtf8(sheet)));

    IContext::attach(this,
                     Context(Constants::C_QMLFORMEDITOR, Constants::C_QT_QUICK_TOOLS_MENU),
                     [this](const IContext::HelpCallback &callback) { contextHelp(callback); });
}

void FormEditorWidget::changeTransformTool(bool checked)
{
    if (checked)
        m_formEditorView->changeToTransformTools();
}

void FormEditorWidget::changeRootItemWidth(const QString &widthText)
{
    bool canConvert;
    int width = widthText.toInt(&canConvert);
    if (canConvert) {
        m_formEditorView->rootModelNode().setAuxiliaryData(defaultWidthProperty, width);
        m_formEditorView->rootModelNode().setAuxiliaryData(widthProperty, width);
    } else {
        m_formEditorView->rootModelNode().removeAuxiliaryData(widthProperty);
    }
}

void FormEditorWidget::changeRootItemHeight(const QString &heighText)
{
    bool canConvert;
    int height = heighText.toInt(&canConvert);
    if (canConvert) {
        m_formEditorView->rootModelNode().setAuxiliaryData(defaultHeightProperty, height);
        m_formEditorView->rootModelNode().setAuxiliaryData(heightProperty, height);
    } else {
        m_formEditorView->rootModelNode().removeAuxiliaryData(heightProperty);
    }
}

void FormEditorWidget::changeBackgound(const QColor &color)
{
    if (color.alpha() == 0)
        m_graphicsView->activateCheckboardBackground();
    else
        m_graphicsView->activateColoredBackground(color);

    m_formEditorView->rootModelNode().setAuxiliaryDataWithoutLock(formeditorColorProperty, color);
}

void FormEditorWidget::registerActionAsCommand(
    QAction *action, Utils::Id id, const QKeySequence &, const QByteArray &category, int priority)
{
    Core::Context context(Constants::qmlFormEditorContextId);

    Core::Command *command = Core::ActionManager::registerAction(action, id, context);

    DesignerActionManager &designerActionManager = QmlDesignerPlugin::instance()
                                                       ->viewManager()
                                                       .designerActionManager();

    designerActionManager.addCreatorCommand(command, category, priority);

    connect(command->action(), &QAction::enabledChanged, command, [command](bool b) {
        command->action()->setVisible(b);
    });

    command->action()->setVisible(command->action()->isEnabled());

    command->augmentActionWithShortcutToolTip(action);
}

void FormEditorWidget::initialize()
{
    double defaultZoom = 1.0;
    if (m_formEditorView->model() && m_formEditorView->rootModelNode().isValid()) {
        if (auto data = m_formEditorView->rootModelNode().auxiliaryData(formeditorZoomProperty)) {
            defaultZoom = data->toDouble();
        }
    }
    m_graphicsView->setZoomFactor(defaultZoom);
    if (m_formEditorView->scene() && m_formEditorView->scene()->rootFormEditorItem())
        m_graphicsView->centerOn(m_formEditorView->scene()->rootFormEditorItem());
    m_zoomAction->setZoomFactor(defaultZoom);
    updateActions();
}

void FormEditorWidget::updateActions()
{
    if (m_formEditorView->model() && m_formEditorView->rootModelNode().isValid()) {
        if (auto data = m_formEditorView->rootModelNode().auxiliaryData(widthProperty))
            m_rootWidthAction->setLineEditText(data->toString());
        else
            m_rootWidthAction->clearLineEditText();

        if (auto data = m_formEditorView->rootModelNode().auxiliaryData(heightProperty))
            m_rootHeightAction->setLineEditText(data->toString());
        else
            m_rootHeightAction->clearLineEditText();

        if (auto data = m_formEditorView->rootModelNode().auxiliaryData(formeditorColorProperty))
            m_backgroundAction->setColor(data->value<QColor>());
        else
            m_backgroundAction->setColor(Qt::transparent);

<<<<<<< HEAD
        if (m_formEditorView->rootModelNode().hasAuxiliaryData(contextImageProperty)) {
            m_backgroundAction->setColorEnabled(BackgroundAction::ContextImage, true);
            m_backgroundAction->setColor(BackgroundAction::ContextImage);
        } else {
            m_backgroundAction->setColorEnabled(BackgroundAction::ContextImage, false);
        }
=======
        if (m_formEditorView->rootModelNode().hasAuxiliaryData(contextImageProperty))
            m_backgroundAction->setColorEnabled(BackgroundAction::ContextImage, true);
        else
            m_backgroundAction->setColorEnabled(BackgroundAction::ContextImage, false);
>>>>>>> 6068df55

    } else {
        m_rootWidthAction->clearLineEditText();
        m_rootHeightAction->clearLineEditText();
    }
}

void FormEditorWidget::resetView()
{
    setRootItemRect(QRectF());
}

void FormEditorWidget::centerScene()
{
    m_graphicsView->centerOn(rootItemRect().center());
}

void FormEditorWidget::setFocus()
{
    m_graphicsView->setFocus(Qt::OtherFocusReason);
}

void FormEditorWidget::showErrorMessageBox(const QList<DocumentMessage> &errors)
{
    errorWidget()->setErrors(errors);
    errorWidget()->setVisible(true);
    m_graphicsView->setDisabled(true);
    m_toolBox->setDisabled(true);
}

void FormEditorWidget::hideErrorMessageBox()
{
    if (!m_documentErrorWidget.isNull())
        errorWidget()->setVisible(false);

    m_graphicsView->setDisabled(false);
    m_toolBox->setDisabled(false);
}

void FormEditorWidget::showWarningMessageBox(const QList<DocumentMessage> &warnings)
{
    if (!errorWidget()->warningsEnabled())
        return;

    errorWidget()->setWarnings(warnings);
    errorWidget()->setVisible(true);
}

ZoomAction *FormEditorWidget::zoomAction() const
{
    return m_zoomAction.data();
}

QAction *FormEditorWidget::zoomSelectionAction() const
{
    return m_zoomSelectionAction.data();
}

QAction *FormEditorWidget::resetAction() const
{
    return m_resetAction.data();
}

QAction *FormEditorWidget::showBoundingRectAction() const
{
    return m_showBoundingRectAction.data();
}

QAction *FormEditorWidget::snappingAction() const
{
    return m_snappingAction.data();
}

QAction *FormEditorWidget::snappingAndAnchoringAction() const
{
    return m_snappingAndAnchoringAction.data();
}

void FormEditorWidget::setScene(FormEditorScene *scene)
{
    m_graphicsView->setScene(scene);
}

QActionGroup *FormEditorWidget::toolActionGroup() const
{
    return m_toolActionGroup.data();
}

ToolBox *FormEditorWidget::toolBox() const
{
    return m_toolBox.data();
}

double FormEditorWidget::spacing() const
{
    return QmlDesignerPlugin::settings().value(DesignerSettingsKey::ITEMSPACING).toDouble();
}

double FormEditorWidget::containerPadding() const
{
    return QmlDesignerPlugin::settings().value(DesignerSettingsKey::CONTAINERPADDING).toDouble();
}

void FormEditorWidget::contextHelp(const Core::IContext::HelpCallback &callback) const
{
    if (m_formEditorView)
        QmlDesignerPlugin::contextHelp(callback, m_formEditorView->contextHelpId());
    else
        callback({});
}

void FormEditorWidget::setRootItemRect(const QRectF &rect)
{
    m_graphicsView->setRootItemRect(rect);
}

QRectF FormEditorWidget::rootItemRect() const
{
    return m_graphicsView->rootItemRect();
}

void FormEditorWidget::exportAsImage(const QRectF &boundingRect)
{
    QString proposedFileName = m_formEditorView->model()->fileUrl().toLocalFile();
    proposedFileName.chop(4);
    if (proposedFileName.endsWith(".ui"))
        proposedFileName.chop(3);
    proposedFileName.append(".png");
    const QString fileName = QFileDialog::getSaveFileName(Core::ICore::dialogParent(),
                                                          tr("Export Current QML File as Image"),
                                                          proposedFileName,
                                                          tr("PNG (*.png);;JPG (*.jpg)"));

    if (!fileName.isNull()) {
        QImage image(boundingRect.size().toSize(), QImage::Format_ARGB32);
        QPainter painter(&image);
        QTransform viewportTransform = m_graphicsView->viewportTransform();
        m_graphicsView->render(&painter,
                               QRectF(0, 0, image.width(), image.height()),
                               viewportTransform.mapRect(boundingRect).toRect());
        image.save(fileName);
    }
}

QImage FormEditorWidget::takeFormEditorScreenshot()
{
    if (!m_formEditorView->isAttached())
        return {};

    if (!m_formEditorView->scene()->rootFormEditorItem())
        return {};

    const QRectF boundingRect = m_formEditorView->scene()->rootFormEditorItem()->boundingRect();

    m_formEditorView->scene()->manipulatorLayerItem()->setVisible(false);
    QImage image(boundingRect.size().toSize(), QImage::Format_ARGB32);

    if (!m_graphicsView->backgroundImage().isNull()) {
        image = m_graphicsView->backgroundImage();
        const QPoint offset = m_graphicsView->backgroundImage().offset();

        QPainter painter(&image);
        QTransform viewportTransform = m_graphicsView->viewportTransform();

        m_graphicsView->render(&painter,
                               QRectF(-offset, boundingRect.size()),
                               viewportTransform.mapRect(boundingRect).toRect());

        image.setOffset(offset);

    } else {
        QPainter painter(&image);
        QTransform viewportTransform = m_graphicsView->viewportTransform();

        m_graphicsView->render(&painter,
                               QRectF(0, 0, image.width(), image.height()),
                               viewportTransform.mapRect(boundingRect).toRect());
    }

    m_formEditorView->scene()->manipulatorLayerItem()->setVisible(true);

    return image;
}

QPicture FormEditorWidget::renderToPicture() const
{
    QPicture picture;
    QPainter painter{&picture};

    const QTransform viewportTransform = m_graphicsView->viewportTransform();
    auto items = m_formEditorView->scene()->allFormEditorItems();

    QRectF boundingRect;
    for (auto &item : items)
        boundingRect |= item->childrenBoundingRect();

    picture.setBoundingRect(boundingRect.toRect());
    m_graphicsView->render(&painter, boundingRect, viewportTransform.mapRect(boundingRect.toRect()));

    return picture;
}

FormEditorGraphicsView *FormEditorWidget::graphicsView() const
{
    return m_graphicsView;
}

bool FormEditorWidget::errorMessageBoxIsVisible() const
{
    return m_documentErrorWidget && m_documentErrorWidget->isVisible();
}

void FormEditorWidget::setBackgoundImage(const QImage &image)
{
    m_graphicsView->setBackgoundImage(image);
    updateActions();
}

QImage FormEditorWidget::backgroundImage() const
{
    return m_graphicsView->backgroundImage();
}

DocumentWarningWidget *FormEditorWidget::errorWidget()
{
    if (m_documentErrorWidget.isNull()) {
        m_documentErrorWidget = new DocumentWarningWidget(this);
        connect(m_documentErrorWidget.data(), &DocumentWarningWidget::gotoCodeClicked,
                [this](const QString &, int codeLine, int codeColumn) {
            m_formEditorView->gotoError(codeLine, codeColumn);
        });
    }
    return m_documentErrorWidget;
}

void FormEditorWidget::hideEvent(QHideEvent *event)
{
    QWidget::hideEvent(event);

    QmlDesignerPlugin::viewManager().hideView(*m_formEditorView);
}

void FormEditorWidget::showEvent(QShowEvent *event)
{
    QWidget::showEvent(event);

    const bool wasEnabled = m_formEditorView->isEnabled();
    QmlDesignerPlugin::viewManager().showView(*m_formEditorView);

    if (!wasEnabled && m_formEditorView->model()) {
        m_formEditorView->cleanupToolsAndScene();
        m_formEditorView->setupFormEditorWidget();
        m_formEditorView->resetToSelectionTool();
        QmlItemNode rootNode = m_formEditorView->rootModelNode();
        if (rootNode.isValid())
            setRootItemRect(rootNode.instanceBoundingRect());
    }
}

void FormEditorWidget::dragEnterEvent(QDragEnterEvent *dragEnterEvent)
{
    const DesignerActionManager &actionManager = QmlDesignerPlugin::instance()
                                                     ->viewManager()
                                                     .designerActionManager();
    if (actionManager.externalDragHasSupportedAssets(dragEnterEvent->mimeData()))
        dragEnterEvent->acceptProposedAction();
}

void FormEditorWidget::dropEvent(QDropEvent *dropEvent)
{
    const DesignerActionManager &actionManager = QmlDesignerPlugin::instance()
                                                     ->viewManager()
                                                     .designerActionManager();
    QHash<QString, QStringList> addedAssets = actionManager.handleExternalAssetsDrop(
        dropEvent->mimeData());

    m_formEditorView->executeInTransaction("FormEditorWidget::dropEvent", [&] {
        // Create Image components for added image assets
        const QStringList addedImages = addedAssets.value(
            ComponentCoreConstants::addImagesDisplayString);
        for (const QString &imgPath : addedImages) {
            QmlItemNode::createQmlItemNodeFromImage(
                m_formEditorView,
                imgPath,
                {},
                m_formEditorView->scene()->rootFormEditorItem()->qmlItemNode(),
                false);
        }

        // Create Text components for added font assets
        const QStringList addedFonts = addedAssets.value(ComponentCoreConstants::addFontsDisplayString);
        for (const QString &fontPath : addedFonts) {
            QString fontFamily = QFileInfo(fontPath).baseName();
            QmlItemNode::createQmlItemNodeFromFont(
                m_formEditorView,
                fontFamily,
                rootItemRect().center(),
                m_formEditorView->scene()->rootFormEditorItem()->qmlItemNode(),
                false);
        }
    });
}

} // namespace QmlDesigner<|MERGE_RESOLUTION|>--- conflicted
+++ resolved
@@ -304,7 +304,7 @@
     setStyleSheet(Theme::replaceCssColors(QString::fromUtf8(sheet)));
 
     IContext::attach(this,
-                     Context(Constants::C_QMLFORMEDITOR, Constants::C_QT_QUICK_TOOLS_MENU),
+                     Context(Constants::qmlFormEditorContextId, Constants::qtQuickToolsMenuContextId),
                      [this](const IContext::HelpCallback &callback) { contextHelp(callback); });
 }
 
@@ -403,19 +403,10 @@
         else
             m_backgroundAction->setColor(Qt::transparent);
 
-<<<<<<< HEAD
-        if (m_formEditorView->rootModelNode().hasAuxiliaryData(contextImageProperty)) {
-            m_backgroundAction->setColorEnabled(BackgroundAction::ContextImage, true);
-            m_backgroundAction->setColor(BackgroundAction::ContextImage);
-        } else {
-            m_backgroundAction->setColorEnabled(BackgroundAction::ContextImage, false);
-        }
-=======
         if (m_formEditorView->rootModelNode().hasAuxiliaryData(contextImageProperty))
             m_backgroundAction->setColorEnabled(BackgroundAction::ContextImage, true);
         else
             m_backgroundAction->setColorEnabled(BackgroundAction::ContextImage, false);
->>>>>>> 6068df55
 
     } else {
         m_rootWidthAction->clearLineEditText();
