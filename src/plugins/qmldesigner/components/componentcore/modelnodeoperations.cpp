--- conflicted
+++ resolved
@@ -1759,11 +1759,7 @@
 {
     using namespace ExtensionSystem;
     return Utils::anyOf(PluginManager::plugins(), [](PluginSpec *spec) {
-<<<<<<< HEAD
         return spec->id() == "effectcomposer" && spec->isEffectivelyEnabled();
-=======
-        return spec->name() == "EffectComposer" && spec->isEffectivelyEnabled();
->>>>>>> f5fdafd3
     });
 }
 
