// Copyright (C) 2023 The Qt Company Ltd.
// SPDX-License-Identifier: LicenseRef-Qt-Commercial OR GPL-3.0-only WITH Qt-GPL-exception-1.0

#include "collectionview.h"

#include "collectiondetailsmodel.h"
#include "collectioneditorconstants.h"
#include "collectioneditorutils.h"
#include "collectionsourcemodel.h"
#include "collectionwidget.h"
#include "datastoremodelnode.h"
#include "designmodecontext.h"
#include "nodeabstractproperty.h"
#include "nodemetainfo.h"
#include "qmldesignerplugin.h"
#include "variantproperty.h"

#include <projectexplorer/project.h>
#include <projectexplorer/projectexplorer.h>
#include <projectexplorer/projectmanager.h>

#include <QJsonArray>
#include <QJsonDocument>
#include <QJsonObject>

#include <coreplugin/icore.h>
#include <utils/algorithm.h>
#include <utils/qtcassert.h>

namespace {

inline bool isStudioCollectionModel(const QmlDesigner::ModelNode &node)
{
    using namespace QmlDesigner::CollectionEditorConstants;
    return node.metaInfo().typeName() == JSONCOLLECTIONMODEL_TYPENAME
           || node.metaInfo().typeName() == CSVCOLLECTIONMODEL_TYPENAME;
}

} // namespace

namespace QmlDesigner {

CollectionView::CollectionView(ExternalDependenciesInterface &externalDependencies)
    : AbstractView(externalDependencies)
    , m_dataStore(std::make_unique<DataStoreModelNode>())

{
    connect(ProjectExplorer::ProjectManager::instance(),
            &ProjectExplorer::ProjectManager::startupProjectChanged,
            this,
            &CollectionView::resetDataStoreNode);
    resetDataStoreNode();
}

bool CollectionView::hasWidget() const
{
    return true;
}

QmlDesigner::WidgetInfo CollectionView::widgetInfo()
{
    if (m_widget.isNull()) {
        m_widget = new CollectionWidget(this);
        m_widget->setMinimumSize(m_widget->minimumSizeHint());

        auto collectionEditorContext = new Internal::CollectionEditorContext(m_widget.data());
        Core::ICore::addContextObject(collectionEditorContext);
        CollectionSourceModel *sourceModel = m_widget->sourceModel().data();

        connect(sourceModel,
                &CollectionSourceModel::collectionSelected,
                this,
                [this](const QString &collection) {
                    m_widget->collectionDetailsModel()->loadCollection(dataStoreNode(), collection);
                });

        connect(sourceModel, &CollectionSourceModel::isEmptyChanged, this, [this](bool isEmpty) {
            if (isEmpty)
                m_widget->collectionDetailsModel()->loadCollection({}, {});
        });

        connect(sourceModel,
                &CollectionSourceModel::collectionNamesInitialized,
                this,
                [this](const QStringList &collectionNames) {
                    m_dataStore->setCollectionNames(collectionNames);
                });

        connect(sourceModel,
                &CollectionSourceModel::collectionRenamed,
                this,
                [this](const QString &oldName, const QString &newName) {
                    m_dataStore->renameCollection(oldName, newName);
                });

        connect(sourceModel,
                &CollectionSourceModel::collectionRemoved,
                this,
                [this](const QString &collectionName) {
                    m_dataStore->removeCollection(collectionName);
                });
    }

    return createWidgetInfo(m_widget.data(),
                            "CollectionEditor",
                            WidgetInfo::LeftPane,
                            0,
                            tr("Model Editor"),
                            tr("Model Editor view"));
}

void CollectionView::modelAttached(Model *model)
{
    AbstractView::modelAttached(model);
    resetDataStoreNode();
}

void CollectionView::nodeReparented(const ModelNode &node,
                                    [[maybe_unused]] const NodeAbstractProperty &newPropertyParent,
                                    [[maybe_unused]] const NodeAbstractProperty &oldPropertyParent,
                                    [[maybe_unused]] PropertyChangeFlags propertyChange)
{
    if (!isStudioCollectionModel(node))
        return;

    refreshModel();

    m_widget->sourceModel()->selectSource(node);
}

void CollectionView::nodeAboutToBeRemoved(const ModelNode &removedNode)
{
    // removing the model lib node
    if (isStudioCollectionModel(removedNode))
        m_widget->sourceModel()->removeSource(removedNode);
}

void CollectionView::nodeRemoved(const ModelNode &removedNode,
                                 [[maybe_unused]] const NodeAbstractProperty &parentProperty,
                                 [[maybe_unused]] PropertyChangeFlags propertyChange)
{
    if (isStudioCollectionModel(removedNode))
        m_widget->sourceModel()->updateSelectedSource(true);
}

void CollectionView::variantPropertiesChanged(const QList<VariantProperty> &propertyList,
                                              [[maybe_unused]] PropertyChangeFlags propertyChange)
{
    for (const VariantProperty &property : propertyList) {
        ModelNode node(property.parentModelNode());
        if (isStudioCollectionModel(node)) {
            if (property.name() == "objectName")
                m_widget->sourceModel()->updateNodeName(node);
            else if (property.name() == CollectionEditorConstants::SOURCEFILE_PROPERTY)
                m_widget->sourceModel()->updateNodeSource(node);
        }
    }
}

void CollectionView::selectedNodesChanged(const QList<ModelNode> &selectedNodeList,
                                          [[maybe_unused]] const QList<ModelNode> &lastSelectedNodeList)
{
    QList<ModelNode> selectedCollectionNodes = Utils::filtered(selectedNodeList,
                                                               &isStudioCollectionModel);

    bool singleNonCollectionNodeSelected = selectedNodeList.size() == 1
                                           && selectedCollectionNodes.isEmpty();

    bool singleSelectedHasModelProperty = false;
    if (singleNonCollectionNodeSelected) {
        const ModelNode selectedNode = selectedNodeList.first();
<<<<<<< HEAD
        singleSelectedHasModelProperty = CollectionEditor::canAcceptCollectionAsModel(selectedNode);
=======
        singleSelectedHasModelProperty = CollectionEditorUtils::canAcceptCollectionAsModel(
            selectedNode);
>>>>>>> 4e16d1a0
    }

    m_widget->setTargetNodeSelected(singleSelectedHasModelProperty);

    // More than one model is selected. So ignore them
    if (selectedCollectionNodes.size() > 1)
        return;

    if (selectedCollectionNodes.size() == 1) { // If exactly one model is selected
        m_widget->sourceModel()->selectSource(selectedCollectionNodes.first());
        return;
    }
}

void CollectionView::addResource(const QUrl &url, const QString &name, const QString &type)
{
    executeInTransaction(Q_FUNC_INFO, [this, &url, &name, &type]() {
        ensureStudioModelImport();
        QString sourceAddress;
        if (url.isLocalFile()) {
            Utils::FilePath fp = QmlDesignerPlugin::instance()->currentDesignDocument()->fileName().parentDir();
            sourceAddress = Utils::FilePath::calcRelativePath(url.toLocalFile(),
                                                              fp.absoluteFilePath().toString());
        } else {
            sourceAddress = url.toString();
        }

        const NodeMetaInfo resourceMetaInfo = type.compare("json", Qt::CaseInsensitive) == 0
                                                  ? jsonCollectionMetaInfo()
                                                  : csvCollectionMetaInfo();
        ModelNode resourceNode = createModelNode(resourceMetaInfo.typeName(),
                                                 resourceMetaInfo.majorVersion(),
                                                 resourceMetaInfo.minorVersion());
        VariantProperty sourceProperty = resourceNode.variantProperty(
            CollectionEditorConstants::SOURCEFILE_PROPERTY);
        VariantProperty nameProperty = resourceNode.variantProperty("objectName");
        sourceProperty.setValue(sourceAddress);
        nameProperty.setValue(name);
        resourceNode.setIdWithoutRefactoring(model()->generateIdFromName(name, "model"));
        rootModelNode().defaultNodeAbstractProperty().reparentHere(resourceNode);
    });
}

void CollectionView::assignCollectionToSelectedNode(const QString &collectionName)
{
    QTC_ASSERT(dataStoreNode() && hasSingleSelectedModelNode(), return);
    m_dataStore->assignCollectionToNode(this, singleSelectedModelNode(), collectionName);
}

void CollectionView::registerDeclarativeType()
{
    CollectionDetails::registerDeclarativeType();
    CollectionJsonSourceFilterModel::registerDeclarativeType();
}

void CollectionView::resetDataStoreNode()
{
    m_dataStore->reloadModel();
    refreshModel();
}

ModelNode CollectionView::dataStoreNode() const
{
    return m_dataStore->modelNode();
}

void CollectionView::refreshModel()
{
    if (!model())
        return;

    // Load Model Groups
    ModelNodes collectionSourceNodes;

    if (ModelNode dataStore = m_dataStore->modelNode())
        collectionSourceNodes << dataStore;

    m_widget->sourceModel()->setSources(collectionSourceNodes);
}

NodeMetaInfo CollectionView::jsonCollectionMetaInfo() const
{
    return model()->metaInfo(CollectionEditorConstants::JSONCOLLECTIONMODEL_TYPENAME);
}

NodeMetaInfo CollectionView::csvCollectionMetaInfo() const
{
    return model()->metaInfo(CollectionEditorConstants::CSVCOLLECTIONMODEL_TYPENAME);
}

void CollectionView::ensureStudioModelImport()
{
    executeInTransaction(__FUNCTION__, [&] {
        Import import = Import::createLibraryImport(CollectionEditorConstants::COLLECTIONMODEL_IMPORT);
        try {
            if (!model()->hasImport(import, true, true))
                model()->changeImports({import}, {});
        } catch (const Exception &) {
            QTC_ASSERT(false, return);
        }
    });
}

} // namespace QmlDesigner<|MERGE_RESOLUTION|>--- conflicted
+++ resolved
@@ -169,12 +169,8 @@
     bool singleSelectedHasModelProperty = false;
     if (singleNonCollectionNodeSelected) {
         const ModelNode selectedNode = selectedNodeList.first();
-<<<<<<< HEAD
-        singleSelectedHasModelProperty = CollectionEditor::canAcceptCollectionAsModel(selectedNode);
-=======
         singleSelectedHasModelProperty = CollectionEditorUtils::canAcceptCollectionAsModel(
             selectedNode);
->>>>>>> 4e16d1a0
     }
 
     m_widget->setTargetNodeSelected(singleSelectedHasModelProperty);
