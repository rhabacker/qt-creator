--- conflicted
+++ resolved
@@ -228,14 +228,6 @@
         return;
 
     m_previewTimer.start(10000);
-
-<<<<<<< HEAD
-    if (qmlBuildSystem) {
-        m_previewImageCacheData->collector.setTarget(m_projectData->activeTarget);
-        m_previewImageCacheData->factory.generate(qmlBuildSystem->mainFilePath().toString().toUtf8());
-    }
-=======
->>>>>>> 029f926b
 }
 
 void QmlDesignerProjectManager::editorsClosed(const QList<::Core::IEditor *> &) {}
@@ -398,8 +390,8 @@
         m_projectData->activeTarget);
 
     if (qmlBuildSystem) {
-        m_projectData->collector.setTarget(m_projectData->activeTarget);
-        m_projectData->factory.generate(qmlBuildSystem->mainFilePath().toString().toUtf8());
+        m_previewImageCacheData->collector.setTarget(m_projectData->activeTarget);
+        m_previewImageCacheData->factory.generate(qmlBuildSystem->mainFilePath().toString().toUtf8());
     }
 }
 
