// Copyright (C) 2016 The Qt Company Ltd.
// SPDX-License-Identifier: LicenseRef-Qt-Commercial OR GPL-3.0+ OR GPL-3.0 WITH Qt-GPL-exception-1.0

#include "linuxdevice.h"

#include "genericlinuxdeviceconfigurationwidget.h"
#include "genericlinuxdeviceconfigurationwizard.h"
#include "linuxdevicetester.h"
#include "linuxprocessinterface.h"
#include "publickeydeploymentdialog.h"
#include "remotelinux_constants.h"
#include "remotelinuxenvironmentreader.h"
#include "remotelinuxsignaloperation.h"
#include "remotelinuxtr.h"
#include "sshprocessinterface.h"

#include <coreplugin/icore.h>
#include <coreplugin/messagemanager.h>

#include <projectexplorer/devicesupport/filetransfer.h>
#include <projectexplorer/devicesupport/filetransferinterface.h>
#include <projectexplorer/devicesupport/sshdeviceprocesslist.h>
#include <projectexplorer/devicesupport/sshparameters.h>
#include <projectexplorer/devicesupport/sshsettings.h>
#include <projectexplorer/runcontrol.h>

#include <utils/algorithm.h>
#include <utils/deviceshell.h>
#include <utils/environment.h>
#include <utils/hostosinfo.h>
#include <utils/port.h>
#include <utils/processinfo.h>
#include <utils/qtcassert.h>
#include <utils/qtcprocess.h>
#include <utils/stringutils.h>
#include <utils/temporaryfile.h>

#include <QDateTime>
#include <QLoggingCategory>
#include <QMutex>
#include <QRegularExpression>
#include <QScopeGuard>
#include <QTemporaryDir>
#include <QThread>
#include <QTimer>

using namespace ProjectExplorer;
using namespace Utils;

namespace RemoteLinux {

const QByteArray s_pidMarker = "__qtc";

const char Delimiter0[] = "x--";
const char Delimiter1[] = "---";

//static Q_LOGGING_CATEGORY(linuxDeviceLog, "qtc.remotelinux.device", QtWarningMsg);
//#define LOG(x) qCDebug(linuxDeviceLog) << x << '\n'
//#define DEBUG(x) qDebug() << x;
//#define DEBUG(x) LOG(x)
#define DEBUG(x)

class SshSharedConnection : public QObject
{
    Q_OBJECT

public:
    explicit SshSharedConnection(const SshParameters &sshParameters, QObject *parent = nullptr);
    ~SshSharedConnection() override;

    SshParameters sshParameters() const { return m_sshParameters; }
    void ref();
    void deref();
    void makeStale();

    void connectToHost();
    void disconnectFromHost();

    QProcess::ProcessState state() const;
    QString socketFilePath() const
    {
        QTC_ASSERT(m_masterSocketDir, return QString());
        return m_masterSocketDir->path() + "/cs";
    }

signals:
    void connected(const QString &socketFilePath);
    void disconnected(const ProcessResultData &result);

    void autoDestructRequested();

private:
    void emitConnected();
    void emitError(QProcess::ProcessError processError, const QString &errorString);
    void emitDisconnected();
    QString fullProcessError() const;
    QStringList connectionArgs(const FilePath &binary) const;

    const SshParameters m_sshParameters;
    std::unique_ptr<QtcProcess> m_masterProcess;
    std::unique_ptr<QTemporaryDir> m_masterSocketDir;
    QTimer m_timer;
    int m_ref = 0;
    bool m_stale = false;
    QProcess::ProcessState m_state = QProcess::NotRunning;
};

SshSharedConnection::SshSharedConnection(const SshParameters &sshParameters, QObject *parent)
    : QObject(parent), m_sshParameters(sshParameters)
{
}

SshSharedConnection::~SshSharedConnection()
{
    QTC_CHECK(m_ref == 0);
    disconnect();
    disconnectFromHost();
}

void SshSharedConnection::ref()
{
    ++m_ref;
    m_timer.stop();
}

void SshSharedConnection::deref()
{
    QTC_ASSERT(m_ref, return);
    if (--m_ref)
        return;
    if (m_stale) // no one uses it
        deleteLater();
    // not stale, so someone may reuse it
    m_timer.start(SshSettings::connectionSharingTimeout() * 1000 * 60);
}

void SshSharedConnection::makeStale()
{
    m_stale = true;
    if (!m_ref) // no one uses it
        deleteLater();
}

void SshSharedConnection::connectToHost()
{
    if (state() != QProcess::NotRunning)
        return;

    const FilePath sshBinary = SshSettings::sshFilePath();
    if (!sshBinary.exists()) {
        emitError(QProcess::FailedToStart, Tr::tr("Cannot establish SSH connection: ssh binary "
                  "\"%1\" does not exist.").arg(sshBinary.toUserOutput()));
        return;
    }

    m_masterSocketDir.reset(new QTemporaryDir);
    if (!m_masterSocketDir->isValid()) {
        emitError(QProcess::FailedToStart,
                    Tr::tr("Cannot establish SSH connection: Failed to create temporary "
                           "directory for control socket: %1")
                  .arg(m_masterSocketDir->errorString()));
        m_masterSocketDir.reset();
        return;
    }

    m_masterProcess.reset(new QtcProcess);
    SshParameters::setupSshEnvironment(m_masterProcess.get());
    m_timer.setSingleShot(true);
    connect(&m_timer, &QTimer::timeout, this, &SshSharedConnection::autoDestructRequested);
    connect(m_masterProcess.get(), &QtcProcess::readyReadStandardOutput, [this] {
        const QByteArray reply = m_masterProcess->readAllStandardOutput();
        if (reply == "\n")
            emitConnected();
        // TODO: otherwise emitError and finish master process?
    });
    // TODO: in case of refused connection we are getting the following on stdErr:
    // ssh: connect to host 127.0.0.1 port 22: Connection refused\r\n
    connect(m_masterProcess.get(), &QtcProcess::done, [this] {
        const ProcessResult result = m_masterProcess->result();
        const ProcessResultData resultData = m_masterProcess->resultData();
        if (result == ProcessResult::StartFailed) {
            emitError(QProcess::FailedToStart, Tr::tr("Cannot establish SSH connection.\n"
                                                      "Control process failed to start."));
            return;
        } else if (result == ProcessResult::FinishedWithError) {
            emitError(resultData.m_error, fullProcessError());
            return;
        }
        emit disconnected(resultData);
    });

    QStringList args = QStringList{"-M", "-N", "-o", "ControlPersist=no",
            "-o", "PermitLocalCommand=yes", // Enable local command
            "-o", "LocalCommand=echo"}      // Local command is executed after successfully
                                            // connecting to the server. "echo" will print "\n"
                                            // on the process output if everything went fine.
            << connectionArgs(sshBinary);
    if (!m_sshParameters.x11DisplayName.isEmpty()) {
        args.prepend("-X");
        Environment env = m_masterProcess->environment();
        env.set("DISPLAY", m_sshParameters.x11DisplayName);
        m_masterProcess->setEnvironment(env);
    }
    m_masterProcess->setCommand(CommandLine(sshBinary, args));
    m_masterProcess->start();
}

void SshSharedConnection::disconnectFromHost()
{
    m_masterProcess.reset();
    m_masterSocketDir.reset();
}

QProcess::ProcessState SshSharedConnection::state() const
{
    return m_state;
}

void SshSharedConnection::emitConnected()
{
    m_state = QProcess::Running;
    emit connected(socketFilePath());
}

void SshSharedConnection::emitError(QProcess::ProcessError error, const QString &errorString)
{
    m_state = QProcess::NotRunning;
    ProcessResultData resultData = m_masterProcess->resultData();
    resultData.m_error = error;
    resultData.m_errorString = errorString;
    emit disconnected(resultData);
}

void SshSharedConnection::emitDisconnected()
{
    m_state = QProcess::NotRunning;
    emit disconnected(m_masterProcess->resultData());
}

QString SshSharedConnection::fullProcessError() const
{
    const QString errorString = m_masterProcess->exitStatus() == QProcess::CrashExit
            ? m_masterProcess->errorString() : QString();
    const QString standardError = m_masterProcess->cleanedStdErr();
    const QString errorPrefix = errorString.isEmpty() && standardError.isEmpty()
            ? Tr::tr("SSH connection failure.") : Tr::tr("SSH connection failure:");
    QStringList allErrors {errorPrefix, errorString, standardError};
    allErrors.removeAll({});
    return allErrors.join('\n');
}

QStringList SshSharedConnection::connectionArgs(const FilePath &binary) const
{
    return m_sshParameters.connectionOptions(binary) << "-o" << ("ControlPath=" + socketFilePath())
                                                     << m_sshParameters.host();
}

// SshConnectionHandle

class SshConnectionHandle : public QObject
{
    Q_OBJECT
public:
    SshConnectionHandle(const IDevice::ConstPtr &device) : m_device(device) {}
    ~SshConnectionHandle() override { emit detachFromSharedConnection(); }

signals:
    // direction: connection -> caller
    void connected(const QString &socketFilePath);
    void disconnected(const ProcessResultData &result);
    // direction: caller -> connection
    void detachFromSharedConnection();

private:
    // Store the IDevice::ConstPtr in order to extend the lifetime of device for as long
    // as this object is alive.
    IDevice::ConstPtr m_device;
};

static QString visualizeNull(QString s)
{
    return s.replace(QLatin1Char('\0'), QLatin1String("<null>"));
}

class LinuxDeviceProcessList : public SshDeviceProcessList
{
public:
    LinuxDeviceProcessList(const IDevice::ConstPtr &device, QObject *parent)
            : SshDeviceProcessList(device, parent)
    {
    }

private:
    QString listProcessesCommandLine() const override
    {
        return QString::fromLatin1(
            "for dir in `ls -d /proc/[0123456789]*`; do "
                "test -d $dir || continue;" // Decrease the likelihood of a race condition.
                "echo $dir;"
                "cat $dir/cmdline;echo;" // cmdline does not end in newline
                "cat $dir/stat;"
                "readlink $dir/exe;"
                "printf '%1''%2';"
            "done").arg(QLatin1String(Delimiter0)).arg(QLatin1String(Delimiter1));
    }

    QList<ProcessInfo> buildProcessList(const QString &listProcessesReply) const override
    {
        QList<ProcessInfo> processes;
        const QStringList lines = listProcessesReply.split(QString::fromLatin1(Delimiter0)
                + QString::fromLatin1(Delimiter1), Qt::SkipEmptyParts);
        for (const QString &line : lines) {
            const QStringList elements = line.split(QLatin1Char('\n'));
            if (elements.count() < 4) {
                qDebug("%s: Expected four list elements, got %d. Line was '%s'.", Q_FUNC_INFO,
                       int(elements.count()), qPrintable(visualizeNull(line)));
                continue;
            }
            bool ok;
            const int pid = elements.first().mid(6).toInt(&ok);
            if (!ok) {
                qDebug("%s: Expected number in %s. Line was '%s'.", Q_FUNC_INFO,
                       qPrintable(elements.first()), qPrintable(visualizeNull(line)));
                continue;
            }
            QString command = elements.at(1);
            command.replace(QLatin1Char('\0'), QLatin1Char(' '));
            if (command.isEmpty()) {
                const QString &statString = elements.at(2);
                const int openParenPos = statString.indexOf(QLatin1Char('('));
                const int closedParenPos = statString.indexOf(QLatin1Char(')'), openParenPos);
                if (openParenPos == -1 || closedParenPos == -1)
                    continue;
                command = QLatin1Char('[')
                        + statString.mid(openParenPos + 1, closedParenPos - openParenPos - 1)
                        + QLatin1Char(']');
            }

            ProcessInfo process;
            process.processId = pid;
            process.commandLine = command;
            process.executable = elements.at(3);
            processes.append(process);
        }

        Utils::sort(processes);
        return processes;
    }
};


// LinuxDevicePrivate

class ShellThreadHandler;

class LinuxDevicePrivate
{
public:
    explicit LinuxDevicePrivate(LinuxDevice *parent);
    ~LinuxDevicePrivate();

    bool setupShell();
    bool runInShell(const CommandLine &cmd, const QByteArray &data = {});
    std::optional<QByteArray> outputForRunInShell(const CommandLine &cmd);
    void attachToSharedConnection(SshConnectionHandle *connectionHandle,
                                  const SshParameters &sshParameters);

    LinuxDevice *q = nullptr;
    QThread m_shellThread;
    ShellThreadHandler *m_handler = nullptr;
    mutable QMutex m_shellMutex;
    QList<QtcProcess *> m_terminals;
};

// SshProcessImpl

class SshProcessInterfacePrivate : public QObject
{
    Q_OBJECT

public:
    SshProcessInterfacePrivate(SshProcessInterface *sshInterface, LinuxDevicePrivate *devicePrivate);

    void start();

    void handleConnected(const QString &socketFilePath);
    void handleDisconnected(const ProcessResultData &result);

    void handleStarted();
    void handleDone();
    void handleReadyReadStandardOutput();
    void handleReadyReadStandardError();

    void clearForStart();
    void doStart();
    CommandLine fullLocalCommandLine() const;

    SshProcessInterface *q = nullptr;

    qint64 m_processId = 0;
    // Store the IDevice::ConstPtr in order to extend the lifetime of device for as long
    // as this object is alive.
    IDevice::ConstPtr m_device;
    std::unique_ptr<SshConnectionHandle> m_connectionHandle;
    QtcProcess m_process;
    LinuxDevicePrivate *m_devicePrivate = nullptr;

    QString m_socketFilePath;
    SshParameters m_sshParameters;
    bool m_connecting = false;
    bool m_killed = false;

    ProcessResultData m_result;
};

SshProcessInterface::SshProcessInterface(const LinuxDevice *linuxDevice)
    : d(new SshProcessInterfacePrivate(this, linuxDevice->d))
{
}

SshProcessInterface::~SshProcessInterface()
{
    delete d;
}

void SshProcessInterface::handleStarted(qint64 processId)
{
    emitStarted(processId);
}

void SshProcessInterface::handleDone(const ProcessResultData &resultData)
{
    emit done(resultData);
}

void SshProcessInterface::handleReadyReadStandardOutput(const QByteArray &outputData)
{
    emit readyRead(outputData, {});
}

void SshProcessInterface::handleReadyReadStandardError(const QByteArray &errorData)
{
    emit readyRead({}, errorData);
}

void SshProcessInterface::emitStarted(qint64 processId)
{
    d->m_processId = processId;
    emit started(processId);
}

void SshProcessInterface::killIfRunning()
{
    if (d->m_killed || d->m_process.state() != QProcess::Running)
        return;
    sendControlSignal(ControlSignal::Kill);
    d->m_killed = true;
}

qint64 SshProcessInterface::processId() const
{
    return d->m_processId;
}

bool SshProcessInterface::runInShell(const CommandLine &command, const QByteArray &data)
{
    return d->m_devicePrivate->runInShell(command, data);
}

void SshProcessInterface::start()
{
    d->start();
}

qint64 SshProcessInterface::write(const QByteArray &data)
{
    return d->m_process.writeRaw(data);
}

LinuxProcessInterface::LinuxProcessInterface(const LinuxDevice *linuxDevice)
    : SshProcessInterface(linuxDevice)
{
}

LinuxProcessInterface::~LinuxProcessInterface()
{
    killIfRunning();
}

void LinuxProcessInterface::sendControlSignal(ControlSignal controlSignal)
{
    QTC_ASSERT(controlSignal != ControlSignal::KickOff, return);
    const qint64 pid = processId();
    QTC_ASSERT(pid, return); // TODO: try sending a signal based on process name
    const QString args = QString::fromLatin1("-%1 -%2")
            .arg(controlSignalToInt(controlSignal)).arg(pid);
    const CommandLine command = { "kill", args, CommandLine::Raw };
    // Note: This blocking call takes up to 2 ms for local remote.
    runInShell(command);
}

QString LinuxProcessInterface::fullCommandLine(const CommandLine &commandLine) const
{
    CommandLine cmd;

    if (!commandLine.isEmpty()) {
        const QStringList rcFilesToSource = {"/etc/profile", "$HOME/.profile"};
        for (const QString &filePath : rcFilesToSource) {
            cmd.addArgs({"test", "-f", filePath});
            cmd.addArgs("&&", CommandLine::Raw);
            cmd.addArgs({".", filePath});
            cmd.addArgs(";", CommandLine::Raw);
        }
    }

    if (!m_setup.m_workingDirectory.isEmpty()) {
        cmd.addArgs({"cd", m_setup.m_workingDirectory.path()});
        cmd.addArgs("&&", CommandLine::Raw);
    }

    if (m_setup.m_terminalMode == TerminalMode::Off)
        cmd.addArgs(QString("echo ") + s_pidMarker + "$$" + s_pidMarker + " && ", CommandLine::Raw);

    const Environment &env = m_setup.m_environment;
    for (auto it = env.constBegin(); it != env.constEnd(); ++it)
        cmd.addArgs(env.key(it) + "='" + env.expandedValueForKey(env.key(it)) + '\'', CommandLine::Raw);

    if (m_setup.m_terminalMode == TerminalMode::Off)
        cmd.addArg("exec");

    if (!commandLine.isEmpty())
        cmd.addCommandLineAsArgs(commandLine, CommandLine::Raw);
    return cmd.arguments();
}

void LinuxProcessInterface::handleStarted(qint64 processId)
{
    // Don't emit started() when terminal is off,
    // it's being done later inside handleReadyReadStandardOutput().
    if (m_setup.m_terminalMode == TerminalMode::Off)
        return;

    m_pidParsed = true;
    emitStarted(processId);
}

void LinuxProcessInterface::handleDone(const ProcessResultData &resultData)
{
    ProcessResultData finalData = resultData;
    if (!m_pidParsed) {
        finalData.m_error = QProcess::FailedToStart;
        if (!m_error.isEmpty()) {
            if (!finalData.m_errorString.isEmpty())
                finalData.m_errorString += "\n";
            finalData.m_errorString += QString::fromLocal8Bit(m_error);
        }
    }
    emit done(finalData);
}

void LinuxProcessInterface::handleReadyReadStandardOutput(const QByteArray &outputData)
{
    if (m_pidParsed) {
        emit readyRead(outputData, {});
        return;
    }

    m_output.append(outputData);

    static const QByteArray endMarker = s_pidMarker + '\n';
    const int endMarkerOffset = m_output.indexOf(endMarker);
    if (endMarkerOffset == -1)
        return;
    const int startMarkerOffset = m_output.indexOf(s_pidMarker);
    if (startMarkerOffset == endMarkerOffset) // Only theoretically possible.
        return;
    const int pidStart = startMarkerOffset + s_pidMarker.length();
    const QByteArray pidString = m_output.mid(pidStart, endMarkerOffset - pidStart);
    m_pidParsed = true;
    const qint64 processId = pidString.toLongLong();

    // We don't want to show output from e.g. /etc/profile.
    m_output = m_output.mid(endMarkerOffset + endMarker.length());

    emitStarted(processId);

    if (!m_output.isEmpty() || !m_error.isEmpty())
        emit readyRead(m_output, m_error);

    m_output.clear();
    m_error.clear();
}

void LinuxProcessInterface::handleReadyReadStandardError(const QByteArray &errorData)
{
    if (m_pidParsed) {
        emit readyRead({}, errorData);
        return;
    }
    m_error.append(errorData);
}

SshProcessInterfacePrivate::SshProcessInterfacePrivate(SshProcessInterface *sshInterface,
                                                       LinuxDevicePrivate *devicePrivate)
    : QObject(sshInterface)
    , q(sshInterface)
    , m_device(devicePrivate->q->sharedFromThis())
    , m_process(this)
    , m_devicePrivate(devicePrivate)
{
    connect(&m_process, &QtcProcess::started, this, &SshProcessInterfacePrivate::handleStarted);
    connect(&m_process, &QtcProcess::done, this, &SshProcessInterfacePrivate::handleDone);
    connect(&m_process, &QtcProcess::readyReadStandardOutput,
            this, &SshProcessInterfacePrivate::handleReadyReadStandardOutput);
    connect(&m_process, &QtcProcess::readyReadStandardError,
            this, &SshProcessInterfacePrivate::handleReadyReadStandardError);
}

void SshProcessInterfacePrivate::start()
{
    clearForStart();

    m_sshParameters = m_devicePrivate->q->sshParameters();
    // TODO: Do we really need it for master process?
    m_sshParameters.x11DisplayName
            = q->m_setup.m_extraData.value("Ssh.X11ForwardToDisplay").toString();
    if (SshSettings::connectionSharingEnabled()) {
        m_connecting = true;
        m_connectionHandle.reset(new SshConnectionHandle(m_devicePrivate->q->sharedFromThis()));
        m_connectionHandle->setParent(this);
        connect(m_connectionHandle.get(), &SshConnectionHandle::connected,
                this, &SshProcessInterfacePrivate::handleConnected);
        connect(m_connectionHandle.get(), &SshConnectionHandle::disconnected,
                this, &SshProcessInterfacePrivate::handleDisconnected);
        m_devicePrivate->attachToSharedConnection(m_connectionHandle.get(), m_sshParameters);
    } else {
        doStart();
    }
}

void SshProcessInterfacePrivate::handleConnected(const QString &socketFilePath)
{
    m_connecting = false;
    m_socketFilePath = socketFilePath;
    doStart();
}

void SshProcessInterfacePrivate::handleDisconnected(const ProcessResultData &result)
{
    ProcessResultData resultData = result;
    if (m_connecting)
        resultData.m_error = QProcess::FailedToStart;

    m_connecting = false;
    if (m_connectionHandle) // TODO: should it disconnect from signals first?
        m_connectionHandle.release()->deleteLater();

    if (resultData.m_error != QProcess::UnknownError || m_process.state() != QProcess::NotRunning)
        emit q->done(resultData); // TODO: don't emit done() on process finished afterwards
}

void SshProcessInterfacePrivate::handleStarted()
{
    const qint64 processId = m_process.usesTerminal() ? m_process.processId() : 0;
    // By default emits started signal, Linux impl doesn't emit it when terminal is off.
    q->handleStarted(processId);
}

void SshProcessInterfacePrivate::handleDone()
{
    if (m_connectionHandle) // TODO: should it disconnect from signals first?
        m_connectionHandle.release()->deleteLater();
    q->handleDone(m_process.resultData());
}

void SshProcessInterfacePrivate::handleReadyReadStandardOutput()
{
    // By default emits signal. LinuxProcessImpl does custom parsing for processId
    // and emits delayed start() - only when terminal is off.
    q->handleReadyReadStandardOutput(m_process.readAllStandardOutput());
}

void SshProcessInterfacePrivate::handleReadyReadStandardError()
{
    // By default emits signal. LinuxProcessImpl buffers the error channel until
    // it emits delayed start() - only when terminal is off.
    q->handleReadyReadStandardError(m_process.readAllStandardError());
}

void SshProcessInterfacePrivate::clearForStart()
{
    m_result = {};
}

void SshProcessInterfacePrivate::doStart()
{
    m_process.setProcessImpl(q->m_setup.m_processImpl);
    m_process.setProcessMode(q->m_setup.m_processMode);
    m_process.setTerminalMode(q->m_setup.m_terminalMode);
    m_process.setReaperTimeout(q->m_setup.m_reaperTimeout);
    m_process.setWriteData(q->m_setup.m_writeData);
    // TODO: what about other fields from m_setup?
    SshParameters::setupSshEnvironment(&m_process);
    if (!m_sshParameters.x11DisplayName.isEmpty()) {
        Environment env = m_process.controlEnvironment();
        // Note: it seems this is no-op when shared connection is used.
        // In this case the display is taken from master process.
        env.set("DISPLAY", m_sshParameters.x11DisplayName);
        m_process.setControlEnvironment(env);
    }
    m_process.setCommand(fullLocalCommandLine());
    m_process.start();
}

CommandLine SshProcessInterfacePrivate::fullLocalCommandLine() const
{
    CommandLine cmd{SshSettings::sshFilePath()};

    if (!m_sshParameters.x11DisplayName.isEmpty())
        cmd.addArg("-X");
    if (q->m_setup.m_terminalMode != TerminalMode::Off)
        cmd.addArg("-tt");

    cmd.addArg("-q");

    QStringList options = m_sshParameters.connectionOptions(SshSettings::sshFilePath());
    if (!m_socketFilePath.isEmpty())
        options << "-o" << ("ControlPath=" + m_socketFilePath);
    options << m_sshParameters.host();
    cmd.addArgs(options);

    CommandLine remoteWithLocalPath = q->m_setup.m_commandLine;
    FilePath executable = FilePath::fromParts({}, {}, remoteWithLocalPath.executable().path());
    remoteWithLocalPath.setExecutable(executable);

    cmd.addArg(q->fullCommandLine(remoteWithLocalPath));
    return cmd;
}

// ShellThreadHandler

static SshParameters displayless(const SshParameters &sshParameters)
{
    SshParameters parameters = sshParameters;
    parameters.x11DisplayName.clear();
    return parameters;
}

class ShellThreadHandler : public QObject
{
    class LinuxDeviceShell : public DeviceShell
    {
    public:
        LinuxDeviceShell(const CommandLine &cmdLine, const FilePath &devicePath)
            : m_cmdLine(cmdLine)
            , m_devicePath(devicePath)
        {
        }

    private:
        void setupShellProcess(QtcProcess *shellProcess) override
        {
            SshParameters::setupSshEnvironment(shellProcess);
            shellProcess->setCommand(m_cmdLine);
        }

        CommandLine createFallbackCommand(const CommandLine &cmdLine) override
        {
            CommandLine result = cmdLine;
            result.setExecutable(cmdLine.executable().onDevice(m_devicePath));
            return result;
        }

    private:
        const CommandLine m_cmdLine;
        const FilePath m_devicePath;
    };

public:
    ~ShellThreadHandler()
    {
        closeShell();
        qDeleteAll(m_connections);
    }

    void closeShell()
    {
        m_shell.reset();
    }

    // Call me with shell mutex locked
    bool start(const SshParameters &parameters)
    {
        closeShell();
        setSshParameters(parameters);

        const FilePath sshPath = SshSettings::sshFilePath();
        CommandLine cmd { sshPath };
        cmd.addArg("-q");
        cmd.addArgs(m_displaylessSshParameters.connectionOptions(sshPath)
                    << m_displaylessSshParameters.host());
        cmd.addArg("/bin/sh");

<<<<<<< HEAD
        m_shell.reset(new LinuxDeviceShell(cmd, FilePath::fromString(QString("ssh://%1/").arg(parameters.userAtHost()))));
        connect(m_shell.get(), &DeviceShell::done, this, [this] { m_shell.reset(); });
=======
        m_shell.reset(new LinuxDeviceShell(cmd));
        connect(m_shell.get(), &DeviceShell::done, this, [this] { m_shell.release()->deleteLater(); });
>>>>>>> 5ebb467c
        return m_shell->start();
    }

    // Call me with shell mutex locked
    bool runInShell(const CommandLine &cmd, const QByteArray &data = {})
    {
        QTC_ASSERT(m_shell, return false);
        return m_shell->runInShell(cmd, data);
    }

    // Call me with shell mutex locked
    std::optional<QByteArray> outputForRunInShell(const CommandLine &cmd)
    {
        QTC_ASSERT(m_shell, return {});
        const DeviceShell::RunResult result = m_shell->outputForRunInShell(cmd);
        if (result.exitCode == 0)
            return result.stdOut;
        return {};
    }

    void setSshParameters(const SshParameters &sshParameters)
    {
        QMutexLocker locker(&m_mutex);
        const SshParameters displaylessSshParameters = displayless(sshParameters);

        if (m_displaylessSshParameters == displaylessSshParameters)
            return;

        // If displayless sshParameters don't match the old connections' sshParameters, then stale
        // old connections (don't delete, as the last deref() to each one will delete them).
        for (SshSharedConnection *connection : qAsConst(m_connections))
            connection->makeStale();
        m_connections.clear();
        m_displaylessSshParameters = displaylessSshParameters;
    }

    QString attachToSharedConnection(SshConnectionHandle *connectionHandle,
                                     const SshParameters &sshParameters)
    {
        setSshParameters(sshParameters);

        SshSharedConnection *matchingConnection = nullptr;

        // Find the matching connection
        for (SshSharedConnection *connection : qAsConst(m_connections)) {
            if (connection->sshParameters() == sshParameters) {
                matchingConnection = connection;
                break;
            }
        }

        // If no matching connection has been found, create a new one
        if (!matchingConnection) {
            matchingConnection = new SshSharedConnection(sshParameters);
            connect(matchingConnection, &SshSharedConnection::autoDestructRequested,
                    this, [this, matchingConnection] {
                // This slot is just for removing the matchingConnection from the connection list.
                // The SshSharedConnection could have deleted itself otherwise.
                m_connections.removeOne(matchingConnection);
                matchingConnection->deleteLater();
            });
            m_connections.append(matchingConnection);
        }

        matchingConnection->ref();

        connect(matchingConnection, &SshSharedConnection::connected,
                connectionHandle, &SshConnectionHandle::connected);
        connect(matchingConnection, &SshSharedConnection::disconnected,
                connectionHandle, &SshConnectionHandle::disconnected);

        connect(connectionHandle, &SshConnectionHandle::detachFromSharedConnection,
                matchingConnection, &SshSharedConnection::deref,
                Qt::BlockingQueuedConnection); // Ensure the signal is delivered before sender's
                                               // destruction, otherwise we may get out of sync
                                               // with ref count.

        if (matchingConnection->state() == QProcess::Running)
            return matchingConnection->socketFilePath();

        if (matchingConnection->state() == QProcess::NotRunning)
            matchingConnection->connectToHost();

        return {};
    }

    // Call me with shell mutex locked, called from other thread
    bool isRunning(const SshParameters &sshParameters) const
    {
        if (!m_shell)
           return false;
        QMutexLocker locker(&m_mutex);
        if (m_displaylessSshParameters != displayless(sshParameters))
           return false;
        return true;
    }
private:
    mutable QMutex m_mutex;
    SshParameters m_displaylessSshParameters;
    QList<SshSharedConnection *> m_connections;
    std::unique_ptr<LinuxDeviceShell> m_shell;
};

// LinuxDevice

LinuxDevice::LinuxDevice()
    : d(new LinuxDevicePrivate(this))
{
    setDisplayType(Tr::tr("Remote Linux"));
    setDefaultDisplayName(Tr::tr("Remote Linux Device"));
    setOsType(OsTypeLinux);

    addDeviceAction({Tr::tr("Deploy Public Key..."), [](const IDevice::Ptr &device, QWidget *parent) {
        if (auto d = PublicKeyDeploymentDialog::createDialog(device, parent)) {
            d->exec();
            delete d;
        }
    }});

    setOpenTerminal([this](const Environment &env, const FilePath &workingDir) {
        QtcProcess * const proc = new QtcProcess;
        d->m_terminals.append(proc);
        QObject::connect(proc, &QtcProcess::done, [this, proc] {
            if (proc->error() != QProcess::UnknownError) {
                const QString errorString = proc->errorString();
                QString message;
                if (proc->error() == QProcess::FailedToStart)
                    message = Tr::tr("Error starting remote shell.");
                else if (errorString.isEmpty())
                    message = Tr::tr("Error running remote shell.");
                else
                    message = Tr::tr("Error running remote shell: %1").arg(errorString);
                Core::MessageManager::writeDisrupting(message);
            }
            proc->deleteLater();
            d->m_terminals.removeOne(proc);
        });

        proc->setCommand({filePath({}), {}});
        proc->setTerminalMode(TerminalMode::On);
        proc->setEnvironment(env);
        proc->setWorkingDirectory(workingDir);
        proc->start();
    });

    addDeviceAction({Tr::tr("Open Remote Shell"), [](const IDevice::Ptr &device, QWidget *) {
                         device->openTerminal(Environment(), FilePath());
                     }});
}

LinuxDevice::~LinuxDevice()
{
    delete d;
}

IDeviceWidget *LinuxDevice::createWidget()
{
    return new Internal::GenericLinuxDeviceConfigurationWidget(sharedFromThis());
}

bool LinuxDevice::canAutoDetectPorts() const
{
    return true;
}

PortsGatheringMethod LinuxDevice::portsGatheringMethod() const
{
    return {
        [this](QAbstractSocket::NetworkLayerProtocol protocol) -> CommandLine {
            // We might encounter the situation that protocol is given IPv6
            // but the consumer of the free port information decides to open
            // an IPv4(only) port. As a result the next IPv6 scan will
            // report the port again as open (in IPv6 namespace), while the
            // same port in IPv4 namespace might still be blocked, and
            // re-use of this port fails.
            // GDBserver behaves exactly like this.

            Q_UNUSED(protocol)

            // /proc/net/tcp* covers /proc/net/tcp and /proc/net/tcp6
            return {filePath("sed"),
                    "-e 's/.*: [[:xdigit:]]*:\\([[:xdigit:]]\\{4\\}\\).*/\\1/g' /proc/net/tcp*",
                    CommandLine::Raw};
        },

        &Port::parseFromSedOutput
    };
}

DeviceProcessList *LinuxDevice::createProcessListModel(QObject *parent) const
{
    return new LinuxDeviceProcessList(sharedFromThis(), parent);
}

DeviceTester *LinuxDevice::createDeviceTester() const
{
    return new GenericLinuxDeviceTester;
}

DeviceProcessSignalOperation::Ptr LinuxDevice::signalOperation() const
{
    return DeviceProcessSignalOperation::Ptr(new RemoteLinuxSignalOperation(sharedFromThis()));
}

class LinuxDeviceEnvironmentFetcher : public DeviceEnvironmentFetcher
{
public:
    LinuxDeviceEnvironmentFetcher(const IDevice::ConstPtr &device)
        : m_reader(device)
    {
        connect(&m_reader, &Internal::RemoteLinuxEnvironmentReader::finished,
                this, &LinuxDeviceEnvironmentFetcher::readerFinished);
        connect(&m_reader, &Internal::RemoteLinuxEnvironmentReader::error,
                this, &LinuxDeviceEnvironmentFetcher::readerError);
    }

private:
    void start() override { m_reader.start(); }
    void readerFinished() { emit finished(m_reader.remoteEnvironment(), true); }
    void readerError() { emit finished(Environment(), false); }

    Internal::RemoteLinuxEnvironmentReader m_reader;
};

DeviceEnvironmentFetcher::Ptr LinuxDevice::environmentFetcher() const
{
    return DeviceEnvironmentFetcher::Ptr(new LinuxDeviceEnvironmentFetcher(sharedFromThis()));
}

QString LinuxDevice::userAtHost() const
{
    return sshParameters().userAtHost();
}

FilePath LinuxDevice::rootPath() const
{
    return FilePath::fromParts(u"ssh", userAtHost(), u"/");
}

bool LinuxDevice::handlesFile(const FilePath &filePath) const
{
    if (filePath.scheme() == u"device" && filePath.host() == id().toString())
        return true;
    if (filePath.scheme() == u"ssh" && filePath.host() == userAtHost())
        return true;
    return false;
}

ProcessInterface *LinuxDevice::createProcessInterface() const
{
    return new LinuxProcessInterface(this);
}

Environment LinuxDevice::systemEnvironment() const
{
    return {}; // FIXME. See e.g. Docker implementation.
}

LinuxDevicePrivate::LinuxDevicePrivate(LinuxDevice *parent)
    : q(parent)
{
    m_shellThread.setObjectName("LinuxDeviceShell");
    m_handler = new ShellThreadHandler();
    m_handler->moveToThread(&m_shellThread);
    QObject::connect(&m_shellThread, &QThread::finished, m_handler, &QObject::deleteLater);
    m_shellThread.start();
}

LinuxDevicePrivate::~LinuxDevicePrivate()
{
    qDeleteAll(m_terminals);
    auto closeShell = [this] {
        m_shellThread.quit();
        m_shellThread.wait();
    };
    if (QThread::currentThread() == m_shellThread.thread())
        closeShell();
    else // We might be in a non-main thread now due to extended lifetime of IDevice::Ptr
        QMetaObject::invokeMethod(&m_shellThread, closeShell, Qt::BlockingQueuedConnection);
}

// Call me with shell mutex locked
bool LinuxDevicePrivate::setupShell()
{
    const SshParameters sshParameters = q->sshParameters();
    if (m_handler->isRunning(sshParameters))
        return true;

    bool ok = false;
    QMetaObject::invokeMethod(m_handler, [this, sshParameters] {
        return m_handler->start(sshParameters);
    }, Qt::BlockingQueuedConnection, &ok);
    return ok;
}

bool LinuxDevicePrivate::runInShell(const CommandLine &cmd, const QByteArray &data)
{
    QMutexLocker locker(&m_shellMutex);
    DEBUG(cmd.toUserOutput());
    QTC_ASSERT(setupShell(), return false);

    return m_handler->runInShell(cmd, data);
}

std::optional<QByteArray> LinuxDevicePrivate::outputForRunInShell(const CommandLine &cmd)
{
    QMutexLocker locker(&m_shellMutex);
    DEBUG(cmd);
    QTC_ASSERT(setupShell(), return {});

    return m_handler->outputForRunInShell(cmd);
}

void LinuxDevicePrivate::attachToSharedConnection(SshConnectionHandle *connectionHandle,
                                                  const SshParameters &sshParameters)
{
    QString socketFilePath;

    Qt::ConnectionType connectionType = QThread::currentThread() == m_handler->thread() ? Qt::DirectConnection : Qt::BlockingQueuedConnection;

    QMetaObject::invokeMethod(m_handler, [this, connectionHandle, sshParameters] {
        return m_handler->attachToSharedConnection(connectionHandle, sshParameters);
    }, connectionType, &socketFilePath);

    if (!socketFilePath.isEmpty())
        emit connectionHandle->connected(socketFilePath);
}

bool LinuxDevice::isExecutableFile(const FilePath &filePath) const
{
    QTC_ASSERT(handlesFile(filePath), return false);
    const QString path = filePath.path();
    return d->runInShell({"test", {"-x", path}});
}

bool LinuxDevice::isReadableFile(const FilePath &filePath) const
{
    QTC_ASSERT(handlesFile(filePath), return false);
    const QString path = filePath.path();
    return d->runInShell({"test", {"-r", path, "-a", "-f", path}});
}

bool LinuxDevice::isWritableFile(const FilePath &filePath) const
{
    QTC_ASSERT(handlesFile(filePath), return false);
    const QString path = filePath.path();
    return d->runInShell({"test", {"-w", path, "-a", "-f", path}});
}

bool LinuxDevice::isReadableDirectory(const FilePath &filePath) const
{
    QTC_ASSERT(handlesFile(filePath), return false);
    const QString path = filePath.path();
    return d->runInShell({"test", {"-r", path, "-a", "-d", path}});
}

bool LinuxDevice::isWritableDirectory(const FilePath &filePath) const
{
    QTC_ASSERT(handlesFile(filePath), return false);
    const QString path = filePath.path();
    return d->runInShell({"test", {"-w", path, "-a", "-d", path}});
}

bool LinuxDevice::isFile(const FilePath &filePath) const
{
    QTC_ASSERT(handlesFile(filePath), return false);
    const QString path = filePath.path();
    return d->runInShell({"test", {"-f", path}});
}

bool LinuxDevice::isDirectory(const FilePath &filePath) const
{
    QTC_ASSERT(handlesFile(filePath), return false);
    const QString path = filePath.path();
    return d->runInShell({"test", {"-d", path}});
}

bool LinuxDevice::createDirectory(const FilePath &filePath) const
{
    QTC_ASSERT(handlesFile(filePath), return false);
    const QString path = filePath.path();
    return d->runInShell({"mkdir", {"-p", path}});
}

bool LinuxDevice::exists(const FilePath &filePath) const
{
    DEBUG("filepath " << filePath.path());
    QTC_ASSERT(handlesFile(filePath), return false);
    const QString path = filePath.path();
    return d->runInShell({"test", {"-e", path}});
}

bool LinuxDevice::ensureExistingFile(const FilePath &filePath) const
{
    QTC_ASSERT(handlesFile(filePath), return false);
    const QString path = filePath.path();
    return d->runInShell({"touch", {path}});
}

bool LinuxDevice::removeFile(const FilePath &filePath) const
{
    QTC_ASSERT(handlesFile(filePath), return false);
    return d->runInShell({"rm", {filePath.path()}});
}

bool LinuxDevice::removeRecursively(const FilePath &filePath) const
{
    QTC_ASSERT(handlesFile(filePath), return false);
    QTC_ASSERT(filePath.path().startsWith('/'), return false);

    const QString path = filePath.cleanPath().path();
    // We are expecting this only to be called in a context of build directories or similar.
    // Chicken out in some cases that _might_ be user code errors.
    QTC_ASSERT(path.startsWith('/'), return false);
    const int levelsNeeded = path.startsWith("/home/") ? 3 : 2;
    QTC_ASSERT(path.count('/') >= levelsNeeded, return false);

    return d->runInShell({"rm", {"-rf", "--", path}});
}

bool LinuxDevice::copyFile(const FilePath &filePath, const FilePath &target) const
{
    QTC_ASSERT(handlesFile(filePath), return false);
    QTC_ASSERT(handlesFile(target), return false);
    return d->runInShell({"cp", {filePath.path(), target.path()}});
}

bool LinuxDevice::renameFile(const FilePath &filePath, const FilePath &target) const
{
    QTC_ASSERT(handlesFile(filePath), return false);
    QTC_ASSERT(handlesFile(target), return false);
    return d->runInShell({"mv", {filePath.path(), target.path()}});
}

QDateTime LinuxDevice::lastModified(const FilePath &filePath) const
{
    QTC_ASSERT(handlesFile(filePath), return {});
    const QByteArray output = d->outputForRunInShell({"stat", {"-L", "-c", "%Y", filePath.path()}})
                                  .value_or(QByteArray());
    const qint64 secs = output.toLongLong();
    const QDateTime dt = QDateTime::fromSecsSinceEpoch(secs, Qt::UTC);
    return dt;
}

FilePath LinuxDevice::symLinkTarget(const FilePath &filePath) const
{
    QTC_ASSERT(handlesFile(filePath), return {});
    const QByteArray output = d->outputForRunInShell({"readlink", {"-n", "-e", filePath.path()}})
                                  .value_or(QByteArray());
    const QString out = QString::fromUtf8(output.data(), output.size());
    return output.isEmpty() ? FilePath() : filePath.withNewPath(out);
}

qint64 LinuxDevice::fileSize(const FilePath &filePath) const
{
    QTC_ASSERT(handlesFile(filePath), return -1);
    const QByteArray output = d->outputForRunInShell({"stat", {"-L", "-c", "%s", filePath.path()}})
                                  .value_or(QByteArray());
    return output.toLongLong();
}

qint64 LinuxDevice::bytesAvailable(const FilePath &filePath) const
{
    QTC_ASSERT(handlesFile(filePath), return -1);
    CommandLine cmd("df", {"-k"});
    cmd.addArg(filePath.path());
    const QByteArray output = d->outputForRunInShell(cmd).value_or(QByteArray());

    return FileUtils::bytesAvailableFromDFOutput(output);
}

QFileDevice::Permissions LinuxDevice::permissions(const FilePath &filePath) const
{
    QTC_ASSERT(handlesFile(filePath), return {});
    const QByteArray output = d->outputForRunInShell({"stat", {"-L", "-c", "%a", filePath.path()}})
                                  .value_or(QByteArray());
    const uint bits = output.toUInt(nullptr, 8);
    QFileDevice::Permissions perm = {};
#define BIT(n, p) if (bits & (1<<n)) perm |= QFileDevice::p
    BIT(0, ExeOther);
    BIT(1, WriteOther);
    BIT(2, ReadOther);
    BIT(3, ExeGroup);
    BIT(4, WriteGroup);
    BIT(5, ReadGroup);
    BIT(6, ExeUser);
    BIT(7, WriteUser);
    BIT(8, ReadUser);
#undef BIT
    return perm;
}

bool LinuxDevice::setPermissions(const FilePath &filePath, QFileDevice::Permissions permissions) const
{
    QTC_ASSERT(handlesFile(filePath), return false);
    const int flags = int(permissions);
    return d->runInShell({"chmod", {QString::number(flags, 16), filePath.path()}});
}

void LinuxDevice::iterateDirectory(const FilePath &filePath,
                                   const std::function<bool(const FilePath &)> &callBack,
                                   const FileFilter &filter) const
{
    QTC_ASSERT(handlesFile(filePath), return);
    // if we do not have find - use ls as fallback
    const QByteArray output = d->outputForRunInShell({"ls", {"-1", "-b", "--", filePath.path()}})
                                  .value_or(QByteArray());
    const QStringList entries = QString::fromUtf8(output).split('\n', Qt::SkipEmptyParts);
    FileUtils::iterateLsOutput(filePath, entries, filter, callBack);
}

std::optional<QByteArray> LinuxDevice::fileContents(const FilePath &filePath,
                                                    qint64 limit,
                                                    qint64 offset) const
{
    QTC_ASSERT(handlesFile(filePath), return {});
    QString args = "if=" + filePath.path() + " status=none";
    if (limit > 0 || offset > 0) {
        const qint64 gcd = std::gcd(limit, offset);
        args += QString(" bs=%1 count=%2 seek=%3").arg(gcd).arg(limit / gcd).arg(offset / gcd);
    }
    CommandLine cmd(FilePath::fromString("dd"), args, CommandLine::Raw);

    const std::optional<QByteArray> output = d->outputForRunInShell(cmd);
    if (output) {
        DEBUG(*output << QByteArray::fromHex(*output));
    } else {
        DEBUG("fileContents failed");
    }
    return output;
}

bool LinuxDevice::writeFileContents(const FilePath &filePath, const QByteArray &data) const
{
    QTC_ASSERT(handlesFile(filePath), return {});
    return d->runInShell({"dd", {"of=" + filePath.path()}}, data);
}

static FilePaths dirsToCreate(const FilesToTransfer &files)
{
    FilePaths dirs;
    for (const FileToTransfer &file : files) {
        FilePath parentDir = file.m_target.parentDir();
        while (true) {
            if (dirs.contains(parentDir) || QDir(parentDir.path()).isRoot())
                break;
            dirs << parentDir;
            parentDir = parentDir.parentDir();
        }
    }
    sort(dirs);
    return dirs;
}

static QByteArray transferCommand(const FileTransferDirection direction, bool link)
{
    if (direction == FileTransferDirection::Upload)
        return link ? "ln -s" : "put";
    if (direction == FileTransferDirection::Download)
        return "get";
    return {};
}

class SshTransferInterface : public FileTransferInterface
{
    Q_OBJECT

protected:
    SshTransferInterface(const FileTransferSetupData &setup, LinuxDevicePrivate *devicePrivate)
        : FileTransferInterface(setup)
        , m_device(devicePrivate->q->sharedFromThis())
        , m_devicePrivate(devicePrivate)
        , m_process(this)
    {
        m_direction = m_setup.m_files.isEmpty() ? FileTransferDirection::Invalid
                                                : m_setup.m_files.first().direction();
        SshParameters::setupSshEnvironment(&m_process);
        connect(&m_process, &QtcProcess::readyReadStandardOutput, this, [this] {
            emit progress(QString::fromLocal8Bit(m_process.readAllStandardOutput()));
        });
        connect(&m_process, &QtcProcess::done, this, &SshTransferInterface::doneImpl);
    }

    bool handleError()
    {
        ProcessResultData resultData = m_process.resultData();
        if (resultData.m_error == QProcess::FailedToStart) {
            resultData.m_errorString = Tr::tr("\"%1\" failed to start: %2")
                    .arg(FileTransfer::transferMethodName(m_setup.m_method), resultData.m_errorString);
        } else if (resultData.m_exitStatus != QProcess::NormalExit) {
            resultData.m_errorString = Tr::tr("\"%1\" crashed.")
                    .arg(FileTransfer::transferMethodName(m_setup.m_method));
        } else if (resultData.m_exitCode != 0) {
            resultData.m_errorString = QString::fromLocal8Bit(m_process.readAllStandardError());
        } else {
            return false;
        }
        emit done(resultData);
        return true;
    }

    void handleDone()
    {
        if (!handleError())
            emit done(m_process.resultData());
    }

    QStringList fullConnectionOptions() const
    {
        QStringList options = m_sshParameters.connectionOptions(SshSettings::sshFilePath());
        if (!m_socketFilePath.isEmpty())
            options << "-o" << ("ControlPath=" + m_socketFilePath);
        return options;
    }

    QString host() const { return m_sshParameters.host(); }
    QString userAtHost() const { return m_sshParameters.userName() + '@' + m_sshParameters.host(); }

    QtcProcess &process() { return m_process; }
    FileTransferDirection direction() const { return m_direction; }

private:
    virtual void startImpl() = 0;
    virtual void doneImpl() = 0;

    void start() final
    {
        m_sshParameters = displayless(m_device->sshParameters());
        if (SshSettings::connectionSharingEnabled()) {
            m_connecting = true;
            m_connectionHandle.reset(new SshConnectionHandle(m_device));
            m_connectionHandle->setParent(this);
            connect(m_connectionHandle.get(), &SshConnectionHandle::connected,
                    this, &SshTransferInterface::handleConnected);
            connect(m_connectionHandle.get(), &SshConnectionHandle::disconnected,
                    this, &SshTransferInterface::handleDisconnected);
            m_devicePrivate->attachToSharedConnection(m_connectionHandle.get(), m_sshParameters);
        } else {
            startImpl();
        }
    }

    void handleConnected(const QString &socketFilePath)
    {
        m_connecting = false;
        m_socketFilePath = socketFilePath;
        startImpl();
    }

    void handleDisconnected(const ProcessResultData &result)
    {
        ProcessResultData resultData = result;
        if (m_connecting)
            resultData.m_error = QProcess::FailedToStart;

        m_connecting = false;
        if (m_connectionHandle) // TODO: should it disconnect from signals first?
            m_connectionHandle.release()->deleteLater();

        if (resultData.m_error != QProcess::UnknownError || m_process.state() != QProcess::NotRunning)
            emit done(resultData); // TODO: don't emit done() on process finished afterwards
    }

    IDevice::ConstPtr m_device;
    LinuxDevicePrivate *m_devicePrivate = nullptr;
    SshParameters m_sshParameters;
    FileTransferDirection m_direction = FileTransferDirection::Invalid; // helper

    // ssh shared connection related
    std::unique_ptr<SshConnectionHandle> m_connectionHandle;
    QString m_socketFilePath;
    bool m_connecting = false;

    QtcProcess m_process;
};

class SftpTransferImpl : public SshTransferInterface
{
public:
    SftpTransferImpl(const FileTransferSetupData &setup, LinuxDevicePrivate *devicePrivate)
        : SshTransferInterface(setup, devicePrivate) { }

private:
    void startImpl() final
    {
        const FilePath sftpBinary = SshSettings::sftpFilePath();
        if (!sftpBinary.exists()) {
            startFailed(Tr::tr("\"sftp\" binary \"%1\" does not exist.")
                            .arg(sftpBinary.toUserOutput()));
            return;
        }

        QByteArray batchData;

        const FilePaths dirs = dirsToCreate(m_setup.m_files);
        for (const FilePath &dir : dirs) {
            if (direction() == FileTransferDirection::Upload) {
                batchData += "-mkdir " + ProcessArgs::quoteArgUnix(dir.path()).toLocal8Bit() + '\n';
            } else if (direction() == FileTransferDirection::Download) {
                if (!QDir::root().mkpath(dir.path())) {
                    startFailed(Tr::tr("Failed to create local directory \"%1\".")
                                    .arg(QDir::toNativeSeparators(dir.path())));
                    return;
                }
            }
        }

        for (const FileToTransfer &file : m_setup.m_files) {
            FilePath sourceFileOrLinkTarget = file.m_source;
            bool link = false;
            if (direction() == FileTransferDirection::Upload) {
                const QFileInfo fi(file.m_source.toFileInfo());
                if (fi.isSymLink()) {
                    link = true;
                    batchData += "-rm " + ProcessArgs::quoteArgUnix(
                                file.m_target.path()).toLocal8Bit() + '\n';
                     // see QTBUG-5817.
                    sourceFileOrLinkTarget =
                        sourceFileOrLinkTarget.withNewPath(fi.dir().relativeFilePath(fi.symLinkTarget()));
                }
             }
             batchData += transferCommand(direction(), link) + ' '
                     + ProcessArgs::quoteArgUnix(sourceFileOrLinkTarget.path()).toLocal8Bit() + ' '
                     + ProcessArgs::quoteArgUnix(file.m_target.path()).toLocal8Bit() + '\n';
        }
        process().setCommand({sftpBinary, fullConnectionOptions() << "-b" << "-" << host()});
        process().setWriteData(batchData);
        process().start();
    }

    void doneImpl() final { handleDone(); }
};

class RsyncTransferImpl : public SshTransferInterface
{
public:
    RsyncTransferImpl(const FileTransferSetupData &setup, LinuxDevicePrivate *devicePrivate)
        : SshTransferInterface(setup, devicePrivate)
    { }

private:
    void startImpl() final
    {
        m_currentIndex = 0;
        startNextFile();
    }

    void doneImpl() final
    {
        if (m_setup.m_files.size() == 0 || m_currentIndex == m_setup.m_files.size() - 1)
            return handleDone();

        if (handleError())
            return;

        ++m_currentIndex;
        startNextFile();
    }

    void startNextFile()
    {
        process().close();

        const QString sshCmdLine = ProcessArgs::joinArgs(
                    QStringList{SshSettings::sshFilePath().toUserOutput()}
                    << fullConnectionOptions(), OsTypeLinux);
        QStringList options{"-e", sshCmdLine, m_setup.m_rsyncFlags};

        if (!m_setup.m_files.isEmpty()) { // NormalRun
            const FileToTransfer file = m_setup.m_files.at(m_currentIndex);
            const FileToTransfer fixedFile = fixLocalFileOnWindows(file, options);
            const auto fixedPaths = fixPaths(fixedFile, userAtHost());

            options << fixedPaths.first << fixedPaths.second;
        } else { // TestRun
            options << "-n" << "--exclude=*" << (userAtHost() + ":/tmp");
        }
        // TODO: Get rsync location from settings?
        process().setCommand(CommandLine("rsync", options));
        process().start();
    }

    // On Windows, rsync is either from msys or cygwin. Neither work with the other's ssh.exe.
    FileToTransfer fixLocalFileOnWindows(const FileToTransfer &file, const QStringList &options) const
    {
        if (!HostOsInfo::isWindowsHost())
            return file;

        QString localFilePath = direction() == FileTransferDirection::Upload
                ? file.m_source.path() : file.m_target.path();
        localFilePath = '/' + localFilePath.at(0) + localFilePath.mid(2);
        if (anyOf(options, [](const QString &opt) {
                return opt.contains("cygwin", Qt::CaseInsensitive); })) {
            localFilePath.prepend("/cygdrive");
        }

        FileToTransfer fixedFile = file;
        if (direction() == FileTransferDirection::Upload)
            fixedFile.m_source = fixedFile.m_source.withNewPath(localFilePath);
        else
            fixedFile.m_target = fixedFile.m_target.withNewPath(localFilePath);
        return fixedFile;
    }

    QPair<QString, QString> fixPaths(const FileToTransfer &file, const QString &remoteHost) const
    {
        FilePath localPath;
        FilePath remotePath;
        if (direction() == FileTransferDirection::Upload) {
            localPath = file.m_source;
            remotePath = file.m_target;
        } else {
            remotePath = file.m_source;
            localPath = file.m_target;
        }
        const QString local = (localPath.isDir() && localPath.path().back() != '/')
                ? localPath.path() + '/' : localPath.path();
        const QString remote = remoteHost + ':' + remotePath.path();

        return direction() == FileTransferDirection::Upload ? qMakePair(local, remote)
                                                            : qMakePair(remote, local);
    }

    int m_currentIndex = 0;
};

FileTransferInterface *LinuxDevice::createFileTransferInterface(
        const FileTransferSetupData &setup) const
{
    switch (setup.m_method) {
    case FileTransferMethod::Sftp:  return new SftpTransferImpl(setup, d);
    case FileTransferMethod::Rsync: return new RsyncTransferImpl(setup, d);
    }
    QTC_CHECK(false);
    return {};
}

namespace Internal {

// Factory

LinuxDeviceFactory::LinuxDeviceFactory()
    : IDeviceFactory(Constants::GenericLinuxOsType)
{
    setDisplayName(Tr::tr("Remote Linux Device"));
    setIcon(QIcon());
    setConstructionFunction(&LinuxDevice::create);
    setCreator([] {
        GenericLinuxDeviceConfigurationWizard wizard(Core::ICore::dialogParent());
        if (wizard.exec() != QDialog::Accepted)
            return IDevice::Ptr();
        return wizard.device();
    });
}

} // namespace Internal
} // namespace RemoteLinux

#include "linuxdevice.moc"<|MERGE_RESOLUTION|>--- conflicted
+++ resolved
@@ -801,13 +801,10 @@
                     << m_displaylessSshParameters.host());
         cmd.addArg("/bin/sh");
 
-<<<<<<< HEAD
         m_shell.reset(new LinuxDeviceShell(cmd, FilePath::fromString(QString("ssh://%1/").arg(parameters.userAtHost()))));
-        connect(m_shell.get(), &DeviceShell::done, this, [this] { m_shell.reset(); });
-=======
-        m_shell.reset(new LinuxDeviceShell(cmd));
-        connect(m_shell.get(), &DeviceShell::done, this, [this] { m_shell.release()->deleteLater(); });
->>>>>>> 5ebb467c
+        connect(m_shell.get(), &DeviceShell::done, this, [this] {
+            m_shell.release()->deleteLater();
+        });
         return m_shell->start();
     }
 
