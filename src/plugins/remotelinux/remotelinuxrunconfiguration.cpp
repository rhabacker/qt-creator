/**************************************************************************
**
** This file is part of Qt Creator
**
** Copyright (c) 2012 Nokia Corporation and/or its subsidiary(-ies).
**
** Contact: http://www.qt-project.org/
**
**
** GNU Lesser General Public License Usage
**
** This file may be used under the terms of the GNU Lesser General Public
** License version 2.1 as published by the Free Software Foundation and
** appearing in the file LICENSE.LGPL included in the packaging of this file.
** Please review the following information to ensure the GNU Lesser General
** Public License version 2.1 requirements will be met:
** http://www.gnu.org/licenses/old-licenses/lgpl-2.1.html.
**
** In addition, as a special exception, Nokia gives you certain additional
** rights. These rights are described in the Nokia Qt LGPL Exception
** version 1.1, included in the file LGPL_EXCEPTION.txt in this package.
**
** Other Usage
**
** Alternatively, this file may be used in accordance with the terms and
** conditions contained in a signed written agreement between you and Nokia.
**
**
**************************************************************************/

#include "remotelinuxrunconfiguration.h"

#include "remotelinuxdeployconfiguration.h"
#include "remotelinuxrunconfigurationwidget.h"

#include <projectexplorer/buildtargetinfo.h>
#include <projectexplorer/deploymentdata.h>
#include <projectexplorer/project.h>
#include <projectexplorer/session.h>
#include <projectexplorer/target.h>
#include <projectexplorer/toolchain.h>
#include <qtsupport/qtoutputformatter.h>

#include <utils/portlist.h>
#include <utils/qtcassert.h>

using namespace ProjectExplorer;
using namespace QSsh;
using namespace Utils;

namespace RemoteLinux {
namespace Internal {
namespace {
const char ArgumentsKey[] = "Qt4ProjectManager.MaemoRunConfiguration.Arguments";
const char ProFileKey[] = "Qt4ProjectManager.MaemoRunConfiguration.ProFile";
const char BaseEnvironmentBaseKey[] = "Qt4ProjectManager.MaemoRunConfiguration.BaseEnvironmentBase";
const char UserEnvironmentChangesKey[]
    = "Qt4ProjectManager.MaemoRunConfiguration.UserEnvironmentChanges";
const char UseAlternateExeKey[] = "RemoteLinux.RunConfig.UseAlternateRemoteExecutable";
const char AlternateExeKey[] = "RemoteLinux.RunConfig.AlternateRemoteExecutable";
const char WorkingDirectoryKey[] = "RemoteLinux.RunConfig.WorkingDirectory";

} // anonymous namespace

class RemoteLinuxRunConfigurationPrivate {
public:
    RemoteLinuxRunConfigurationPrivate(const QString &projectFilePath)
        : projectFilePath(projectFilePath),
          baseEnvironmentType(RemoteLinuxRunConfiguration::RemoteBaseEnvironment),
          useAlternateRemoteExecutable(false)
    {
    }

    RemoteLinuxRunConfigurationPrivate(const RemoteLinuxRunConfigurationPrivate *other)
        : projectFilePath(other->projectFilePath),
          gdbPath(other->gdbPath),
          arguments(other->arguments),
          baseEnvironmentType(other->baseEnvironmentType),
          remoteEnvironment(other->remoteEnvironment),
          userEnvironmentChanges(other->userEnvironmentChanges),
          useAlternateRemoteExecutable(other->useAlternateRemoteExecutable),
          alternateRemoteExecutable(other->alternateRemoteExecutable),
          workingDirectory(other->workingDirectory)
    {
    }

    QString projectFilePath;
    QString gdbPath;
    QString arguments;
    RemoteLinuxRunConfiguration::BaseEnvironmentType baseEnvironmentType;
    Environment remoteEnvironment;
    QList<EnvironmentItem> userEnvironmentChanges;
    QString disabledReason;
    bool useAlternateRemoteExecutable;
    QString alternateRemoteExecutable;
    QString workingDirectory;
};

} // namespace Internal

using namespace Internal;

RemoteLinuxRunConfiguration::RemoteLinuxRunConfiguration(Target *parent, const Core::Id id,
        const QString &proFilePath)
    : RunConfiguration(parent, id),
      d(new RemoteLinuxRunConfigurationPrivate(proFilePath))
{
    init();
}

RemoteLinuxRunConfiguration::RemoteLinuxRunConfiguration(ProjectExplorer::Target *parent,
        RemoteLinuxRunConfiguration *source)
    : RunConfiguration(parent, source),
      d(new RemoteLinuxRunConfigurationPrivate(source->d))
{
    init();
}

RemoteLinuxRunConfiguration::~RemoteLinuxRunConfiguration()
{
    delete d;
}

void RemoteLinuxRunConfiguration::init()
{
    setDefaultDisplayName(defaultDisplayName());
    debuggerAspect()->suppressQmlDebuggingSpinbox();

<<<<<<< HEAD
    connect(target(), SIGNAL(deploymentDataChanged()), SLOT(handleBuildSystemDataUpdated()));
    connect(target(), SIGNAL(applicationTargetsChanged()), SLOT(handleBuildSystemDataUpdated()));
    connect(target(), SIGNAL(profileChanged()),
            this, SLOT(handleBuildSystemDataUpdated())); // Handles device changes, etc.
=======
    connect(target(),
        SIGNAL(activeDeployConfigurationChanged(ProjectExplorer::DeployConfiguration*)),
        this, SLOT(handleDeployConfigChanged()));
    handleDeployConfigChanged();

    Project *pro = target()->project();
    connect(pro, SIGNAL(kitUpdated(Qt4ProjectManager::Qt4ProFileNode*,bool,bool)),
            this, SLOT(proFileUpdate(Qt4ProjectManager::Qt4ProFileNode*,bool,bool)));
    connect(target(), SIGNAL(kitChanged()),
            this, SLOT(handleDeployablesUpdated())); // Handles device changes, etc.
>>>>>>> 48913264
}

bool RemoteLinuxRunConfiguration::isEnabled() const
{
    if (remoteExecutableFilePath().isEmpty()) {
        d->disabledReason = tr("Don't know what to run.");
        return false;
    }
    d->disabledReason.clear();
    return true;
}

QString RemoteLinuxRunConfiguration::disabledReason() const
{
    return d->disabledReason;
}

QWidget *RemoteLinuxRunConfiguration::createConfigurationWidget()
{
    return new RemoteLinuxRunConfigurationWidget(this);
}

OutputFormatter *RemoteLinuxRunConfiguration::createOutputFormatter() const
{
    return new QtSupport::QtOutputFormatter(target()->project());
}

QVariantMap RemoteLinuxRunConfiguration::toMap() const
{
    QVariantMap map(RunConfiguration::toMap());
    map.insert(QLatin1String(ArgumentsKey), d->arguments);
    const QDir dir = QDir(target()->project()->projectDirectory());
    map.insert(QLatin1String(ProFileKey), dir.relativeFilePath(d->projectFilePath));
    map.insert(QLatin1String(BaseEnvironmentBaseKey), d->baseEnvironmentType);
    map.insert(QLatin1String(UserEnvironmentChangesKey),
        EnvironmentItem::toStringList(d->userEnvironmentChanges));
    map.insert(QLatin1String(UseAlternateExeKey), d->useAlternateRemoteExecutable);
    map.insert(QLatin1String(AlternateExeKey), d->alternateRemoteExecutable);
    map.insert(QLatin1String(WorkingDirectoryKey), d->workingDirectory);
    return map;
}

bool RemoteLinuxRunConfiguration::fromMap(const QVariantMap &map)
{
    if (!RunConfiguration::fromMap(map))
        return false;

    d->arguments = map.value(QLatin1String(ArgumentsKey)).toString();
    const QDir dir = QDir(target()->project()->projectDirectory());
    d->projectFilePath
            = QDir::cleanPath(dir.filePath(map.value(QLatin1String(ProFileKey)).toString()));
    d->userEnvironmentChanges =
        EnvironmentItem::fromStringList(map.value(QLatin1String(UserEnvironmentChangesKey))
        .toStringList());
    d->baseEnvironmentType = static_cast<BaseEnvironmentType>(map.value(QLatin1String(BaseEnvironmentBaseKey),
        RemoteBaseEnvironment).toInt());
    d->useAlternateRemoteExecutable = map.value(QLatin1String(UseAlternateExeKey), false).toBool();
    d->alternateRemoteExecutable = map.value(QLatin1String(AlternateExeKey)).toString();
    d->workingDirectory = map.value(QLatin1String(WorkingDirectoryKey)).toString();

    setDefaultDisplayName(defaultDisplayName());

    return true;
}

QString RemoteLinuxRunConfiguration::defaultDisplayName()
{
    if (!d->projectFilePath.isEmpty())
        //: %1 is the name of a project which is being run on remote Linux
        return tr("%1 (on Remote Device)").arg(QFileInfo(d->projectFilePath).completeBaseName());
    //: Remote Linux run configuration default display name
    return tr("Run on Remote Device");
}

QString RemoteLinuxRunConfiguration::arguments() const
{
    return d->arguments;
}

QString RemoteLinuxRunConfiguration::environmentPreparationCommand() const
{
    QString command;
    const QStringList filesToSource = QStringList() << QLatin1String("/etc/profile")
        << QLatin1String("$HOME/.profile");
    foreach (const QString &filePath, filesToSource)
        command += QString::fromLatin1("test -f %1 && source %1;").arg(filePath);
    if (!workingDirectory().isEmpty())
        command += QLatin1String("cd ") + workingDirectory();
    else
        command.chop(1); // Trailing semicolon.
    return command;
}

QString RemoteLinuxRunConfiguration::commandPrefix() const
{
    return QString::fromLatin1("%1; DISPLAY=:0.0 %2")
        .arg(environmentPreparationCommand(), userEnvironmentChangesAsString());
}

QString RemoteLinuxRunConfiguration::localExecutableFilePath() const
{
    return target()->applicationTargets()
            .targetForProject(Utils::FileName::fromString(d->projectFilePath)).toString();
}

QString RemoteLinuxRunConfiguration::defaultRemoteExecutableFilePath() const
{
    return target()->deploymentData().deployableForLocalFile(localExecutableFilePath())
            .remoteFilePath();
}

QString RemoteLinuxRunConfiguration::remoteExecutableFilePath() const
{
    return d->useAlternateRemoteExecutable
        ? alternateRemoteExecutable() : defaultRemoteExecutableFilePath();
}

void RemoteLinuxRunConfiguration::setArguments(const QString &args)
{
    d->arguments = args;
}

QString RemoteLinuxRunConfiguration::workingDirectory() const
{
    return d->workingDirectory;
}

void RemoteLinuxRunConfiguration::setWorkingDirectory(const QString &wd)
{
    d->workingDirectory = wd;
}

void RemoteLinuxRunConfiguration::setUseAlternateExecutable(bool useAlternate)
{
    d->useAlternateRemoteExecutable = useAlternate;
}

bool RemoteLinuxRunConfiguration::useAlternateExecutable() const
{
    return d->useAlternateRemoteExecutable;
}

void RemoteLinuxRunConfiguration::setAlternateRemoteExecutable(const QString &exe)
{
    d->alternateRemoteExecutable = exe;
}

QString RemoteLinuxRunConfiguration::alternateRemoteExecutable() const
{
    return d->alternateRemoteExecutable;
}

int RemoteLinuxRunConfiguration::portsUsedByDebuggers() const
{
    int ports = 0;
    if (debuggerAspect()->useQmlDebugger())
        ++ports;
    if (debuggerAspect()->useCppDebugger())
        ++ports;

    return ports;
}

void RemoteLinuxRunConfiguration::handleBuildSystemDataUpdated()
{
    emit deploySpecsChanged();
    emit targetInformationChanged();
    updateEnabledState();
}

QString RemoteLinuxRunConfiguration::baseEnvironmentText() const
{
    if (d->baseEnvironmentType == CleanBaseEnvironment)
        return tr("Clean Environment");
    else  if (d->baseEnvironmentType == RemoteBaseEnvironment)
        return tr("System Environment");
    return QString();
}

RemoteLinuxRunConfiguration::BaseEnvironmentType RemoteLinuxRunConfiguration::baseEnvironmentType() const
{
    return d->baseEnvironmentType;
}

void RemoteLinuxRunConfiguration::setBaseEnvironmentType(BaseEnvironmentType env)
{
    if (d->baseEnvironmentType != env) {
        d->baseEnvironmentType = env;
        emit baseEnvironmentChanged();
    }
}

Environment RemoteLinuxRunConfiguration::environment() const
{
    Environment env = baseEnvironment();
    env.modify(userEnvironmentChanges());
    return env;
}

Environment RemoteLinuxRunConfiguration::baseEnvironment() const
{
    return (d->baseEnvironmentType == RemoteBaseEnvironment ? remoteEnvironment()
        : Environment());
}

QList<EnvironmentItem> RemoteLinuxRunConfiguration::userEnvironmentChanges() const
{
    return d->userEnvironmentChanges;
}

QString RemoteLinuxRunConfiguration::userEnvironmentChangesAsString() const
{
    QString env;
    QString placeHolder = QLatin1String("%1=%2 ");
    foreach (const EnvironmentItem &item, userEnvironmentChanges())
        env.append(placeHolder.arg(item.name, item.value));
    return env.mid(0, env.size() - 1);
}

void RemoteLinuxRunConfiguration::setUserEnvironmentChanges(
    const QList<EnvironmentItem> &diff)
{
    if (d->userEnvironmentChanges != diff) {
        d->userEnvironmentChanges = diff;
        emit userEnvironmentChangesChanged(diff);
    }
}

Environment RemoteLinuxRunConfiguration::remoteEnvironment() const
{
    return d->remoteEnvironment;
}

void RemoteLinuxRunConfiguration::setRemoteEnvironment(const Environment &environment)
{
    if (d->remoteEnvironment.size() == 0 || d->remoteEnvironment != environment) {
        d->remoteEnvironment = environment;
        emit remoteEnvironmentChanged();
    }
}

QString RemoteLinuxRunConfiguration::projectFilePath() const
{
    return d->projectFilePath;
}

void RemoteLinuxRunConfiguration::setDisabledReason(const QString &reason) const
{
    d->disabledReason = reason;
}

const QString RemoteLinuxRunConfiguration::IdPrefix = QLatin1String("RemoteLinuxRunConfiguration:");

} // namespace RemoteLinux<|MERGE_RESOLUTION|>--- conflicted
+++ resolved
@@ -126,23 +126,10 @@
     setDefaultDisplayName(defaultDisplayName());
     debuggerAspect()->suppressQmlDebuggingSpinbox();
 
-<<<<<<< HEAD
     connect(target(), SIGNAL(deploymentDataChanged()), SLOT(handleBuildSystemDataUpdated()));
     connect(target(), SIGNAL(applicationTargetsChanged()), SLOT(handleBuildSystemDataUpdated()));
-    connect(target(), SIGNAL(profileChanged()),
+    connect(target(), SIGNAL(kitChanged()),
             this, SLOT(handleBuildSystemDataUpdated())); // Handles device changes, etc.
-=======
-    connect(target(),
-        SIGNAL(activeDeployConfigurationChanged(ProjectExplorer::DeployConfiguration*)),
-        this, SLOT(handleDeployConfigChanged()));
-    handleDeployConfigChanged();
-
-    Project *pro = target()->project();
-    connect(pro, SIGNAL(kitUpdated(Qt4ProjectManager::Qt4ProFileNode*,bool,bool)),
-            this, SLOT(proFileUpdate(Qt4ProjectManager::Qt4ProFileNode*,bool,bool)));
-    connect(target(), SIGNAL(kitChanged()),
-            this, SLOT(handleDeployablesUpdated())); // Handles device changes, etc.
->>>>>>> 48913264
 }
 
 bool RemoteLinuxRunConfiguration::isEnabled() const
