--- conflicted
+++ resolved
@@ -52,17 +52,6 @@
     Q_OBJECT
 
 public:
-<<<<<<< HEAD
-    enum Status {
-        EmptyPath,
-        InvalidPath,
-        ValidPathInvalidPackage,
-        ValidPackageMismatchedVersion,
-        ValidPackage
-    };
-
-=======
->>>>>>> 7fedb56c
     McuPackage(const QString &label,
                const Utils::FilePath &defaultPath,
                const QString &detectionPath,
