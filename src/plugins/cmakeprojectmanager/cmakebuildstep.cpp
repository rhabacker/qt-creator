--- conflicted
+++ resolved
@@ -155,20 +155,10 @@
 {
     bool canInit = true;
     CMakeBuildConfiguration *bc = cmakeBuildConfiguration();
-<<<<<<< HEAD
     QTC_ASSERT(bc, return false);
     if (!bc->isEnabled()) {
         emit addTask(BuildSystemTask(Task::Error,
-                          tr("CMakeProjectManager::CMakeBuildStep")));
-=======
-    if (!bc) {
-        emit addTask(Task::buildConfigurationMissingTask());
-        canInit = false;
-    }
-    if (bc && !bc->isEnabled()) {
-        emit addTask(
-            BuildSystemTask(Task::Error, tr("The build configuration is currently disabled.")));
->>>>>>> fa59e02f
+                                     tr("The build configuration is currently disabled.")));
         canInit = false;
     }
 
