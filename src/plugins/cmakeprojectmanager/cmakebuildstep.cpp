--- conflicted
+++ resolved
@@ -136,11 +136,6 @@
 CMakeBuildStep::CMakeBuildStep(BuildStepList *bsl, Utils::Id id) :
     AbstractProcessStep(bsl, id)
 {
-<<<<<<< HEAD
-    m_percentProgress = QRegularExpression("^\\[\\s*(\\d*)%\\]");
-    m_ninjaProgress = QRegularExpression("^\\[\\s*(\\d*)/\\s*(\\d*)");
-=======
->>>>>>> acadee71
     m_ninjaProgressString = "[%f/%t "; // ninja: [33/100
     //: Default display name for the cmake make step.
     setDefaultDisplayName(tr("CMake Build"));
@@ -336,54 +331,6 @@
     return allTarget();
 }
 
-<<<<<<< HEAD
-void CMakeBuildStep::stdOutput(const QString &output)
-{
-    int offset = 0;
-    while (offset != -1) {
-        const int newlinePos = output.indexOf('\n', offset);
-        QString line;
-        if (newlinePos == -1) {
-            line = output.mid(offset);
-            offset = -1;
-        } else {
-            line = output.mid(offset, newlinePos - offset + 1);
-            offset = newlinePos + 1;
-        }
-        QRegularExpressionMatch match = m_percentProgress.match(line);
-        if (match.hasMatch()) {
-            AbstractProcessStep::stdOutput(line);
-            bool ok = false;
-            int percent = match.captured(1).toInt(&ok);
-            if (ok)
-                emit progress(percent, QString());
-            continue;
-        } else {
-            match = m_ninjaProgress.match(line);
-            if (match.hasMatch()) {
-                AbstractProcessStep::stdOutput(line);
-                m_useNinja = true;
-                bool ok = false;
-                int done = match.captured(1).toInt(&ok);
-                if (ok) {
-                    int all = match.captured(2).toInt(&ok);
-                    if (ok && all != 0) {
-                        const int percent = static_cast<int>(100.0 * done/all);
-                        emit progress(percent, QString());
-                    }
-                }
-                continue;
-            }
-        }
-        if (m_useNinja)
-            AbstractProcessStep::stdError(line);
-        else
-            AbstractProcessStep::stdOutput(line);
-    }
-}
-
-=======
->>>>>>> acadee71
 QStringList CMakeBuildStep::buildTargets() const
 {
     return m_buildTargets;
