/****************************************************************************
**
** Copyright (C) 2016 The Qt Company Ltd.
** Contact: https://www.qt.io/licensing/
**
** This file is part of Qt Creator.
**
** Commercial License Usage
** Licensees holding valid commercial Qt licenses may use this file in
** accordance with the commercial license agreement provided with the
** Software or, alternatively, in accordance with the terms contained in
** a written agreement between you and The Qt Company. For licensing terms
** and conditions see https://www.qt.io/terms-conditions. For further
** information use the contact form at https://www.qt.io/contact-us.
**
** GNU General Public License Usage
** Alternatively, this file may be used under the terms of the GNU
** General Public License version 3 as published by the Free Software
** Foundation with exceptions as appearing in the file LICENSE.GPL3-EXCEPT
** included in the packaging of this file. Please review the following
** information to ensure the GNU General Public License requirements will
** be met: https://www.gnu.org/licenses/gpl-3.0.html.
**
****************************************************************************/

#include "servermodereader.h"

#include "cmakebuildconfiguration.h"
#include "cmakeprojectconstants.h"
#include "cmakeprojectmanager.h"
#include "cmakeprojectnodes.h"
#include "servermode.h"

#include <coreplugin/editormanager/editormanager.h>
#include <coreplugin/messagemanager.h>
#include <coreplugin/progressmanager/progressmanager.h>
#include <projectexplorer/projectexplorerconstants.h>
#include <projectexplorer/toolchain.h>
#include <projectexplorer/task.h>
#include <projectexplorer/taskhub.h>

#include <utils/algorithm.h>
#include <utils/qtcassert.h>
#include <utils/qtcprocess.h>

using namespace ProjectExplorer;
using namespace Utils;

namespace CMakeProjectManager {
namespace Internal {

const char CACHE_TYPE[] = "cache";
const char CODEMODEL_TYPE[] = "codemodel";
const char CONFIGURE_TYPE[] = "configure";
const char CMAKE_INPUTS_TYPE[] = "cmakeInputs";
const char COMPUTE_TYPE[] = "compute";

const char NAME_KEY[] = "name";
const char SOURCE_DIRECTORY_KEY[] = "sourceDirectory";
const char SOURCES_KEY[] = "sources";

const int MAX_PROGRESS = 1400;

// --------------------------------------------------------------------
// ServerModeReader:
// --------------------------------------------------------------------

ServerModeReader::ServerModeReader()
{
    connect(Core::EditorManager::instance(), &Core::EditorManager::aboutToSave,
            this, [this](const Core::IDocument *document) {
        if (m_cmakeFiles.contains(document->filePath()))
            emit dirty();
    });
}

ServerModeReader::~ServerModeReader()
{
    stop();
}

void ServerModeReader::setParameters(const BuildDirReader::Parameters &p)
{
    BuildDirReader::setParameters(p);
    if (!m_cmakeServer) {
        m_cmakeServer.reset(new ServerMode(p.environment,
                                           p.sourceDirectory, p.buildDirectory, p.cmakeExecutable,
                                           p.generator, p.extraGenerator, p.platform, p.toolset,
                                           true, 1));
        connect(m_cmakeServer.get(), &ServerMode::errorOccured,
                this, &ServerModeReader::errorOccured);
        connect(m_cmakeServer.get(), &ServerMode::cmakeReply,
                this, &ServerModeReader::handleReply);
        connect(m_cmakeServer.get(), &ServerMode::cmakeError,
                this, &ServerModeReader::handleError);
        connect(m_cmakeServer.get(), &ServerMode::cmakeProgress,
                this, &ServerModeReader::handleProgress);
        connect(m_cmakeServer.get(), &ServerMode::cmakeSignal,
                this, &ServerModeReader::handleSignal);
        connect(m_cmakeServer.get(), &ServerMode::cmakeMessage,
                this, [this](const QString &m) { Core::MessageManager::write(m); });
        connect(m_cmakeServer.get(), &ServerMode::message,
                this, [](const QString &m) { Core::MessageManager::write(m); });
        connect(m_cmakeServer.get(), &ServerMode::connected,
                this, &ServerModeReader::isReadyNow, Qt::QueuedConnection); // Delay
        connect(m_cmakeServer.get(), &ServerMode::disconnected,
                this, [this]() {
            stop();
            m_cmakeServer.reset();
        }, Qt::QueuedConnection); // Delay
    }
}

bool ServerModeReader::isCompatible(const BuildDirReader::Parameters &p)
{
    // Server mode connection got lost, reset...
    if (!m_parameters.cmakeExecutable.isEmpty() && !m_cmakeServer)
        return false;

    return p.cmakeHasServerMode
            && p.cmakeExecutable == m_parameters.cmakeExecutable
            && p.environment == m_parameters.environment
            && p.generator == m_parameters.generator
            && p.extraGenerator == m_parameters.extraGenerator
            && p.platform == m_parameters.platform
            && p.toolset == m_parameters.toolset
            && p.sourceDirectory == m_parameters.sourceDirectory
            && p.buildDirectory == m_parameters.buildDirectory;
}

void ServerModeReader::resetData()
{
    m_hasData = false;
}

void ServerModeReader::parse(bool force)
{
    emit configurationStarted();

    QTC_ASSERT(m_cmakeServer, return);
    QVariantMap extra;
    if (force || !QDir(m_parameters.buildDirectory.toString()).exists("CMakeCache.txt")) {
        QStringList cacheArguments = transform(m_parameters.configuration,
                                               [this](const CMakeConfigItem &i) {
            return i.toArgument(m_parameters.expander);
        });
        cacheArguments.prepend(QString()); // Work around a bug in CMake 3.7.0 and 3.7.1 where
                                           // the first argument gets lost!
        extra.insert("cacheArguments", QVariant(cacheArguments));
    }

    m_future.reset(new QFutureInterface<void>());
    m_future->setProgressRange(0, MAX_PROGRESS);
    m_progressStepMinimum = 0;
    m_progressStepMaximum = 1000;
    Core::ProgressManager::addTask(m_future->future(),
                                   tr("Configuring \"%1\"").arg(m_parameters.projectName),
                                   "CMake.Configure");

    m_cmakeServer->sendRequest(CONFIGURE_TYPE, extra);
}

void ServerModeReader::stop()
{
    if (m_future) {
        m_future->reportCanceled();
        m_future->reportFinished();
        m_future.reset();
    }
}

bool ServerModeReader::isReady() const
{
    return m_cmakeServer->isConnected();
}

bool ServerModeReader::isParsing() const
{
    return static_cast<bool>(m_future);
}

bool ServerModeReader::hasData() const
{
    return m_hasData;
}

QList<CMakeBuildTarget> ServerModeReader::buildTargets() const
{
    const QList<CMakeBuildTarget> result = transform(m_targets, [](const Target *t) -> CMakeBuildTarget {
        CMakeBuildTarget ct;
        ct.title = t->name;
        ct.executable = t->artifacts.isEmpty() ? FileName() : t->artifacts.at(0);
        TargetType type = UtilityType;
        if (t->type == "EXECUTABLE")
            type = ExecutableType;
        else if (t->type == "STATIC_LIBRARY")
            type = StaticLibraryType;
        else if (t->type == "MODULE_LIBRARY"
                 || t->type == "SHARED_LIBRARY"
                 || t->type == "INTERFACE_LIBRARY"
                 || t->type == "OBJECT_LIBRARY")
            type = DynamicLibraryType;
        else
            type = UtilityType;
        ct.targetType = type;
        ct.workingDirectory = t->buildDirectory;
        ct.sourceDirectory = t->sourceDirectory;
        return ct;
    });
    m_targets.clear();
    return result;
}

CMakeConfig ServerModeReader::takeParsedConfiguration()
{
    CMakeConfig config = m_cmakeCache;
    m_cmakeCache.clear();
    return config;
}

static void addCMakeVFolder(FolderNode *base, const Utils::FileName &basePath, int priority,
                     const QString &displayName, QList<FileNode *> &files)
{
    if (files.isEmpty())
        return;
    auto folder = new VirtualFolderNode(basePath, priority);
    folder->setDisplayName(displayName);
    base->addNode(folder);
    folder->addNestedNodes(files);
    for (FolderNode *fn : folder->folderNodes())
        fn->compress();
}

static void addCMakeInputs(FolderNode *root,
                           const Utils::FileName &sourceDir,
                           const Utils::FileName &buildDir,
                           QList<FileNode *> &sourceInputs,
                           QList<FileNode *> &buildInputs,
                           QList<FileNode *> &rootInputs)
{
    ProjectNode *cmakeVFolder = new CMakeInputsNode(root->filePath());
    root->addNode(cmakeVFolder);

    addCMakeVFolder(cmakeVFolder, sourceDir, 1000,
                    QCoreApplication::translate("CMakeProjectManager::Internal::ServerModeReader", "<Source Directory>"),
                    sourceInputs);
    addCMakeVFolder(cmakeVFolder, buildDir, 100,
                    QCoreApplication::translate("CMakeProjectManager::Internal::ServerModeReader", "<Build Directory>"),
                    buildInputs);
    addCMakeVFolder(cmakeVFolder, Utils::FileName(), 10,
                    QCoreApplication::translate("CMakeProjectManager::Internal::ServerModeReader", "<Other Locations>"),
                    rootInputs);
}

void ServerModeReader::generateProjectTree(CMakeProjectNode *root,
                                           const QList<const FileNode *> &allFiles)
{
    // Split up cmake inputs into useful chunks:
    QList<FileNode *> cmakeFilesSource;
    QList<FileNode *> cmakeFilesBuild;
    QList<FileNode *> cmakeFilesOther;
    QList<FileNode *> cmakeLists;

    foreach (FileNode *fn, m_cmakeInputsFileNodes) {
        const FileName path = fn->filePath();
        if (path.fileName().compare("CMakeLists.txt", HostOsInfo::fileNameCaseSensitivity()) == 0)
            cmakeLists.append(fn);
        else if (path.isChildOf(m_parameters.sourceDirectory))
            cmakeFilesSource.append(fn);
        else if (path.isChildOf(m_parameters.buildDirectory))
            cmakeFilesBuild.append(fn);
        else
            cmakeFilesOther.append(fn);
    }
    m_cmakeInputsFileNodes.clear(); // Clean out, they are not going to be used anymore!

    const Project *topLevel = Utils::findOrDefault(m_projects, [this](const Project *p) {
        return m_parameters.sourceDirectory == p->sourceDirectory;
    });
    if (topLevel)
        root->setDisplayName(topLevel->name);

    if (!cmakeFilesSource.isEmpty() || !cmakeFilesBuild.isEmpty() || !cmakeFilesOther.isEmpty())
        addCMakeInputs(root, m_parameters.sourceDirectory, m_parameters.buildDirectory,
                       cmakeFilesSource, cmakeFilesBuild, cmakeFilesOther);

    QHash<Utils::FileName, ProjectNode *> cmakeListsNodes = addCMakeLists(root, cmakeLists);
    QList<FileNode *> knownHeaders;
    addProjects(cmakeListsNodes, m_projects, knownHeaders);

    addHeaderNodes(root, knownHeaders, allFiles);
}

void ServerModeReader::updateCodeModel(CppTools::RawProjectParts &rpps)
{
    int counter = 0;
    foreach (const FileGroup *fg, m_fileGroups) {
        ++counter;
        const QString defineArg
                = transform(fg->defines, [](const QString &s) -> QString {
                    QString result = QString::fromLatin1("#define ") + s;
                    int assignIndex = result.indexOf('=');
                    if (assignIndex != -1)
                        result[assignIndex] = ' ';
                    return result;
                }).join('\n');
        const QStringList flags = QtcProcess::splitArgs(fg->compileFlags);
        const QStringList includes = transform(fg->includePaths, [](const IncludePath *ip)  { return ip->path.toString(); });

        CppTools::RawProjectPart rpp;
        rpp.setProjectFileLocation(fg->target->sourceDirectory.toString() + "/CMakeLists.txt");
        rpp.setBuildSystemTarget(fg->target->name);
        rpp.setDisplayName(fg->target->name + QString::number(counter));
        rpp.setDefines(defineArg.toUtf8());
        rpp.setIncludePaths(includes);

        CppTools::RawProjectPartFlags cProjectFlags;
        cProjectFlags.commandLineFlags = flags;
        rpp.setFlagsForC(cProjectFlags);

        CppTools::RawProjectPartFlags cxxProjectFlags;
        cxxProjectFlags.commandLineFlags = flags;
        rpp.setFlagsForCxx(cxxProjectFlags);

        rpp.setFiles(transform(fg->sources, &FileName::toString));

        rpps.append(rpp);
    }

    qDeleteAll(m_projects); // Not used anymore!
    m_projects.clear();
    m_targets.clear();
    m_fileGroups.clear();
}

void ServerModeReader::handleReply(const QVariantMap &data, const QString &inReplyTo)
{
    Q_UNUSED(data);
    if (inReplyTo == CONFIGURE_TYPE) {
        m_cmakeServer->sendRequest(COMPUTE_TYPE);
        if (m_future)
            m_future->setProgressValue(1000);
        m_progressStepMinimum = m_progressStepMaximum;
        m_progressStepMaximum = 1100;
    } else if (inReplyTo == COMPUTE_TYPE) {
        m_cmakeServer->sendRequest(CODEMODEL_TYPE);
        if (m_future)
            m_future->setProgressValue(1100);
        m_progressStepMinimum = m_progressStepMaximum;
        m_progressStepMaximum = 1200;
    } else if (inReplyTo == CODEMODEL_TYPE) {
        extractCodeModelData(data);
        m_cmakeServer->sendRequest(CMAKE_INPUTS_TYPE);
        if (m_future)
            m_future->setProgressValue(1200);
        m_progressStepMinimum = m_progressStepMaximum;
        m_progressStepMaximum = 1300;
    } else if (inReplyTo == CMAKE_INPUTS_TYPE) {
        extractCMakeInputsData(data);
        m_cmakeServer->sendRequest(CACHE_TYPE);
        if (m_future)
            m_future->setProgressValue(1300);
        m_progressStepMinimum = m_progressStepMaximum;
        m_progressStepMaximum = 1400;
    } else if (inReplyTo == CACHE_TYPE) {
        extractCacheData(data);
        if (m_future) {
            m_future->setProgressValue(MAX_PROGRESS);
            m_future->reportFinished();
            m_future.reset();
        }
        m_hasData = true;
        emit dataAvailable();
    }
}

void ServerModeReader::handleError(const QString &message)
{
    TaskHub::addTask(Task::Error, message, ProjectExplorer::Constants::TASK_CATEGORY_BUILDSYSTEM,
                     Utils::FileName(), -1);
    stop();
    emit errorOccured(message);
}

void ServerModeReader::handleProgress(int min, int cur, int max, const QString &inReplyTo)
{
    Q_UNUSED(inReplyTo);

    if (!m_future)
        return;
    int progress = m_progressStepMinimum
            + (((max - min) / (cur - min)) * (m_progressStepMaximum  - m_progressStepMinimum));
    m_future->setProgressValue(progress);
}

void ServerModeReader::handleSignal(const QString &signal, const QVariantMap &data)
{
    Q_UNUSED(data);
    if (signal == "dirty")
        emit dirty();
}

void ServerModeReader::extractCodeModelData(const QVariantMap &data)
{
    const QVariantList configs = data.value("configurations").toList();
    QTC_CHECK(configs.count() == 1); // FIXME: Support several configurations!
    for (const QVariant &c : configs) {
        const QVariantMap &cData = c.toMap();
        extractConfigurationData(cData);
    }
}

void ServerModeReader::extractConfigurationData(const QVariantMap &data)
{
    const QString name = data.value(NAME_KEY).toString();
    Q_UNUSED(name);
    const QVariantList projects = data.value("projects").toList();
    for (const QVariant &p : projects) {
        const QVariantMap pData = p.toMap();
        m_projects.append(extractProjectData(pData));
    }
}

ServerModeReader::Project *ServerModeReader::extractProjectData(const QVariantMap &data)
{
    auto project = new Project;
    project->name = data.value(NAME_KEY).toString();
    project->sourceDirectory = FileName::fromString(data.value(SOURCE_DIRECTORY_KEY).toString());

    const QVariantList targets = data.value("targets").toList();
    for (const QVariant &t : targets) {
        const QVariantMap tData = t.toMap();
        project->targets.append(extractTargetData(tData, project));
    }
    return project;
}

ServerModeReader::Target *ServerModeReader::extractTargetData(const QVariantMap &data, Project *p)
{
    auto target = new Target;
    target->project = p;
    target->name = data.value(NAME_KEY).toString();
    target->sourceDirectory = FileName::fromString(data.value(SOURCE_DIRECTORY_KEY).toString());
    target->buildDirectory = FileName::fromString(data.value("buildDirectory").toString());

    QDir srcDir(target->sourceDirectory.toString());

    target->type = data.value("type").toString();
    const QStringList artifacts = data.value("artifacts").toStringList();
    target->artifacts = transform(artifacts, [&srcDir](const QString &a) { return FileName::fromString(srcDir.absoluteFilePath(a)); });

    const QVariantList fileGroups = data.value("fileGroups").toList();
    for (const QVariant &fg : fileGroups) {
        const QVariantMap fgData = fg.toMap();
        target->fileGroups.append(extractFileGroupData(fgData, srcDir, target));
    }

    m_targets.append(target);
    return target;
}

ServerModeReader::FileGroup *ServerModeReader::extractFileGroupData(const QVariantMap &data,
                                                                    const QDir &srcDir,
                                                                    Target *t)
{
    auto fileGroup = new FileGroup;
    fileGroup->target = t;
    fileGroup->compileFlags = data.value("compileFlags").toString();
    fileGroup->defines = data.value("defines").toStringList();
    fileGroup->includePaths = transform(data.value("includePath").toList(),
                                        [](const QVariant &i) -> IncludePath* {
        const QVariantMap iData = i.toMap();
        auto result = new IncludePath;
        result->path = FileName::fromString(iData.value("path").toString());
        result->isSystem = iData.value("isSystem", false).toBool();
        return result;
    });
    fileGroup->isGenerated = data.value("isGenerated", false).toBool();
    fileGroup->sources = transform(data.value(SOURCES_KEY).toStringList(),
                                   [&srcDir](const QString &s) {
        return FileName::fromString(QDir::cleanPath(srcDir.absoluteFilePath(s)));
    });

    m_fileGroups.append(fileGroup);
    return fileGroup;
}

void ServerModeReader::extractCMakeInputsData(const QVariantMap &data)
{
    const FileName src = FileName::fromString(data.value(SOURCE_DIRECTORY_KEY).toString());
    QTC_ASSERT(src == m_parameters.sourceDirectory, return);
    QDir srcDir(src.toString());

    m_cmakeFiles.clear();

    const QVariantList buildFiles = data.value("buildFiles").toList();
    for (const QVariant &bf : buildFiles) {
        const QVariantMap &section = bf.toMap();
        const QStringList sources = section.value(SOURCES_KEY).toStringList();

        const bool isTemporary = section.value("isTemporary").toBool();
        const bool isCMake = section.value("isCMake").toBool();

        for (const QString &s : sources) {
            const FileName sfn = FileName::fromString(QDir::cleanPath(srcDir.absoluteFilePath(s)));
            const int oldCount = m_cmakeFiles.count();
            m_cmakeFiles.insert(sfn);
            if (oldCount < m_cmakeFiles.count() && (!isCMake || sfn.toString().endsWith("/CMakeLists.txt"))) {
                // Always include CMakeLists.txt files, even when cmake things these are part of its
                // stuff. This unbreaks cmake binaries running from their own build directory.
                m_cmakeInputsFileNodes.append(new FileNode(sfn, FileType::Project, isTemporary));
            }
        }
    }
}

void ServerModeReader::extractCacheData(const QVariantMap &data)
{
    CMakeConfig config;
    const QVariantList entries = data.value("cache").toList();
    for (const QVariant &e : entries) {
        const QVariantMap eData = e.toMap();
        CMakeConfigItem item;
        item.key = eData.value("key").toByteArray();
        item.value = eData.value("value").toByteArray();
        item.type = CMakeConfigItem::typeStringToType(eData.value("type").toByteArray());
        const QVariantMap properties = eData.value("properties").toMap();
        item.isAdvanced = properties.value("ADVANCED", false).toBool();
        item.documentation = properties.value("HELPSTRING").toByteArray();
        item.values = CMakeConfigItem::cmakeSplitValue(properties.value("STRINGS").toString(), true);
        config.append(item);
    }
    m_cmakeCache = config;
}

QHash<Utils::FileName, ProjectNode *>
ServerModeReader::addCMakeLists(CMakeProjectNode *root, const QList<FileNode *> &cmakeLists)
{
    QHash<Utils::FileName, ProjectNode *> cmakeListsNodes;
    cmakeListsNodes.insert(root->filePath(), root);

    const QSet<Utils::FileName> cmakeDirs
            = Utils::transform<QSet>(cmakeLists, [](const Node *n) { return n->filePath().parentDir(); });
    root->addNestedNodes(cmakeLists, Utils::FileName(),
                         [&cmakeDirs, &cmakeListsNodes](const Utils::FileName &fp)
                         -> ProjectExplorer::FolderNode * {
        FolderNode *fn = nullptr;
        if (cmakeDirs.contains(fp)) {
            CMakeListsNode *n = new CMakeListsNode(fp);
            cmakeListsNodes.insert(fp, n);
            fn = n;
        } else {
            fn = new FolderNode(fp);
        }
        return fn;
    });
    root->compress();
    return cmakeListsNodes;
}

static ProjectNode *createProjectNode(const QHash<Utils::FileName, ProjectNode *> &cmakeListsNodes,
                                      const Utils::FileName &dir, const QString &displayName)
{
    ProjectNode *cmln = cmakeListsNodes.value(dir);
    QTC_ASSERT(cmln, qDebug() << dir.toUserOutput() ; return nullptr);

    Utils::FileName projectName = dir;
    projectName.appendPath(".project::" + displayName);

    CMakeProjectNode *pn = static_cast<CMakeProjectNode *>(cmln->projectNode(projectName));
    if (!pn) {
        pn = new CMakeProjectNode(projectName);
        cmln->addNode(pn);
    }
    pn->setDisplayName(displayName);
    return pn;
}

void ServerModeReader::addProjects(const QHash<Utils::FileName, ProjectNode *> &cmakeListsNodes,
                                   const QList<Project *> &projects,
                                   QList<FileNode *> &knownHeaderNodes)
{
    for (const Project *p : projects) {
        ProjectNode *pNode = createProjectNode(cmakeListsNodes, p->sourceDirectory, p->name);
        QTC_ASSERT(pNode, qDebug() << p->sourceDirectory.toUserOutput() ; continue);
        addTargets(cmakeListsNodes, p->targets, knownHeaderNodes);
    }
}

static CMakeTargetNode *createTargetNode(const QHash<Utils::FileName, ProjectNode *> &cmakeListsNodes,
                                         const Utils::FileName &dir, const QString &displayName)
{
    ProjectNode *cmln = cmakeListsNodes.value(dir);
    QTC_ASSERT(cmln, return nullptr);

    Utils::FileName targetName = dir;
    targetName.appendPath(".target::" + displayName);

    CMakeTargetNode *tn = static_cast<CMakeTargetNode *>(cmln->projectNode(targetName));
    if (!tn) {
        tn = new CMakeTargetNode(targetName);
        cmln->addNode(tn);
    }
    tn->setDisplayName(displayName);
    return tn;
}

void ServerModeReader::addTargets(const QHash<Utils::FileName, ProjectExplorer::ProjectNode *> &cmakeListsNodes,
                                  const QList<Target *> &targets,
                                  QList<ProjectExplorer::FileNode *> &knownHeaderNodes)
{
    for (const Target *t : targets) {
        CMakeTargetNode *tNode = createTargetNode(cmakeListsNodes, t->sourceDirectory, t->name);
        QTC_ASSERT(tNode, qDebug() << "No target node for" << t->sourceDirectory << t->name; continue);
        tNode->setTargetInformation(t->artifacts, t->type);
        addFileGroups(tNode, t->sourceDirectory, t->buildDirectory, t->fileGroups, knownHeaderNodes);
    }
}

void ServerModeReader::addFileGroups(ProjectNode *targetRoot,
                                     const Utils::FileName &sourceDirectory,
                                     const Utils::FileName &buildDirectory,
                                     const QList<ServerModeReader::FileGroup *> &fileGroups,
                                     QList<FileNode *> &knownHeaderNodes)
{
    QList<FileNode *> toList;
    QSet<Utils::FileName> alreadyListed;
    for (const FileGroup *f : fileGroups) {
        const QList<FileName> newSources = Utils::filtered(f->sources, [&alreadyListed](const Utils::FileName &fn) {
            const int count = alreadyListed.count();
            alreadyListed.insert(fn);
            return count != alreadyListed.count();
        });
        const QList<FileNode *> newFileNodes
                = Utils::transform(newSources, [f, &knownHeaderNodes](const Utils::FileName &fn) {
            auto node = new FileNode(fn, Node::fileTypeForFileName(fn), f->isGenerated);
            if (node->fileType() == FileType::Header)
                knownHeaderNodes.append(node);
            return node;
        });
        toList.append(newFileNodes);
<<<<<<< HEAD

        // Add scanned header files:
        const FileNameList headerPaths = headers.keys();
        for (const IncludePath *i : f->includePaths) {
            for (const FileName &hp : headerPaths) {
                if (hp != i->path && hp != sourceDirectory && !hp.isChildOf(i->path))
                    continue;
                const QList<const FileNode *> &headerFiles = headers.value(hp);
                const QList<const FileNode *> unseenHeaders = Utils::filtered(headerFiles, [&alreadyListed](const FileNode *fn) {
                    const int count = alreadyListed.count();
                    alreadyListed.insert(fn->filePath());
                    return count != alreadyListed.count();
                });
                toList.append(Utils::transform(unseenHeaders, [](const FileNode *fn) {
                                  auto copy = new FileNode(fn->filePath(), fn->fileType(), fn->isGenerated());
                                  copy->setEnabled(false);
                                  return copy;
                              }));
            }
        }
=======
>>>>>>> 5afc149b
    }

    // Split up files in groups (based on location):
    QList<FileNode *> sourceFileNodes;
    QList<FileNode *> buildFileNodes;
    QList<FileNode *> otherFileNodes;
    foreach (FileNode *fn, toList) {
        if (fn->filePath().isChildOf(m_parameters.sourceDirectory))
            sourceFileNodes.append(fn);
        else if (fn->filePath().isChildOf(m_parameters.buildDirectory))
            buildFileNodes.append(fn);
        else
            otherFileNodes.append(fn);
    }

    addCMakeVFolder(targetRoot, sourceDirectory, 1000, tr("<Source Directory>"), sourceFileNodes);
    addCMakeVFolder(targetRoot, buildDirectory, 100, tr("<Build Directory>"), buildFileNodes);
    addCMakeVFolder(targetRoot, Utils::FileName(), 10, tr("<Other Locations>"), otherFileNodes);
}

void ServerModeReader::addHeaderNodes(ProjectNode *root, const QList<FileNode *> knownHeaders,
                                      const QList<const FileNode *> &allFiles)
{
    auto headerNode = new VirtualFolderNode(root->filePath(), Node::DefaultPriority - 5);
    headerNode->setDisplayName(tr("<Headers>"));
    root->addNode(headerNode);

    // knownHeaders are already listed in their targets:
    QSet<Utils::FileName> seenHeaders = Utils::transform<QSet>(knownHeaders, &FileNode::filePath);

    // Add scanned headers:
    for (const FileNode *fn : allFiles) {
        if (fn->fileType() != FileType::Header || !fn->filePath().isChildOf(root->filePath()))
            continue;
        const int count = seenHeaders.count();
        seenHeaders.insert(fn->filePath());
        if (seenHeaders.count() != count) {
            auto node = new FileNode(*fn);
            node->setEnabled(false);
            headerNode->addNestedNode(node);
        }
    }
}

} // namespace Internal
} // namespace CMakeProjectManager<|MERGE_RESOLUTION|>--- conflicted
+++ resolved
@@ -639,29 +639,6 @@
             return node;
         });
         toList.append(newFileNodes);
-<<<<<<< HEAD
-
-        // Add scanned header files:
-        const FileNameList headerPaths = headers.keys();
-        for (const IncludePath *i : f->includePaths) {
-            for (const FileName &hp : headerPaths) {
-                if (hp != i->path && hp != sourceDirectory && !hp.isChildOf(i->path))
-                    continue;
-                const QList<const FileNode *> &headerFiles = headers.value(hp);
-                const QList<const FileNode *> unseenHeaders = Utils::filtered(headerFiles, [&alreadyListed](const FileNode *fn) {
-                    const int count = alreadyListed.count();
-                    alreadyListed.insert(fn->filePath());
-                    return count != alreadyListed.count();
-                });
-                toList.append(Utils::transform(unseenHeaders, [](const FileNode *fn) {
-                                  auto copy = new FileNode(fn->filePath(), fn->fileType(), fn->isGenerated());
-                                  copy->setEnabled(false);
-                                  return copy;
-                              }));
-            }
-        }
-=======
->>>>>>> 5afc149b
     }
 
     // Split up files in groups (based on location):
