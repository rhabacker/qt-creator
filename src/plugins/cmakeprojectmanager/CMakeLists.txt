add_qtc_plugin(CMakeProjectManager
  PLUGIN_CLASS CMakeProjectPlugin
  DEPENDS QmlJS
  PLUGIN_DEPENDS Core CppEditor ProjectExplorer TextEditor QtSupport
<<<<<<< HEAD
=======
  SYSTEM_INCLUDES 3dparty/cmake
>>>>>>> 3473d9d3
  SOURCES
    builddirparameters.cpp builddirparameters.h
    cmake_global.h
    cmakeabstractprocessstep.cpp cmakeabstractprocessstep.h
    cmakeautocompleter.cpp cmakeautocompleter.h
    cmakebuildconfiguration.cpp cmakebuildconfiguration.h
    cmakebuildsystem.cpp cmakebuildsystem.h
    cmakebuildstep.cpp cmakebuildstep.h
    cmakebuildtarget.h
    cmakeconfigitem.cpp cmakeconfigitem.h
    cmakeeditor.cpp cmakeeditor.h
    cmakefilecompletionassist.cpp cmakefilecompletionassist.h
    cmakeformatter.cpp cmakeformatter.h
    cmakeindenter.cpp cmakeindenter.h
    cmakeinstallstep.cpp cmakeinstallstep.h
    cmakekitaspect.cpp cmakekitaspect.h
    cmakelocatorfilter.cpp cmakelocatorfilter.h
    cmakeparser.cpp cmakeparser.h
    cmakeprocess.cpp cmakeprocess.h
    cmakeproject.cpp cmakeproject.h
    cmakeproject.qrc
    cmakeprojectconstants.h
    cmakeprojectimporter.cpp cmakeprojectimporter.h
    cmakeprojectmanager.cpp cmakeprojectmanager.h
    cmakeprojectmanagertr.h
    cmakeprojectnodes.cpp cmakeprojectnodes.h
    cmakeprojectplugin.cpp cmakeprojectplugin.h
    cmakesettingspage.cpp cmakesettingspage.h
    cmakespecificsettings.cpp cmakespecificsettings.h
    cmaketool.cpp cmaketool.h
    cmaketoolmanager.cpp cmaketoolmanager.h
    cmaketoolsettingsaccessor.cpp cmaketoolsettingsaccessor.h
    configmodel.cpp configmodel.h
    configmodelitemdelegate.cpp configmodelitemdelegate.h
    fileapidataextractor.cpp fileapidataextractor.h
    fileapiparser.cpp fileapiparser.h
    fileapireader.cpp fileapireader.h
    presetsparser.cpp presetsparser.h
    presetsmacros.cpp presetsmacros.h
    projecttreehelper.cpp projecttreehelper.h
    3rdparty/cmake/cmListFileCache.cxx
    3rdparty/cmake/cmListFileLexer.cxx
    3rdparty/cmake/cmListFileCache.h
)<|MERGE_RESOLUTION|>--- conflicted
+++ resolved
@@ -2,10 +2,7 @@
   PLUGIN_CLASS CMakeProjectPlugin
   DEPENDS QmlJS
   PLUGIN_DEPENDS Core CppEditor ProjectExplorer TextEditor QtSupport
-<<<<<<< HEAD
-=======
   SYSTEM_INCLUDES 3dparty/cmake
->>>>>>> 3473d9d3
   SOURCES
     builddirparameters.cpp builddirparameters.h
     cmake_global.h
