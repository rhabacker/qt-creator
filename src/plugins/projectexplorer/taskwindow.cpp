--- conflicted
+++ resolved
@@ -371,17 +371,10 @@
 
 void TaskWindow::addCategory(const TaskCategory &category)
 {
-<<<<<<< HEAD
     d->m_model->addCategory(category);
     if (!category.visible) {
-        QList<Id> filters = d->m_filter->filteredCategories();
-        filters += category.id;
-=======
-    d->m_model->addCategory(categoryId, displayName, priority);
-    if (!visible) {
         QSet<Id> filters = d->m_filter->filteredCategories();
-        filters.insert(categoryId);
->>>>>>> be944844
+        filters.insert(category.id);
         d->m_filter->setFilteredCategories(filters);
     }
 }
@@ -478,13 +471,9 @@
 {
     d->m_categoriesMenu->clear();
 
-<<<<<<< HEAD
-    const QList<Id> filteredCategories = d->m_filter->filteredCategories();
+    const QSet<Id> filteredCategories = d->m_filter->filteredCategories();
     const QList<TaskCategory> categories = Utils::sorted(d->m_model->categories(),
                                                          &TaskCategory::displayName);
-=======
-    const QSet<Id> filteredCategories = d->m_filter->filteredCategories();
->>>>>>> be944844
 
     for (const TaskCategory &c : categories) {
         auto action = new QAction(d->m_categoriesMenu);
