--- conflicted
+++ resolved
@@ -392,11 +392,7 @@
 
 /*!
     \fn QString ProjectExplorer::IRunConfigurationFactory::displayNameForId(const Core::Id id) const
-<<<<<<< HEAD
-    \brief Used to translate the types to names to display to the user.
-=======
     Translates the types to names to display to the user.
->>>>>>> a12a9f49
 */
 
 IRunConfigurationFactory::IRunConfigurationFactory(QObject *parent) :
@@ -471,18 +467,6 @@
     \brief The IRunControlFactory class creates RunControl objects matching a
     run configuration.
 */
-
-<<<<<<< HEAD
-/*!
-    \fn IRunConfigurationAspect *ProjectExplorer::IRunControlFactory::createRunConfigurationAspect(RunConfiguration *rc)
-    \brief Return an IRunConfigurationAspect to carry options for RunControls this factory can create.
-
-    If no extra options are required it is allowed to return null like the default implementation does.
-    This is intended to be called from the RunConfiguration constructor, so passing a RunConfiguration
-    pointer makes no sense because that object is under construction at the time.
-*/
-=======
->>>>>>> a12a9f49
 
 /*!
     \fn RunConfigWidget *ProjectExplorer::IRunConfigurationAspect::createConfigurationWidget()
