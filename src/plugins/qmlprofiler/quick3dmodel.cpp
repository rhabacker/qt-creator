--- conflicted
+++ resolved
@@ -30,23 +30,6 @@
 }
 
 static const char *messageTypes[] = {
-<<<<<<< HEAD
-    QT_TRANSLATE_NOOP("QmlProfiler", "Render Frame"),
-    QT_TRANSLATE_NOOP("QmlProfiler", "Synchronize Frame"),
-    QT_TRANSLATE_NOOP("QmlProfiler", "Prepare Frame"),
-    QT_TRANSLATE_NOOP("QmlProfiler", "Mesh Load"),
-    QT_TRANSLATE_NOOP("QmlProfiler", "Custom Mesh Load"),
-    QT_TRANSLATE_NOOP("QmlProfiler", "Texture Load"),
-    QT_TRANSLATE_NOOP("QmlProfiler", "Generate Shader"),
-    QT_TRANSLATE_NOOP("QmlProfiler", "Load Shader"),
-    QT_TRANSLATE_NOOP("QmlProfiler", "Particle Update"),
-    QT_TRANSLATE_NOOP("QmlProfiler", "Render Call"),
-    QT_TRANSLATE_NOOP("QmlProfiler", "Render Pass"),
-    QT_TRANSLATE_NOOP("QmlProfiler", "Event Data"),
-
-    QT_TRANSLATE_NOOP("QmlProfiler", "Mesh Memory consumption"),
-    QT_TRANSLATE_NOOP("QmlProfiler", "Texture Memory consumption"),
-=======
     QT_TRANSLATE_NOOP("QtC::QmlProfiler", "Render Frame"),
     QT_TRANSLATE_NOOP("QtC::QmlProfiler", "Synchronize Frame"),
     QT_TRANSLATE_NOOP("QtC::QmlProfiler", "Prepare Frame"),
@@ -62,7 +45,6 @@
 
     QT_TRANSLATE_NOOP("QtC::QmlProfiler", "Mesh Memory consumption"),
     QT_TRANSLATE_NOOP("QtC::QmlProfiler", "Texture Memory consumption"),
->>>>>>> f7639f45
 };
 
 static const char *unloadMessageTypes[] = {
@@ -184,13 +166,8 @@
     if ((detailType == RenderPass || detailType == PrepareFrame) && m_data[index].data) {
         quint32 width = m_data[index].data & 0xffffffff;
         quint32 height = m_data[index].data >> 32;
-<<<<<<< HEAD
-        result.insert(tr("Width"), width);
-        result.insert(tr("Height"), height);
-=======
         result.insert(Tr::tr("Width"), width);
         result.insert(Tr::tr("Height"), height);
->>>>>>> f7639f45
     }
     if ((detailType >= MeshLoad && detailType <= TextureLoad)
             || (detailType >= MeshMemoryConsumption && detailType <= TextureMemoryConsumption)) {
@@ -199,15 +176,9 @@
     if (detailType == RenderCall) {
         quint32 primitives = m_data[index].data & 0xffffffff;
         quint32 instances = m_data[index].data >> 32;
-<<<<<<< HEAD
-        result.insert(tr("Primitives"), primitives);
-        if (instances > 1)
-            result.insert(tr("Instances"), instances);
-=======
         result.insert(Tr::tr("Primitives"), primitives);
         if (instances > 1)
             result.insert(Tr::tr("Instances"), instances);
->>>>>>> f7639f45
     }
     if (!m_data[index].eventData.isEmpty()) {
         for (int i = 0; i < m_data[index].eventData.size(); i++) {
