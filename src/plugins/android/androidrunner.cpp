/****************************************************************************
**
** Copyright (C) 2016 BogDan Vatra <bog_dan_ro@yahoo.com>
** Copyright (C) 2016 The Qt Company Ltd.
** Contact: https://www.qt.io/licensing/
**
** This file is part of Qt Creator.
**
** Commercial License Usage
** Licensees holding valid commercial Qt licenses may use this file in
** accordance with the commercial license agreement provided with the
** Software or, alternatively, in accordance with the terms contained in
** a written agreement between you and The Qt Company. For licensing terms
** and conditions see https://www.qt.io/terms-conditions. For further
** information use the contact form at https://www.qt.io/contact-us.
**
** GNU General Public License Usage
** Alternatively, this file may be used under the terms of the GNU
** General Public License version 3 as published by the Free Software
** Foundation with exceptions as appearing in the file LICENSE.GPL3-EXCEPT
** included in the packaging of this file. Please review the following
** information to ensure the GNU General Public License requirements will
** be met: https://www.gnu.org/licenses/gpl-3.0.html.
**
****************************************************************************/

#include "androidrunner.h"

#include "androiddeployqtstep.h"
#include "androidconfigurations.h"
#include "androidrunconfiguration.h"
#include "androidmanager.h"
#include "androidavdmanager.h"
#include "androidrunnerworker.h"

#include <coreplugin/messagemanager.h>
#include <projectexplorer/projectexplorer.h>
#include <projectexplorer/projectexplorersettings.h>
#include <projectexplorer/target.h>
#include <utils/url.h>

using namespace ProjectExplorer;
using namespace Utils;

/*
    This uses explicit handshakes between the application and the
    gdbserver start and the host side by using the gdbserver socket.

    For the handshake there are two mechanisms. Only the first method works
    on Android 5.x devices and is chosen as default option. The second
    method can be enabled by setting the QTC_ANDROID_USE_FILE_HANDSHAKE
    environment variable before starting Qt Creator.

    1.) This method uses a TCP server on the Android device which starts
    listening for incoming connections. The socket is forwarded by adb
    and creator connects to it. This is the only method that works
    on Android 5.x devices.

    2.) This method uses two files ("ping" file in the application dir,
    "pong" file in /data/local/tmp/qt).

    The sequence is as follows:

     host: adb forward debugsocket :5039

     host: adb shell rm pong file
     host: adb shell am start
     host: loop until ping file appears

         app start up: launch gdbserver --multi +debug-socket
         app start up: loop until debug socket appear

             gdbserver: normal start up including opening debug-socket,
                        not yet attached to any process

         app start up: 1.) set up ping connection or 2.) touch ping file
         app start up: 1.) accept() or 2.) loop until pong file appears

     host: start gdb
     host: gdb: set up binary, breakpoints, path etc
     host: gdb: target extended-remote :5039

             gdbserver: accepts connection from gdb

     host: gdb: attach <application-pid>

             gdbserver: attaches to the application
                        and stops it

         app start up: stopped now (it is still waiting for
                       the pong anyway)

     host: gdb: continue

             gdbserver: resumes application

         app start up: resumed (still waiting for the pong)

     host: 1) write "ok" to ping pong connection or 2.) write pong file

         app start up: java code continues now, the process
                       is already fully under control
                       of gdbserver. Breakpoints are set etc,
                       we are before main.
         app start up: native code launches

*/

namespace Android {
namespace Internal {
<<<<<<< HEAD

const int MIN_SOCKET_HANDSHAKE_PORT = 20001;
const int MAX_SOCKET_HANDSHAKE_PORT = 20999;
static const QString pidScript = QStringLiteral("for p in /proc/[0-9]*; "
                                                "do cat <$p/cmdline && echo :${p##*/}; done");
static const QString pidPollingScript = QStringLiteral("while true; do sleep 1; "
                                                       "cat /proc/%1/cmdline > /dev/null; done");

static const QString regExpLogcat = QStringLiteral("[0-9\\-]*"  // date
                                                  "\\s+"
                                                  "[0-9\\-:.]*"// time
                                                  "\\s*"
                                                  "(\\d*)"     // pid           1. capture
                                                  "\\s+"
                                                  "\\d*"       // unknown
                                                  "\\s+"
                                                  "(\\w)"      // message type  2. capture
                                                  "\\s+"
                                                  "(.*): "     // source        3. capture
                                                  "(.*)"       // message       4. capture
                                                  "[\\n\\r]*"
                                                 );
static int APP_START_TIMEOUT = 45000;

static bool isTimedOut(const chrono::high_resolution_clock::time_point &start,
                            int msecs = APP_START_TIMEOUT)
{
    bool timedOut = false;
    auto end = chrono::high_resolution_clock::now();
    if (chrono::duration_cast<chrono::milliseconds>(end-start).count() > msecs)
        timedOut = true;
    return timedOut;
}

static qint64 extractPID(const QByteArray &output, const QString &packageName)
{
    qint64 pid = -1;
    foreach (auto tuple, output.split('\n')) {
        tuple = tuple.simplified();
        if (!tuple.isEmpty()) {
            auto parts = tuple.split(':');
            QString commandName = QString::fromLocal8Bit(parts.first());
            if (parts.length() == 2 && commandName == packageName) {
                pid = parts.last().toLongLong();
                break;
            }
        }
    }
    return pid;
}

void findProcessPID(QFutureInterface<qint64> &fi, const QString &adbPath,
                    QStringList selector, const QString &packageName)
{
    if (packageName.isEmpty())
        return;

    qint64 processPID = -1;
    chrono::high_resolution_clock::time_point start = chrono::high_resolution_clock::now();
    do {
        QThread::msleep(200);
        const QByteArray out = Utils::SynchronousProcess()
                .runBlocking(adbPath, selector << QStringLiteral("shell") << pidScript)
                .allRawOutput();
        processPID = extractPID(out, packageName);
    } while (processPID == -1 && !isTimedOut(start) && !fi.isCanceled());

    if (!fi.isCanceled())
        fi.reportResult(processPID);
}

static void deleter(QProcess *p)
{
    p->kill();
    p->waitForFinished();
    // Might get deleted from its own signal handler.
    p->deleteLater();
}

class AndroidRunnerWorker : public QObject
{
    Q_OBJECT

    enum DebugHandShakeType {
        PingPongFiles,
        SocketHandShake
    };

public:
    AndroidRunnerWorker(RunControl *runControl, const AndroidRunnable &runnable);
    ~AndroidRunnerWorker();

    void asyncStart();
    void asyncStop();

    void setAndroidRunnable(const AndroidRunnable &runnable);
    void handleRemoteDebuggerRunning();

signals:
    void remoteProcessStarted(Utils::Port gdbServerPort, const QUrl &qmlServer, int pid);
    void remoteProcessFinished(const QString &errString = QString());

    void remoteOutput(const QString &output);
    void remoteErrorOutput(const QString &output);

private:
    void onProcessIdChanged(qint64 pid);
    void logcatReadStandardError();
    void logcatReadStandardOutput();
    void adbKill(qint64 pid);
    QStringList selector() const;
    void forceStop();
    void findPs();
    void logcatProcess(const QByteArray &text, QByteArray &buffer, bool onlyError);
    bool adbShellAmNeedsQuotes();
    bool runAdb(const QStringList &args, QString *exitMessage = nullptr, int timeoutS = 10);

    // Create the processes and timer in the worker thread, for correct thread affinity
    std::unique_ptr<QProcess, decltype(&deleter)> m_adbLogcatProcess;
    std::unique_ptr<QProcess, decltype(&deleter)> m_psIsAlive;
    QScopedPointer<QTcpSocket> m_socket;

    QByteArray m_stdoutBuffer;
    QByteArray m_stderrBuffer;

    QFuture<qint64> m_pidFinder;
    qint64 m_processPID = -1;
    bool m_useCppDebugger = false;
    QmlDebug::QmlDebugServicesPreset m_qmlDebugServices;
    Utils::Port m_localGdbServerPort; // Local end of forwarded debug socket.
    QUrl m_qmlServer;
    QString m_pingFile;
    QString m_pongFile;
    QString m_gdbserverPath;
    QString m_gdbserverSocket;
    QString m_adb;
    QRegExp m_logCatRegExp;
    DebugHandShakeType m_handShakeMethod = SocketHandShake;
    bool m_customPort = false;

    AndroidRunnable m_androidRunnable;
    int m_socketHandShakePort = MIN_SOCKET_HANDSHAKE_PORT;
};

AndroidRunnerWorker::AndroidRunnerWorker(RunControl *runControl, const AndroidRunnable &runnable)
    : m_adbLogcatProcess(nullptr, deleter)
    , m_psIsAlive(nullptr, deleter)
    , m_logCatRegExp(regExpLogcat)
    , m_androidRunnable(runnable)
{
    auto runConfig = runControl->runConfiguration();
    auto aspect = runConfig->extraAspect<Debugger::DebuggerRunConfigurationAspect>();
    Core::Id runMode = runControl->runMode();
    const bool debuggingMode = runMode == ProjectExplorer::Constants::DEBUG_RUN_MODE;
    m_useCppDebugger = debuggingMode && aspect->useCppDebugger();
    if (debuggingMode && aspect->useQmlDebugger())
        m_qmlDebugServices = QmlDebug::QmlDebuggerServices;
    else if (runMode == ProjectExplorer::Constants::QML_PROFILER_RUN_MODE)
        m_qmlDebugServices = QmlDebug::QmlProfilerServices;
    else if (runMode == ProjectExplorer::Constants::QML_PREVIEW_RUN_MODE)
        m_qmlDebugServices = QmlDebug::QmlPreviewServices;
    else
        m_qmlDebugServices = QmlDebug::NoQmlDebugServices;
    m_localGdbServerPort = Utils::Port(5039);
    QTC_CHECK(m_localGdbServerPort.isValid());
    if (m_qmlDebugServices != QmlDebug::NoQmlDebugServices) {
        QTcpServer server;
        QTC_ASSERT(server.listen(QHostAddress::LocalHost)
                   || server.listen(QHostAddress::LocalHostIPv6),
                   qDebug() << tr("No free ports available on host for QML debugging."));
        m_qmlServer.setScheme(Utils::urlTcpScheme());
        m_qmlServer.setHost(server.serverAddress().toString());
        m_qmlServer.setPort(server.serverPort());
    }
    m_adb = AndroidConfigurations::currentConfig().adbToolPath().toString();

    QString packageDir = "/data/data/" + m_androidRunnable.packageName;
    m_pingFile = packageDir + "/debug-ping";
    m_pongFile = "/data/local/tmp/qt/debug-pong-" + m_androidRunnable.packageName;
    m_gdbserverSocket = packageDir + "/debug-socket";
    const QtSupport::BaseQtVersion *version = QtSupport::QtKitInformation::qtVersion(
                runConfig->target()->kit());
    if (version && version->qtVersion() >=  QtSupport::QtVersionNumber(5, 4, 0))
        m_gdbserverPath = packageDir + "/lib/libgdbserver.so";
    else
        m_gdbserverPath = packageDir + "/lib/gdbserver";

    if (version && version->qtVersion() >= QtSupport::QtVersionNumber(5, 4, 0)) {
        if (qEnvironmentVariableIsSet("QTC_ANDROID_USE_FILE_HANDSHAKE"))
            m_handShakeMethod = PingPongFiles;
    } else {
        m_handShakeMethod = PingPongFiles;
    }

    if (qEnvironmentVariableIsSet("QTC_ANDROID_SOCKET_HANDSHAKE_PORT")) {
        QByteArray envData = qgetenv("QTC_ANDROID_SOCKET_HANDSHAKE_PORT");
        if (!envData.isEmpty()) {
            bool ok = false;
            int port = 0;
            port = envData.toInt(&ok);
            if (ok && port > 0 && port < 65535) {
                m_socketHandShakePort = port;
                m_customPort = true;
            }
        }
    }
}

AndroidRunnerWorker::~AndroidRunnerWorker()
{
    if (!m_pidFinder.isFinished())
        m_pidFinder.cancel();
}

void AndroidRunnerWorker::forceStop()
{
    runAdb({"shell", "am", "force-stop", m_androidRunnable.packageName}, nullptr, 30);

    // try killing it via kill -9
    const QByteArray out = Utils::SynchronousProcess()
            .runBlocking(m_adb, selector() << QStringLiteral("shell") << pidScript)
            .allRawOutput();

    qint64 pid = extractPID(out.simplified(), m_androidRunnable.packageName);
    if (pid != -1) {
        adbKill(pid);
    }
}

void AndroidRunnerWorker::asyncStart()
{
    forceStop();

    // Start the logcat process before app starts.
    std::unique_ptr<QProcess, decltype(&deleter)> logcatProcess(new QProcess, deleter);
    connect(logcatProcess.get(), &QProcess::readyReadStandardOutput,
            this, &AndroidRunnerWorker::logcatReadStandardOutput);
    connect(logcatProcess.get(), &QProcess::readyReadStandardError,
            this, &AndroidRunnerWorker::logcatReadStandardError);
    // Its assumed that the device or avd returned by selector() is online.
    logcatProcess->start(m_adb, selector() << "logcat");

    QString errorMessage;

    if (m_useCppDebugger)
        runAdb({"shell", "rm", m_pongFile}); // Remove pong file.

    for (const QString &entry: m_androidRunnable.beforeStartAdbCommands)
        runAdb(entry.split(' ', QString::SkipEmptyParts));

    QStringList args({"shell", "am", "start"});
    args << m_androidRunnable.amStartExtraArgs;
    args << "-n" << m_androidRunnable.intentName;

    if (m_useCppDebugger) {
        if (!runAdb({"forward", "--remove", "tcp:" + m_localGdbServerPort.toString()})){
            QTC_CHECK(false);
        }
        if (!runAdb({"forward", "tcp:" + m_localGdbServerPort.toString(),
                    "localfilesystem:" + m_gdbserverSocket}, &errorMessage)) {
            emit remoteProcessFinished(tr("Failed to forward C++ debugging ports. Reason: %1.").arg(errorMessage));
            return;
        }

        const QString pingPongSocket(m_androidRunnable.packageName + ".ping_pong_socket");
        args << "-e" << "debug_ping" << "true";
        if (m_handShakeMethod == SocketHandShake) {
            args << "-e" << "ping_socket" << pingPongSocket;
        } else if (m_handShakeMethod == PingPongFiles) {
            args << "-e" << "ping_file" << m_pingFile;
            args << "-e" << "pong_file" << m_pongFile;
        }

        QString gdbserverCommand = QString::fromLatin1(adbShellAmNeedsQuotes() ? "\"%1 --multi +%2\"" : "%1 --multi +%2")
                .arg(m_gdbserverPath).arg(m_gdbserverSocket);
        args << "-e" << "gdbserver_command" << gdbserverCommand;
        args << "-e" << "gdbserver_socket" << m_gdbserverSocket;

        if (m_handShakeMethod == SocketHandShake) {
            const QString port = QString("tcp:%1").arg(m_socketHandShakePort);
            if (!runAdb({"forward", port, "localabstract:" + pingPongSocket}, &errorMessage)) {
                emit remoteProcessFinished(tr("Failed to forward ping pong ports. Reason: %1.")
                                           .arg(errorMessage));
                return;
            }
        }
    }

    if (m_qmlDebugServices != QmlDebug::NoQmlDebugServices) {
        // currently forward to same port on device and host
        const QString port = QString("tcp:%1").arg(m_qmlServer.port());
        if (!runAdb({"forward", port, port}, &errorMessage)) {
            emit remoteProcessFinished(tr("Failed to forward QML debugging ports. Reason: %1.")
                                       .arg(errorMessage));
            return;
        }

        args << "-e" << "qml_debug" << "true"
             << "-e" << "qmljsdebugger"
             << QString("port:%1,block,services:%2")
                .arg(m_qmlServer.port()).arg(QmlDebug::qmlDebugServices(m_qmlDebugServices));
    }

    if (!m_androidRunnable.extraAppParams.isEmpty()) {
        args << "-e" << "extraappparams"
             << QString::fromLatin1(m_androidRunnable.extraAppParams.toUtf8().toBase64());
    }

    if (m_androidRunnable.extraEnvVars.size() > 0) {
        args << "-e" << "extraenvvars"
             << QString::fromLatin1(m_androidRunnable.extraEnvVars.toStringList().join('\t')
                                    .toUtf8().toBase64());
    }

    if (!runAdb(args, &errorMessage)) {
        emit remoteProcessFinished(tr("Failed to start the activity. Reason: %1.")
                                   .arg(errorMessage));
        return;
    }

    if (m_useCppDebugger) {
        if (m_handShakeMethod == SocketHandShake) {
            //Handling socket
            bool wasSuccess = false;
            const int maxAttempts = 20; //20 seconds
            m_socket.reset(new QTcpSocket());
            for (int i = 0; i < maxAttempts; i++) {

                QThread::sleep(1); // give Android time to start process
                m_socket->connectToHost(QHostAddress(QStringLiteral("127.0.0.1")),
                                        m_socketHandShakePort);
                if (!m_socket->waitForConnected())
                    continue;

                if (!m_socket->waitForReadyRead()) {
                    m_socket->close();
                    continue;
                }

                const QByteArray pid = m_socket->readLine();
                if (pid.isEmpty()) {
                    m_socket->close();
                    continue;
                }

                wasSuccess = true;

                break;
            }

            if (!m_customPort) {
                // increment running port to avoid clash when using multiple
                // debug sessions at the same time
                m_socketHandShakePort++;
                // wrap ports around to avoid overflow
                if (m_socketHandShakePort == MAX_SOCKET_HANDSHAKE_PORT)
                    m_socketHandShakePort = MIN_SOCKET_HANDSHAKE_PORT;
            }

            if (!wasSuccess) {
                emit remoteProcessFinished(tr("Failed to contact debugging port."));
                return;
            }
        } else {
            // Handling ping.
            for (int i = 0; ; ++i) {
                Utils::TemporaryFile tmp("pingpong");
                tmp.open();
                tmp.close();

                runAdb({"pull", m_pingFile, tmp.fileName()});

                QFile res(tmp.fileName());
                const bool doBreak = res.size();
                res.remove();
                if (doBreak)
                    break;

                if (i == 20) {
                    emit remoteProcessFinished(tr("Unable to start \"%1\".")
                                               .arg(m_androidRunnable.packageName));
                    return;
                }
                qDebug() << "WAITING FOR " << tmp.fileName();
                QThread::msleep(500);
            }
        }

    }

    QTC_ASSERT(!m_adbLogcatProcess, /**/);
    m_adbLogcatProcess = std::move(logcatProcess);
    m_pidFinder = Utils::onResultReady(Utils::runAsync(&findProcessPID, m_adb, selector(),
                                                       m_androidRunnable.packageName),
                                       bind(&AndroidRunnerWorker::onProcessIdChanged, this, _1));

}

bool AndroidRunnerWorker::adbShellAmNeedsQuotes()
{
    // Between Android SDK Tools version 24.3.1 and 24.3.4 the quoting
    // needs for the 'adb shell am start ...' parameters changed.
    // Run a test to find out on what side of the fence we live.
    // The command will fail with a complaint about the "--dummy"
    // option on newer SDKs, and with "No intent supplied" on older ones.
    // In case the test itself fails assume a new SDK.
    Utils::SynchronousProcess adb;
    adb.setTimeoutS(10);
    Utils::SynchronousProcessResponse response
            = adb.run(m_adb, selector() << "shell" << "am" << "start"
                                        << "-e" << "dummy" << "dummy --dummy");
    if (response.result == Utils::SynchronousProcessResponse::StartFailed
            || response.result != Utils::SynchronousProcessResponse::Finished)
        return true;

    const QString output = response.allOutput();
    const bool oldSdk = output.contains("Error: No intent supplied");
    return !oldSdk;
}

bool AndroidRunnerWorker::runAdb(const QStringList &args, QString *exitMessage, int timeoutS)
{
    Utils::SynchronousProcess adb;
    adb.setTimeoutS(timeoutS);
    Utils::SynchronousProcessResponse response = adb.run(m_adb, selector() + args);
    if (exitMessage)
        *exitMessage = response.exitMessage(m_adb, timeoutS);
    return response.result == Utils::SynchronousProcessResponse::Finished;
}

void AndroidRunnerWorker::handleRemoteDebuggerRunning()
{
    if (m_useCppDebugger) {
        if (m_handShakeMethod == SocketHandShake) {
            m_socket->write("OK");
            m_socket->waitForBytesWritten();
            m_socket->close();
        } else {
            Utils::TemporaryFile tmp("pingpong");
            tmp.open();

            runAdb({"push", tmp.fileName(), m_pongFile});
        }
        QTC_CHECK(m_processPID != -1);
    }
//    emit remoteProcessStarted(m_localGdbServerPort, m_qmlPort);
}

void AndroidRunnerWorker::asyncStop()
{
    if (!m_pidFinder.isFinished())
        m_pidFinder.cancel();

    if (m_processPID != -1) {
        forceStop();
    }
}

void AndroidRunnerWorker::setAndroidRunnable(const AndroidRunnable &runnable)
{
    m_androidRunnable = runnable;
}

void AndroidRunnerWorker::logcatProcess(const QByteArray &text, QByteArray &buffer, bool onlyError)
{
    QList<QByteArray> lines = text.split('\n');
    // lines always contains at least one item
    lines[0].prepend(buffer);
    if (!lines.last().endsWith('\n')) {
        // incomplete line
        buffer = lines.last();
        lines.removeLast();
    } else {
        buffer.clear();
    }

    QString pidString = QString::number(m_processPID);
    foreach (const QByteArray &msg, lines) {
        const QString line = QString::fromUtf8(msg).trimmed() + QLatin1Char('\n');
        if (!line.contains(pidString))
            continue;
        if (m_logCatRegExp.exactMatch(line)) {
            // Android M
            if (m_logCatRegExp.cap(1) == pidString) {
                const QString &messagetype = m_logCatRegExp.cap(2);
                QString output = line.mid(m_logCatRegExp.pos(2));

                if (onlyError
                        || messagetype == QLatin1String("F")
                        || messagetype == QLatin1String("E")
                        || messagetype == QLatin1String("W"))
                    emit remoteErrorOutput(output);
                else
                    emit remoteOutput(output);
            }
        } else {
            if (onlyError || line.startsWith("F/")
                    || line.startsWith("E/")
                    || line.startsWith("W/"))
                emit remoteErrorOutput(line);
            else
                emit remoteOutput(line);
        }
    }
}

void AndroidRunnerWorker::onProcessIdChanged(qint64 pid)
{
    // Don't write to m_psProc from a different thread
    QTC_ASSERT(QThread::currentThread() == thread(), return);
    m_processPID = pid;
    if (pid == -1) {
        emit remoteProcessFinished(QLatin1String("\n\n") + tr("\"%1\" died.")
                                   .arg(m_androidRunnable.packageName));
        // App died/killed. Reset log and monitor processes.
        m_adbLogcatProcess.reset();
        m_psIsAlive.reset();

        // Run adb commands after application quit.
        for (const QString &entry: m_androidRunnable.afterFinishAdbCommands)
            runAdb(entry.split(' ', QString::SkipEmptyParts));
    } else {
        // In debugging cases this will be funneled to the engine to actually start
        // and attach gdb. Afterwards this ends up in handleRemoteDebuggerRunning() below.
        emit remoteProcessStarted(m_localGdbServerPort, m_qmlServer, m_processPID);
        logcatReadStandardOutput();
        QTC_ASSERT(!m_psIsAlive, /**/);
        m_psIsAlive.reset(new QProcess);
        m_psIsAlive->setProcessChannelMode(QProcess::MergedChannels);
        connect(m_psIsAlive.get(), &QProcess::readyRead, [this](){
            if (!m_psIsAlive->readAll().simplified().isEmpty())
                onProcessIdChanged(-1);
        });
        m_psIsAlive->start(m_adb, selector() << QStringLiteral("shell")
                           << pidPollingScript.arg(m_processPID));
    }
}

void AndroidRunnerWorker::logcatReadStandardError()
{
    if (m_processPID != -1)
        logcatProcess(m_adbLogcatProcess->readAllStandardError(), m_stderrBuffer, true);
}

void AndroidRunnerWorker::logcatReadStandardOutput()
{
    if (m_processPID != -1)
        logcatProcess(m_adbLogcatProcess->readAllStandardOutput(), m_stdoutBuffer, false);
}

void AndroidRunnerWorker::adbKill(qint64 pid)
{
    runAdb({"shell", "kill", "-9", QString::number(pid)});
    runAdb({"shell", "run-as", m_androidRunnable.packageName, "kill", "-9", QString::number(pid)});
}

QStringList AndroidRunnerWorker::selector() const
{
    return AndroidDeviceInfo::adbSelector(m_androidRunnable.deviceSerialNumber);
}

AndroidRunner::AndroidRunner(RunControl *runControl, const QString &intentName,
                             const QString &extraAppParams, const Utils::Environment &extraEnvVars)
=======
AndroidRunner::AndroidRunner(RunControl *runControl)
>>>>>>> 9a946dec
    : RunWorker(runControl), m_target(runControl->runConfiguration()->target())
{
    setDisplayName("AndroidRunner");
    static const int metaTypes[] = {
        qRegisterMetaType<QVector<QStringList> >("QVector<QStringList>"),
        qRegisterMetaType<Utils::Port>("Utils::Port")
    };
    Q_UNUSED(metaTypes);

    m_checkAVDTimer.setInterval(2000);
    connect(&m_checkAVDTimer, &QTimer::timeout, this, &AndroidRunner::checkAVD);

    m_androidRunnable.intentName = intentName.isEmpty() ? AndroidManager::intentName(m_target)
                                                        : intentName;
    m_androidRunnable.packageName = m_androidRunnable.intentName.left(
                m_androidRunnable.intentName.indexOf(QLatin1Char('/')));

    m_androidRunnable.extraAppParams = extraAppParams;
    m_androidRunnable.extraEnvVars = extraEnvVars;
    m_androidRunnable.deviceSerialNumber = AndroidManager::deviceSerialNumber(m_target);
    m_androidRunnable.apiLevel = AndroidManager::deviceApiLevel(m_target);

    if (auto androidRunConfig = qobject_cast<AndroidRunConfiguration *>(
                runControl->runConfiguration())) {
        m_androidRunnable.amStartExtraArgs = androidRunConfig->amStartExtraArgs();
        for (QString shellCmd: androidRunConfig->preStartShellCommands())
            m_androidRunnable.beforeStartAdbCommands.append(QString("shell %1").arg(shellCmd));

        for (QString shellCmd: androidRunConfig->postFinishShellCommands())
            m_androidRunnable.afterFinishAdbCommands.append(QString("shell %1").arg(shellCmd));
    }

    if (m_androidRunnable.apiLevel > 23)
        m_worker.reset(new AndroidRunnerWorker(runControl, m_androidRunnable));
    else
        m_worker.reset(new AndroidRunnerWorkerPreNougat(runControl, m_androidRunnable));
    m_worker->moveToThread(&m_thread);

    connect(this, &AndroidRunner::asyncStart, m_worker.data(), &AndroidRunnerWorkerBase::asyncStart);
    connect(this, &AndroidRunner::asyncStop, m_worker.data(), &AndroidRunnerWorkerBase::asyncStop);
    connect(this, &AndroidRunner::androidRunnableChanged,
            m_worker.data(), &AndroidRunnerWorkerBase::setAndroidRunnable);
    connect(this, &AndroidRunner::remoteDebuggerRunning,
            m_worker.data(), &AndroidRunnerWorkerBase::handleRemoteDebuggerRunning);

    connect(m_worker.data(), &AndroidRunnerWorkerBase::remoteProcessStarted,
            this, &AndroidRunner::handleRemoteProcessStarted);
    connect(m_worker.data(), &AndroidRunnerWorkerBase::remoteProcessFinished,
            this, &AndroidRunner::handleRemoteProcessFinished);
    connect(m_worker.data(), &AndroidRunnerWorkerBase::remoteOutput,
            this, &AndroidRunner::remoteOutput);
    connect(m_worker.data(), &AndroidRunnerWorkerBase::remoteErrorOutput,
            this, &AndroidRunner::remoteErrorOutput);

    connect(&m_outputParser, &QmlDebug::QmlOutputParser::waitingForConnectionOnPort,
            this, &AndroidRunner::qmlServerPortReady);

    m_thread.start();
}

AndroidRunner::~AndroidRunner()
{
    m_thread.quit();
    m_thread.wait();
}

void AndroidRunner::start()
{
    if (!ProjectExplorerPlugin::projectExplorerSettings().deployBeforeRun) {
        // User choose to run the app without deployment. Start the AVD if not running.
       launchAVD();
       if (!m_launchedAVDName.isEmpty()) {
           m_checkAVDTimer.start();
           return;
       }
    }

    emit asyncStart();
}

void AndroidRunner::stop()
{
    if (m_checkAVDTimer.isActive()) {
        m_checkAVDTimer.stop();
        appendMessage("\n\n" + tr("\"%1\" terminated.").arg(m_androidRunnable.packageName),
                      Utils::DebugFormat);
        return;
    }

    emit asyncStop();
}

void AndroidRunner::qmlServerPortReady(Port port)
{
    // FIXME: Note that the passed is nonsense, as the port is on the
    // device side. It only happens to work since we redirect
    // host port n to target port n via adb.
    QUrl serverUrl;
    serverUrl.setPort(port.number());
    serverUrl.setScheme(urlTcpScheme());
    emit qmlServerReady(serverUrl);
}

void AndroidRunner::remoteOutput(const QString &output)
{
    Core::MessageManager::write("LOGCAT: " + output, Core::MessageManager::Silent);
    appendMessage(output, Utils::StdOutFormatSameLine);
    m_outputParser.processOutput(output);
}

void AndroidRunner::remoteErrorOutput(const QString &output)
{
    Core::MessageManager::write("LOGCAT: " + output, Core::MessageManager::Silent);
    appendMessage(output, Utils::StdErrFormatSameLine);
    m_outputParser.processOutput(output);
}

void AndroidRunner::handleRemoteProcessStarted(Utils::Port gdbServerPort,
                                               const QUrl &qmlServer, int pid)
{
    m_pid = ProcessHandle(pid);
    m_gdbServerPort = gdbServerPort;
    m_qmlServer = qmlServer;
    reportStarted();
}

void AndroidRunner::handleRemoteProcessFinished(const QString &errString)
{
    appendMessage(errString, Utils::DebugFormat);
    if (runControl()->isRunning())
        runControl()->initiateStop();
    reportStopped();
}

void AndroidRunner::setRunnable(const AndroidRunnable &runnable)
{
    if (runnable != m_androidRunnable) {
        m_androidRunnable = runnable;
        emit androidRunnableChanged(m_androidRunnable);
    }
}

void AndroidRunner::launchAVD()
{
    if (!m_target || !m_target->project())
        return;

    int deviceAPILevel = AndroidManager::minimumSDK(m_target);
    QString targetArch = AndroidManager::targetArch(m_target);

    // Get AVD info.
    AndroidDeviceInfo info = AndroidConfigurations::showDeviceDialog(
                m_target->project(), deviceAPILevel, targetArch);
    AndroidManager::setDeviceSerialNumber(m_target, info.serialNumber);
    m_androidRunnable.deviceSerialNumber = info.serialNumber;
    m_androidRunnable.apiLevel = info.sdk;
    emit androidRunnableChanged(m_androidRunnable);
    if (info.isValid()) {
        AndroidAvdManager avdManager;
        if (avdManager.findAvd(info.avdname).isEmpty()) {
            bool launched = avdManager.startAvdAsync(info.avdname);
            m_launchedAVDName = launched ? info.avdname:"";
        } else {
            m_launchedAVDName.clear();
        }
    }
}

void AndroidRunner::checkAVD()
{
    const AndroidConfig &config = AndroidConfigurations::currentConfig();
    AndroidAvdManager avdManager(config);
    QString serialNumber = avdManager.findAvd(m_launchedAVDName);
    if (!serialNumber.isEmpty())
        return; // try again on next timer hit

    if (avdManager.isAvdBooted(serialNumber)) {
        m_checkAVDTimer.stop();
        AndroidManager::setDeviceSerialNumber(m_target, serialNumber);
        emit asyncStart();
    } else if (!config.isConnected(serialNumber)) {
        // device was disconnected
        m_checkAVDTimer.stop();
    }
}

} // namespace Internal
} // namespace Android<|MERGE_RESOLUTION|>--- conflicted
+++ resolved
@@ -108,573 +108,11 @@
 
 namespace Android {
 namespace Internal {
-<<<<<<< HEAD
-
-const int MIN_SOCKET_HANDSHAKE_PORT = 20001;
-const int MAX_SOCKET_HANDSHAKE_PORT = 20999;
-static const QString pidScript = QStringLiteral("for p in /proc/[0-9]*; "
-                                                "do cat <$p/cmdline && echo :${p##*/}; done");
-static const QString pidPollingScript = QStringLiteral("while true; do sleep 1; "
-                                                       "cat /proc/%1/cmdline > /dev/null; done");
-
-static const QString regExpLogcat = QStringLiteral("[0-9\\-]*"  // date
-                                                  "\\s+"
-                                                  "[0-9\\-:.]*"// time
-                                                  "\\s*"
-                                                  "(\\d*)"     // pid           1. capture
-                                                  "\\s+"
-                                                  "\\d*"       // unknown
-                                                  "\\s+"
-                                                  "(\\w)"      // message type  2. capture
-                                                  "\\s+"
-                                                  "(.*): "     // source        3. capture
-                                                  "(.*)"       // message       4. capture
-                                                  "[\\n\\r]*"
-                                                 );
-static int APP_START_TIMEOUT = 45000;
-
-static bool isTimedOut(const chrono::high_resolution_clock::time_point &start,
-                            int msecs = APP_START_TIMEOUT)
-{
-    bool timedOut = false;
-    auto end = chrono::high_resolution_clock::now();
-    if (chrono::duration_cast<chrono::milliseconds>(end-start).count() > msecs)
-        timedOut = true;
-    return timedOut;
-}
-
-static qint64 extractPID(const QByteArray &output, const QString &packageName)
-{
-    qint64 pid = -1;
-    foreach (auto tuple, output.split('\n')) {
-        tuple = tuple.simplified();
-        if (!tuple.isEmpty()) {
-            auto parts = tuple.split(':');
-            QString commandName = QString::fromLocal8Bit(parts.first());
-            if (parts.length() == 2 && commandName == packageName) {
-                pid = parts.last().toLongLong();
-                break;
-            }
-        }
-    }
-    return pid;
-}
-
-void findProcessPID(QFutureInterface<qint64> &fi, const QString &adbPath,
-                    QStringList selector, const QString &packageName)
-{
-    if (packageName.isEmpty())
-        return;
-
-    qint64 processPID = -1;
-    chrono::high_resolution_clock::time_point start = chrono::high_resolution_clock::now();
-    do {
-        QThread::msleep(200);
-        const QByteArray out = Utils::SynchronousProcess()
-                .runBlocking(adbPath, selector << QStringLiteral("shell") << pidScript)
-                .allRawOutput();
-        processPID = extractPID(out, packageName);
-    } while (processPID == -1 && !isTimedOut(start) && !fi.isCanceled());
-
-    if (!fi.isCanceled())
-        fi.reportResult(processPID);
-}
-
-static void deleter(QProcess *p)
-{
-    p->kill();
-    p->waitForFinished();
-    // Might get deleted from its own signal handler.
-    p->deleteLater();
-}
-
-class AndroidRunnerWorker : public QObject
-{
-    Q_OBJECT
-
-    enum DebugHandShakeType {
-        PingPongFiles,
-        SocketHandShake
-    };
-
-public:
-    AndroidRunnerWorker(RunControl *runControl, const AndroidRunnable &runnable);
-    ~AndroidRunnerWorker();
-
-    void asyncStart();
-    void asyncStop();
-
-    void setAndroidRunnable(const AndroidRunnable &runnable);
-    void handleRemoteDebuggerRunning();
-
-signals:
-    void remoteProcessStarted(Utils::Port gdbServerPort, const QUrl &qmlServer, int pid);
-    void remoteProcessFinished(const QString &errString = QString());
-
-    void remoteOutput(const QString &output);
-    void remoteErrorOutput(const QString &output);
-
-private:
-    void onProcessIdChanged(qint64 pid);
-    void logcatReadStandardError();
-    void logcatReadStandardOutput();
-    void adbKill(qint64 pid);
-    QStringList selector() const;
-    void forceStop();
-    void findPs();
-    void logcatProcess(const QByteArray &text, QByteArray &buffer, bool onlyError);
-    bool adbShellAmNeedsQuotes();
-    bool runAdb(const QStringList &args, QString *exitMessage = nullptr, int timeoutS = 10);
-
-    // Create the processes and timer in the worker thread, for correct thread affinity
-    std::unique_ptr<QProcess, decltype(&deleter)> m_adbLogcatProcess;
-    std::unique_ptr<QProcess, decltype(&deleter)> m_psIsAlive;
-    QScopedPointer<QTcpSocket> m_socket;
-
-    QByteArray m_stdoutBuffer;
-    QByteArray m_stderrBuffer;
-
-    QFuture<qint64> m_pidFinder;
-    qint64 m_processPID = -1;
-    bool m_useCppDebugger = false;
-    QmlDebug::QmlDebugServicesPreset m_qmlDebugServices;
-    Utils::Port m_localGdbServerPort; // Local end of forwarded debug socket.
-    QUrl m_qmlServer;
-    QString m_pingFile;
-    QString m_pongFile;
-    QString m_gdbserverPath;
-    QString m_gdbserverSocket;
-    QString m_adb;
-    QRegExp m_logCatRegExp;
-    DebugHandShakeType m_handShakeMethod = SocketHandShake;
-    bool m_customPort = false;
-
-    AndroidRunnable m_androidRunnable;
-    int m_socketHandShakePort = MIN_SOCKET_HANDSHAKE_PORT;
-};
-
-AndroidRunnerWorker::AndroidRunnerWorker(RunControl *runControl, const AndroidRunnable &runnable)
-    : m_adbLogcatProcess(nullptr, deleter)
-    , m_psIsAlive(nullptr, deleter)
-    , m_logCatRegExp(regExpLogcat)
-    , m_androidRunnable(runnable)
-{
-    auto runConfig = runControl->runConfiguration();
-    auto aspect = runConfig->extraAspect<Debugger::DebuggerRunConfigurationAspect>();
-    Core::Id runMode = runControl->runMode();
-    const bool debuggingMode = runMode == ProjectExplorer::Constants::DEBUG_RUN_MODE;
-    m_useCppDebugger = debuggingMode && aspect->useCppDebugger();
-    if (debuggingMode && aspect->useQmlDebugger())
-        m_qmlDebugServices = QmlDebug::QmlDebuggerServices;
-    else if (runMode == ProjectExplorer::Constants::QML_PROFILER_RUN_MODE)
-        m_qmlDebugServices = QmlDebug::QmlProfilerServices;
-    else if (runMode == ProjectExplorer::Constants::QML_PREVIEW_RUN_MODE)
-        m_qmlDebugServices = QmlDebug::QmlPreviewServices;
-    else
-        m_qmlDebugServices = QmlDebug::NoQmlDebugServices;
-    m_localGdbServerPort = Utils::Port(5039);
-    QTC_CHECK(m_localGdbServerPort.isValid());
-    if (m_qmlDebugServices != QmlDebug::NoQmlDebugServices) {
-        QTcpServer server;
-        QTC_ASSERT(server.listen(QHostAddress::LocalHost)
-                   || server.listen(QHostAddress::LocalHostIPv6),
-                   qDebug() << tr("No free ports available on host for QML debugging."));
-        m_qmlServer.setScheme(Utils::urlTcpScheme());
-        m_qmlServer.setHost(server.serverAddress().toString());
-        m_qmlServer.setPort(server.serverPort());
-    }
-    m_adb = AndroidConfigurations::currentConfig().adbToolPath().toString();
-
-    QString packageDir = "/data/data/" + m_androidRunnable.packageName;
-    m_pingFile = packageDir + "/debug-ping";
-    m_pongFile = "/data/local/tmp/qt/debug-pong-" + m_androidRunnable.packageName;
-    m_gdbserverSocket = packageDir + "/debug-socket";
-    const QtSupport::BaseQtVersion *version = QtSupport::QtKitInformation::qtVersion(
-                runConfig->target()->kit());
-    if (version && version->qtVersion() >=  QtSupport::QtVersionNumber(5, 4, 0))
-        m_gdbserverPath = packageDir + "/lib/libgdbserver.so";
-    else
-        m_gdbserverPath = packageDir + "/lib/gdbserver";
-
-    if (version && version->qtVersion() >= QtSupport::QtVersionNumber(5, 4, 0)) {
-        if (qEnvironmentVariableIsSet("QTC_ANDROID_USE_FILE_HANDSHAKE"))
-            m_handShakeMethod = PingPongFiles;
-    } else {
-        m_handShakeMethod = PingPongFiles;
-    }
-
-    if (qEnvironmentVariableIsSet("QTC_ANDROID_SOCKET_HANDSHAKE_PORT")) {
-        QByteArray envData = qgetenv("QTC_ANDROID_SOCKET_HANDSHAKE_PORT");
-        if (!envData.isEmpty()) {
-            bool ok = false;
-            int port = 0;
-            port = envData.toInt(&ok);
-            if (ok && port > 0 && port < 65535) {
-                m_socketHandShakePort = port;
-                m_customPort = true;
-            }
-        }
-    }
-}
-
-AndroidRunnerWorker::~AndroidRunnerWorker()
-{
-    if (!m_pidFinder.isFinished())
-        m_pidFinder.cancel();
-}
-
-void AndroidRunnerWorker::forceStop()
-{
-    runAdb({"shell", "am", "force-stop", m_androidRunnable.packageName}, nullptr, 30);
-
-    // try killing it via kill -9
-    const QByteArray out = Utils::SynchronousProcess()
-            .runBlocking(m_adb, selector() << QStringLiteral("shell") << pidScript)
-            .allRawOutput();
-
-    qint64 pid = extractPID(out.simplified(), m_androidRunnable.packageName);
-    if (pid != -1) {
-        adbKill(pid);
-    }
-}
-
-void AndroidRunnerWorker::asyncStart()
-{
-    forceStop();
-
-    // Start the logcat process before app starts.
-    std::unique_ptr<QProcess, decltype(&deleter)> logcatProcess(new QProcess, deleter);
-    connect(logcatProcess.get(), &QProcess::readyReadStandardOutput,
-            this, &AndroidRunnerWorker::logcatReadStandardOutput);
-    connect(logcatProcess.get(), &QProcess::readyReadStandardError,
-            this, &AndroidRunnerWorker::logcatReadStandardError);
-    // Its assumed that the device or avd returned by selector() is online.
-    logcatProcess->start(m_adb, selector() << "logcat");
-
-    QString errorMessage;
-
-    if (m_useCppDebugger)
-        runAdb({"shell", "rm", m_pongFile}); // Remove pong file.
-
-    for (const QString &entry: m_androidRunnable.beforeStartAdbCommands)
-        runAdb(entry.split(' ', QString::SkipEmptyParts));
-
-    QStringList args({"shell", "am", "start"});
-    args << m_androidRunnable.amStartExtraArgs;
-    args << "-n" << m_androidRunnable.intentName;
-
-    if (m_useCppDebugger) {
-        if (!runAdb({"forward", "--remove", "tcp:" + m_localGdbServerPort.toString()})){
-            QTC_CHECK(false);
-        }
-        if (!runAdb({"forward", "tcp:" + m_localGdbServerPort.toString(),
-                    "localfilesystem:" + m_gdbserverSocket}, &errorMessage)) {
-            emit remoteProcessFinished(tr("Failed to forward C++ debugging ports. Reason: %1.").arg(errorMessage));
-            return;
-        }
-
-        const QString pingPongSocket(m_androidRunnable.packageName + ".ping_pong_socket");
-        args << "-e" << "debug_ping" << "true";
-        if (m_handShakeMethod == SocketHandShake) {
-            args << "-e" << "ping_socket" << pingPongSocket;
-        } else if (m_handShakeMethod == PingPongFiles) {
-            args << "-e" << "ping_file" << m_pingFile;
-            args << "-e" << "pong_file" << m_pongFile;
-        }
-
-        QString gdbserverCommand = QString::fromLatin1(adbShellAmNeedsQuotes() ? "\"%1 --multi +%2\"" : "%1 --multi +%2")
-                .arg(m_gdbserverPath).arg(m_gdbserverSocket);
-        args << "-e" << "gdbserver_command" << gdbserverCommand;
-        args << "-e" << "gdbserver_socket" << m_gdbserverSocket;
-
-        if (m_handShakeMethod == SocketHandShake) {
-            const QString port = QString("tcp:%1").arg(m_socketHandShakePort);
-            if (!runAdb({"forward", port, "localabstract:" + pingPongSocket}, &errorMessage)) {
-                emit remoteProcessFinished(tr("Failed to forward ping pong ports. Reason: %1.")
-                                           .arg(errorMessage));
-                return;
-            }
-        }
-    }
-
-    if (m_qmlDebugServices != QmlDebug::NoQmlDebugServices) {
-        // currently forward to same port on device and host
-        const QString port = QString("tcp:%1").arg(m_qmlServer.port());
-        if (!runAdb({"forward", port, port}, &errorMessage)) {
-            emit remoteProcessFinished(tr("Failed to forward QML debugging ports. Reason: %1.")
-                                       .arg(errorMessage));
-            return;
-        }
-
-        args << "-e" << "qml_debug" << "true"
-             << "-e" << "qmljsdebugger"
-             << QString("port:%1,block,services:%2")
-                .arg(m_qmlServer.port()).arg(QmlDebug::qmlDebugServices(m_qmlDebugServices));
-    }
-
-    if (!m_androidRunnable.extraAppParams.isEmpty()) {
-        args << "-e" << "extraappparams"
-             << QString::fromLatin1(m_androidRunnable.extraAppParams.toUtf8().toBase64());
-    }
-
-    if (m_androidRunnable.extraEnvVars.size() > 0) {
-        args << "-e" << "extraenvvars"
-             << QString::fromLatin1(m_androidRunnable.extraEnvVars.toStringList().join('\t')
-                                    .toUtf8().toBase64());
-    }
-
-    if (!runAdb(args, &errorMessage)) {
-        emit remoteProcessFinished(tr("Failed to start the activity. Reason: %1.")
-                                   .arg(errorMessage));
-        return;
-    }
-
-    if (m_useCppDebugger) {
-        if (m_handShakeMethod == SocketHandShake) {
-            //Handling socket
-            bool wasSuccess = false;
-            const int maxAttempts = 20; //20 seconds
-            m_socket.reset(new QTcpSocket());
-            for (int i = 0; i < maxAttempts; i++) {
-
-                QThread::sleep(1); // give Android time to start process
-                m_socket->connectToHost(QHostAddress(QStringLiteral("127.0.0.1")),
-                                        m_socketHandShakePort);
-                if (!m_socket->waitForConnected())
-                    continue;
-
-                if (!m_socket->waitForReadyRead()) {
-                    m_socket->close();
-                    continue;
-                }
-
-                const QByteArray pid = m_socket->readLine();
-                if (pid.isEmpty()) {
-                    m_socket->close();
-                    continue;
-                }
-
-                wasSuccess = true;
-
-                break;
-            }
-
-            if (!m_customPort) {
-                // increment running port to avoid clash when using multiple
-                // debug sessions at the same time
-                m_socketHandShakePort++;
-                // wrap ports around to avoid overflow
-                if (m_socketHandShakePort == MAX_SOCKET_HANDSHAKE_PORT)
-                    m_socketHandShakePort = MIN_SOCKET_HANDSHAKE_PORT;
-            }
-
-            if (!wasSuccess) {
-                emit remoteProcessFinished(tr("Failed to contact debugging port."));
-                return;
-            }
-        } else {
-            // Handling ping.
-            for (int i = 0; ; ++i) {
-                Utils::TemporaryFile tmp("pingpong");
-                tmp.open();
-                tmp.close();
-
-                runAdb({"pull", m_pingFile, tmp.fileName()});
-
-                QFile res(tmp.fileName());
-                const bool doBreak = res.size();
-                res.remove();
-                if (doBreak)
-                    break;
-
-                if (i == 20) {
-                    emit remoteProcessFinished(tr("Unable to start \"%1\".")
-                                               .arg(m_androidRunnable.packageName));
-                    return;
-                }
-                qDebug() << "WAITING FOR " << tmp.fileName();
-                QThread::msleep(500);
-            }
-        }
-
-    }
-
-    QTC_ASSERT(!m_adbLogcatProcess, /**/);
-    m_adbLogcatProcess = std::move(logcatProcess);
-    m_pidFinder = Utils::onResultReady(Utils::runAsync(&findProcessPID, m_adb, selector(),
-                                                       m_androidRunnable.packageName),
-                                       bind(&AndroidRunnerWorker::onProcessIdChanged, this, _1));
-
-}
-
-bool AndroidRunnerWorker::adbShellAmNeedsQuotes()
-{
-    // Between Android SDK Tools version 24.3.1 and 24.3.4 the quoting
-    // needs for the 'adb shell am start ...' parameters changed.
-    // Run a test to find out on what side of the fence we live.
-    // The command will fail with a complaint about the "--dummy"
-    // option on newer SDKs, and with "No intent supplied" on older ones.
-    // In case the test itself fails assume a new SDK.
-    Utils::SynchronousProcess adb;
-    adb.setTimeoutS(10);
-    Utils::SynchronousProcessResponse response
-            = adb.run(m_adb, selector() << "shell" << "am" << "start"
-                                        << "-e" << "dummy" << "dummy --dummy");
-    if (response.result == Utils::SynchronousProcessResponse::StartFailed
-            || response.result != Utils::SynchronousProcessResponse::Finished)
-        return true;
-
-    const QString output = response.allOutput();
-    const bool oldSdk = output.contains("Error: No intent supplied");
-    return !oldSdk;
-}
-
-bool AndroidRunnerWorker::runAdb(const QStringList &args, QString *exitMessage, int timeoutS)
-{
-    Utils::SynchronousProcess adb;
-    adb.setTimeoutS(timeoutS);
-    Utils::SynchronousProcessResponse response = adb.run(m_adb, selector() + args);
-    if (exitMessage)
-        *exitMessage = response.exitMessage(m_adb, timeoutS);
-    return response.result == Utils::SynchronousProcessResponse::Finished;
-}
-
-void AndroidRunnerWorker::handleRemoteDebuggerRunning()
-{
-    if (m_useCppDebugger) {
-        if (m_handShakeMethod == SocketHandShake) {
-            m_socket->write("OK");
-            m_socket->waitForBytesWritten();
-            m_socket->close();
-        } else {
-            Utils::TemporaryFile tmp("pingpong");
-            tmp.open();
-
-            runAdb({"push", tmp.fileName(), m_pongFile});
-        }
-        QTC_CHECK(m_processPID != -1);
-    }
-//    emit remoteProcessStarted(m_localGdbServerPort, m_qmlPort);
-}
-
-void AndroidRunnerWorker::asyncStop()
-{
-    if (!m_pidFinder.isFinished())
-        m_pidFinder.cancel();
-
-    if (m_processPID != -1) {
-        forceStop();
-    }
-}
-
-void AndroidRunnerWorker::setAndroidRunnable(const AndroidRunnable &runnable)
-{
-    m_androidRunnable = runnable;
-}
-
-void AndroidRunnerWorker::logcatProcess(const QByteArray &text, QByteArray &buffer, bool onlyError)
-{
-    QList<QByteArray> lines = text.split('\n');
-    // lines always contains at least one item
-    lines[0].prepend(buffer);
-    if (!lines.last().endsWith('\n')) {
-        // incomplete line
-        buffer = lines.last();
-        lines.removeLast();
-    } else {
-        buffer.clear();
-    }
-
-    QString pidString = QString::number(m_processPID);
-    foreach (const QByteArray &msg, lines) {
-        const QString line = QString::fromUtf8(msg).trimmed() + QLatin1Char('\n');
-        if (!line.contains(pidString))
-            continue;
-        if (m_logCatRegExp.exactMatch(line)) {
-            // Android M
-            if (m_logCatRegExp.cap(1) == pidString) {
-                const QString &messagetype = m_logCatRegExp.cap(2);
-                QString output = line.mid(m_logCatRegExp.pos(2));
-
-                if (onlyError
-                        || messagetype == QLatin1String("F")
-                        || messagetype == QLatin1String("E")
-                        || messagetype == QLatin1String("W"))
-                    emit remoteErrorOutput(output);
-                else
-                    emit remoteOutput(output);
-            }
-        } else {
-            if (onlyError || line.startsWith("F/")
-                    || line.startsWith("E/")
-                    || line.startsWith("W/"))
-                emit remoteErrorOutput(line);
-            else
-                emit remoteOutput(line);
-        }
-    }
-}
-
-void AndroidRunnerWorker::onProcessIdChanged(qint64 pid)
-{
-    // Don't write to m_psProc from a different thread
-    QTC_ASSERT(QThread::currentThread() == thread(), return);
-    m_processPID = pid;
-    if (pid == -1) {
-        emit remoteProcessFinished(QLatin1String("\n\n") + tr("\"%1\" died.")
-                                   .arg(m_androidRunnable.packageName));
-        // App died/killed. Reset log and monitor processes.
-        m_adbLogcatProcess.reset();
-        m_psIsAlive.reset();
-
-        // Run adb commands after application quit.
-        for (const QString &entry: m_androidRunnable.afterFinishAdbCommands)
-            runAdb(entry.split(' ', QString::SkipEmptyParts));
-    } else {
-        // In debugging cases this will be funneled to the engine to actually start
-        // and attach gdb. Afterwards this ends up in handleRemoteDebuggerRunning() below.
-        emit remoteProcessStarted(m_localGdbServerPort, m_qmlServer, m_processPID);
-        logcatReadStandardOutput();
-        QTC_ASSERT(!m_psIsAlive, /**/);
-        m_psIsAlive.reset(new QProcess);
-        m_psIsAlive->setProcessChannelMode(QProcess::MergedChannels);
-        connect(m_psIsAlive.get(), &QProcess::readyRead, [this](){
-            if (!m_psIsAlive->readAll().simplified().isEmpty())
-                onProcessIdChanged(-1);
-        });
-        m_psIsAlive->start(m_adb, selector() << QStringLiteral("shell")
-                           << pidPollingScript.arg(m_processPID));
-    }
-}
-
-void AndroidRunnerWorker::logcatReadStandardError()
-{
-    if (m_processPID != -1)
-        logcatProcess(m_adbLogcatProcess->readAllStandardError(), m_stderrBuffer, true);
-}
-
-void AndroidRunnerWorker::logcatReadStandardOutput()
-{
-    if (m_processPID != -1)
-        logcatProcess(m_adbLogcatProcess->readAllStandardOutput(), m_stdoutBuffer, false);
-}
-
-void AndroidRunnerWorker::adbKill(qint64 pid)
-{
-    runAdb({"shell", "kill", "-9", QString::number(pid)});
-    runAdb({"shell", "run-as", m_androidRunnable.packageName, "kill", "-9", QString::number(pid)});
-}
-
-QStringList AndroidRunnerWorker::selector() const
-{
-    return AndroidDeviceInfo::adbSelector(m_androidRunnable.deviceSerialNumber);
-}
-
-AndroidRunner::AndroidRunner(RunControl *runControl, const QString &intentName,
-                             const QString &extraAppParams, const Utils::Environment &extraEnvVars)
-=======
-AndroidRunner::AndroidRunner(RunControl *runControl)
->>>>>>> 9a946dec
+
+AndroidRunner::AndroidRunner(RunControl *runControl,
+                             const QString &intentName,
+                             const QString &extraAppParams,
+                             const Utils::Environment &extraEnvVars)
     : RunWorker(runControl), m_target(runControl->runConfiguration()->target())
 {
     setDisplayName("AndroidRunner");
