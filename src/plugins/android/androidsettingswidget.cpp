/****************************************************************************
**
** Copyright (C) 2016 BogDan Vatra <bog_dan_ro@yahoo.com>
** Contact: https://www.qt.io/licensing/
**
** This file is part of Qt Creator.
**
** Commercial License Usage
** Licensees holding valid commercial Qt licenses may use this file in
** accordance with the commercial license agreement provided with the
** Software or, alternatively, in accordance with the terms contained in
** a written agreement between you and The Qt Company. For licensing terms
** and conditions see https://www.qt.io/terms-conditions. For further
** information use the contact form at https://www.qt.io/contact-us.
**
** GNU General Public License Usage
** Alternatively, this file may be used under the terms of the GNU
** General Public License version 3 as published by the Free Software
** Foundation with exceptions as appearing in the file LICENSE.GPL3-EXCEPT
** included in the packaging of this file. Please review the following
** information to ensure the GNU General Public License requirements will
** be met: https://www.gnu.org/licenses/gpl-3.0.html.
**
****************************************************************************/

#include "androidsettingswidget.h"

#include "ui_androidsettingswidget.h"

#include "androidavdmanager.h"
#include "androidconfigurations.h"
#include "androidconstants.h"
#include "androidsdkdownloader.h"
#include "androidsdkmanager.h"
#include "androidsdkmanagerwidget.h"
#include "androidtoolchain.h"
#include "avddialog.h"

#include <projectexplorer/projectexplorerconstants.h>

#include <utils/environment.h>
#include <utils/hostosinfo.h>
#include <utils/infolabel.h>
#include <utils/listmodel.h>
#include <utils/pathchooser.h>
#include <utils/qtcassert.h>
#include <utils/qtcprocess.h>
#include <utils/synchronousprocess.h>
#include <utils/utilsicons.h>

#include <QDesktopServices>
#include <QDir>
#include <QFileDialog>
#include <QFutureWatcher>
#include <QList>
#include <QLoggingCategory>
#include <QMessageBox>
#include <QModelIndex>
#include <QSettings>
#include <QString>
#include <QTimer>
#include <QUrl>
#include <QWidget>

#include <memory>

using namespace Utils;

namespace {
static Q_LOGGING_CATEGORY(androidsettingswidget, "qtc.android.androidsettingswidget", QtWarningMsg);
}

namespace Android {
namespace Internal {

class AndroidSdkManagerWidget;
class AndroidAvdManager;
class SummaryWidget;

class AvdModel final : public ListModel<AndroidDeviceInfo>
{
    Q_DECLARE_TR_FUNCTIONS(Android::Internal::AvdModel)

public:
    AvdModel();

    QVariant itemData(const AndroidDeviceInfo &info, int column, int role) const final;

    QString avdName(const QModelIndex &index) const;
    QModelIndex indexForAvdName(const QString &avdName) const;
};

class AndroidSettingsWidget final : public Core::IOptionsPageWidget
{
    Q_DECLARE_TR_FUNCTIONS(Android::Internal::AndroidSettingsWidget)

public:
    // Todo: This would be so much simpler if it just used Utils::PathChooser!!!
    AndroidSettingsWidget();
    ~AndroidSettingsWidget() final;

private:
    void apply() final { AndroidConfigurations::setConfig(m_androidConfig); }

    void showEvent(QShowEvent *event) override;

    void validateJdk();
    void updateNdkList();
    void onSdkPathChanged();
    void validateSdk();
    void openSDKDownloadUrl();
    void openNDKDownloadUrl();
    void openOpenJDKDownloadUrl();
    void downloadOpenSslRepo(const bool silent = false);
    void addAVD();
    void avdAdded();
    void removeAVD();
    void startAVD();
    void avdActivated(const QModelIndex &);
    void dataPartitionSizeEditingFinished();
    void createKitToggled();

    void updateUI();
    void updateAvds();

    void startUpdateAvd();
    void enableAvdControls();
    void disableAvdControls();

    void downloadSdk();
    void addCustomNdkItem();
    void validateOpenSsl();

    Ui_AndroidSettingsWidget m_ui;
    AndroidSdkManagerWidget *m_sdkManagerWidget = nullptr;
    AndroidConfig m_androidConfig{AndroidConfigurations::currentConfig()};
    AvdModel m_AVDModel;
    QFutureWatcher<CreateAvdInfo> m_futureWatcher;

    QFutureWatcher<AndroidDeviceInfoList> m_virtualDevicesWatcher;
    QString m_lastAddedAvd;
    AndroidAvdManager m_avdManager{m_androidConfig};
    AndroidSdkManager m_sdkManager{m_androidConfig};
    AndroidSdkDownloader m_sdkDownloader;
    bool m_isInitialReloadDone = false;

    SummaryWidget *m_androidSummary = nullptr;
    SummaryWidget *m_javaSummary = nullptr;
    SummaryWidget *m_openSslSummary = nullptr;
};

enum JavaValidation {
    JavaPathExistsRow,
    JavaJdkValidRow
};

enum AndroidValidation {
    SdkPathExistsRow,
    SdkPathWritableRow,
    SdkToolsInstalledRow,
    PlatformToolsInstalledRow,
    BuildToolsInstalledRow,
    SdkManagerSuccessfulRow,
    PlatformSdkInstalledRow,
    AllEssentialsInstalledRow,
};

enum OpenSslValidation {
    OpenSslPathExistsRow,
    OpenSslPriPathExists,
    OpenSslCmakeListsPathExists
};

class SummaryWidget : public QWidget
{
    class RowData {
    public:
        InfoLabel *m_infoLabel = nullptr;
        bool m_valid = false;
    };

public:
    SummaryWidget(const QMap<int, QString> &validationPoints, const QString &validText,
                  const QString &invalidText, DetailsWidget *detailsWidget) :
        QWidget(detailsWidget),
        m_validText(validText),
        m_invalidText(invalidText),
        m_detailsWidget(detailsWidget)
    {
        QTC_CHECK(m_detailsWidget);
        auto layout = new QVBoxLayout(this);
        layout->setContentsMargins(12, 12, 12, 12);
        for (auto itr = validationPoints.cbegin(); itr != validationPoints.cend(); ++itr) {
            RowData data;
            data.m_infoLabel = new InfoLabel(itr.value());
            layout->addWidget(data.m_infoLabel);
            m_validationData[itr.key()] = data;
            setPointValid(itr.key(), true);
        }
        m_detailsWidget->setWidget(this);
    }

    void setPointValid(int key, bool valid)
    {
        if (!m_validationData.contains(key))
            return;
        RowData &data = m_validationData[key];
        data.m_valid = valid;
        data.m_infoLabel->setType(valid ? InfoLabel::Ok : InfoLabel::NotOk);
        updateUi();
    }

    bool rowsOk(const QList<int> &keys) const
    {
        for (auto key : keys) {
            if (!m_validationData[key].m_valid)
                return false;
        }
        return true;
    }

    bool allRowsOk() const
    {
        return rowsOk(m_validationData.keys());
    }

    void setInfoText(const QString &text)
    {
        m_infoText = text;
        updateUi();
    }

    void setSetupOk(bool ok)
    {
        m_detailsWidget->setState(ok ? DetailsWidget::Collapsed : DetailsWidget::Expanded);
    }

private:
    void updateUi() {
        bool ok = allRowsOk();
        m_detailsWidget->setIcon(ok ? Icons::OK.icon() : Icons::CRITICAL.icon());
        m_detailsWidget->setSummaryText(ok ? QString("%1 %2").arg(m_validText).arg(m_infoText)
                                           : m_invalidText);
    }
    QString m_validText;
    QString m_invalidText;
    QString m_infoText;
    DetailsWidget *m_detailsWidget = nullptr;
    QMap<int, RowData> m_validationData;
};

QModelIndex AvdModel::indexForAvdName(const QString &avdName) const
{
    return findIndex([avdName](const AndroidDeviceInfo &info) { return info.avdname == avdName; });
}

QString AvdModel::avdName(const QModelIndex &index) const
{
    return dataAt(index.row()).avdname;
}

QVariant AvdModel::itemData(const AndroidDeviceInfo &info, int column, int role) const
{
    if (role != Qt::DisplayRole)
        return {};

    switch (column) {
        case 0:
            return info.avdname;
        case 1:
            return info.sdk;
        case 2:
            return info.cpuAbi.isEmpty() ? QVariant() : QVariant(info.cpuAbi.first());
        case 3:
            return info.avdDevice.isEmpty() ? QVariant("Custom") : info.avdDevice;
        case 4:
            return info.avdTarget;
        case 5:
            return info.avdSdcardSize;
    }
    return {};
}

AvdModel::AvdModel()
{
    //: AVD - Android Virtual Device
    setHeader({tr("AVD Name"), tr("API"), tr("CPU/ABI"), tr("Device type"), tr("Target"), tr("SD-card size")});
}

<<<<<<< HEAD
FilePath AndroidSettingsWidget::getDefaultSdkPath() const
{
    QString sdkFromEnvVar = QString::fromLocal8Bit(getenv("ANDROID_SDK_ROOT"));
    if (!sdkFromEnvVar.isEmpty())
        return FilePath::fromString(sdkFromEnvVar);

    // Set default path of SDK as used by Android Studio
    if (HostOsInfo::isMacHost()) {
        return FilePath::fromString(
            QStandardPaths::writableLocation(QStandardPaths::AppLocalDataLocation)
            + "/../Android/sdk");
    }

    if (HostOsInfo::isWindowsHost()) {
        return FilePath::fromString(
            QStandardPaths::writableLocation(QStandardPaths::GenericConfigLocation)
                    + "/Android/Sdk");
    }

    return FilePath::fromString(
                QStandardPaths::writableLocation(QStandardPaths::HomeLocation) + "/Android/Sdk");
}

=======
>>>>>>> ebf03b5c
void AndroidSettingsWidget::showEvent(QShowEvent *event)
{
    Q_UNUSED(event)
    if (!m_isInitialReloadDone) {
        validateJdk();
        // Reloading SDK packages (force) is still synchronous. Use zero timer
        // to let settings dialog open first.
        QTimer::singleShot(0, std::bind(&AndroidSdkManager::reloadPackages,
                                        &m_sdkManager, false));
        validateOpenSsl();
        m_isInitialReloadDone = true;
    }
}

void AndroidSettingsWidget::updateNdkList()
{
    m_ui.ndkListWidget->clear();
    for (const Ndk *ndk : m_sdkManager.installedNdkPackages()) {
        m_ui.ndkListWidget->addItem(new QListWidgetItem(Icons::LOCKED.icon(),
                                                        ndk->installedLocation().toString()));
    }

    for (const QString &ndk : m_androidConfig.getCustomNdkList()) {
        if (m_androidConfig.isValidNdk(ndk)) {
            m_ui.ndkListWidget->addItem(new QListWidgetItem(Icons::UNLOCKED.icon(), ndk));
        } else {
            m_androidConfig.removeCustomNdk(ndk);
        }
    }

    m_ui.ndkListWidget->setCurrentRow(0);
}

void AndroidSettingsWidget::addCustomNdkItem()
{
    const QString homePath = QStandardPaths::standardLocations(QStandardPaths::HomeLocation).first();
    const QString ndkPath = QFileDialog::getExistingDirectory(this, tr("Select an NDK"), homePath);

    if (m_androidConfig.isValidNdk(ndkPath)) {
        m_androidConfig.addCustomNdk(ndkPath);
        if (m_ui.ndkListWidget->findItems(ndkPath, Qt::MatchExactly).size() == 0) {
            m_ui.ndkListWidget->addItem(new QListWidgetItem(Icons::UNLOCKED.icon(), ndkPath));
        }
    } else if (!ndkPath.isEmpty()) {
        QMessageBox::warning(
            this,
            tr("Add Custom NDK"),
            tr("The selected path has an invalid NDK. This might mean that the path contains space "
               "characters, or that it does not have a \"toolchains\" sub-directory, or that the "
               "NDK version could not be retrieved because of a missing \"source.properties\" or "
               "\"RELEASE.TXT\" file"));
    }
}

AndroidSettingsWidget::AndroidSettingsWidget()
{
    m_ui.setupUi(this);
    m_sdkManagerWidget = new AndroidSdkManagerWidget(m_androidConfig, &m_sdkManager,
                                                     m_ui.sdkManagerTab);
    auto sdkMangerLayout = new QVBoxLayout(m_ui.sdkManagerTab);
    sdkMangerLayout->setContentsMargins(0, 0, 0, 0);
    sdkMangerLayout->addWidget(m_sdkManagerWidget);
    connect(m_sdkManagerWidget, &AndroidSdkManagerWidget::updatingSdk, [this] {
        m_ui.SDKLocationPathChooser->setEnabled(false);
        // Disable the tab bar to restrict the user moving away from sdk manager tab untill
        // operations finish.
        m_ui.managerTabWidget->tabBar()->setEnabled(false);
    });
    connect(m_sdkManagerWidget, &AndroidSdkManagerWidget::updatingSdkFinished, [this] {
        m_ui.SDKLocationPathChooser->setEnabled(true);
        m_ui.managerTabWidget->tabBar()->setEnabled(true);
    });
    connect(m_sdkManagerWidget, &AndroidSdkManagerWidget::licenseWorkflowStarted, [this] {
       m_ui.scrollArea->ensureWidgetVisible(m_ui.managerTabWidget);
    });

    QMap<int, QString> javaValidationPoints;
    javaValidationPoints[JavaPathExistsRow] = tr("JDK path exists.");
    javaValidationPoints[JavaJdkValidRow] = tr("JDK path is a valid JDK root folder.");
    m_javaSummary = new SummaryWidget(javaValidationPoints, tr("Java Settings are OK."),
                                      tr("Java settings have errors."), m_ui.javaDetailsWidget);

    QMap<int, QString> androidValidationPoints;
    androidValidationPoints[SdkPathExistsRow] = tr("Android SDK path exists.");
    androidValidationPoints[SdkPathWritableRow] = tr("Android SDK path writable.");
    androidValidationPoints[SdkToolsInstalledRow] = tr("SDK tools installed.");
    androidValidationPoints[PlatformToolsInstalledRow] = tr("Platform tools installed.");
    androidValidationPoints[SdkManagerSuccessfulRow] = tr(
        "SDK manager runs (SDK Tools versions <= 26.x require exactly Java 1.8).");
    androidValidationPoints[AllEssentialsInstalledRow] = tr(
        "All essential packages installed for all installed Qt versions.");
    androidValidationPoints[BuildToolsInstalledRow] = tr("Build tools installed.");
    androidValidationPoints[PlatformSdkInstalledRow] = tr("Platform SDK installed.");
    m_androidSummary = new SummaryWidget(androidValidationPoints, tr("Android settings are OK."),
                                         tr("Android settings have errors."),
                                         m_ui.androidDetailsWidget);

    QMap<int, QString> openSslValidationPoints;
    openSslValidationPoints[OpenSslPathExistsRow] = tr("OpenSSL path exists.");
    openSslValidationPoints[OpenSslPriPathExists] = tr(
        "QMake include project (openssl.pri) exists.");
    openSslValidationPoints[OpenSslCmakeListsPathExists] = tr(
        "CMake include project (CMakeLists.txt) exists.");
    m_openSslSummary = new SummaryWidget(openSslValidationPoints,
                                         tr("OpenSSL Settings are OK."),
                                         tr("OpenSSL settings have errors."),
                                         m_ui.openSslDetailsWidget);

    connect(m_ui.OpenJDKLocationPathChooser, &PathChooser::rawPathChanged,
            this, &AndroidSettingsWidget::validateJdk);
    FilePath currentJdkPath = m_androidConfig.openJDKLocation();
    if (currentJdkPath.isEmpty())
        currentJdkPath = AndroidConfig::getJdkPath();
    m_ui.OpenJDKLocationPathChooser->setFilePath(currentJdkPath);
    m_ui.OpenJDKLocationPathChooser->setPromptDialogTitle(tr("Select JDK Path"));

    FilePath currentSDKPath = m_androidConfig.sdkLocation();
    if (currentSDKPath.isEmpty())
        currentSDKPath = AndroidConfig::defaultSdkPath();

    m_ui.SDKLocationPathChooser->setFilePath(currentSDKPath);
    m_ui.SDKLocationPathChooser->setPromptDialogTitle(tr("Select Android SDK folder"));

    m_ui.openSslPathChooser->setPromptDialogTitle(tr("Select OpenSSL Include Project File"));
    FilePath currentOpenSslPath = m_androidConfig.openSslLocation();
    if (currentOpenSslPath.isEmpty())
        currentOpenSslPath = currentSDKPath.pathAppended("android_openssl");
    m_ui.openSslPathChooser->setFilePath(currentOpenSslPath);

    m_ui.DataPartitionSizeSpinBox->setValue(m_androidConfig.partitionSize());
    m_ui.CreateKitCheckBox->setChecked(m_androidConfig.automaticKitCreation());
    m_ui.AVDTableView->setModel(&m_AVDModel);
    m_ui.AVDTableView->horizontalHeader()->setSectionResizeMode(QHeaderView::Stretch);
    m_ui.AVDTableView->horizontalHeader()->setSectionResizeMode(1, QHeaderView::ResizeToContents);

    const QIcon downloadIcon = Icons::ONLINE.icon();
    m_ui.downloadSDKToolButton->setIcon(downloadIcon);
    m_ui.downloadNDKToolButton->setIcon(downloadIcon);
    m_ui.downloadOpenJDKToolButton->setIcon(downloadIcon);
    m_ui.sdkToolsAutoDownloadButton->setToolTip(tr(
            "Automatically download Android SDK Tools to selected location.\n\n"
            "If the selected path contains no valid SDK Tools, the SDK Tools package "
            "is downloaded from %1, and extracted to the selected path.\n"
            "After the SDK Tools are properly set up, you are prompted to install "
            "any essential packages required for Qt to build for Android.")
                                                 .arg(m_androidConfig.sdkToolsUrl().toString()));

    connect(m_ui.SDKLocationPathChooser, &PathChooser::rawPathChanged,
            this, &AndroidSettingsWidget::onSdkPathChanged);

    connect(m_ui.ndkListWidget, &QListWidget::currentTextChanged, [this](const QString &ndk) {
        updateUI();
        m_ui.removeCustomNdkButton->setEnabled(m_androidConfig.getCustomNdkList().contains(ndk));
    });
    connect(m_ui.addCustomNdkButton, &QPushButton::clicked, this,
            &AndroidSettingsWidget::addCustomNdkItem);
    connect(m_ui.removeCustomNdkButton, &QPushButton::clicked, this, [this] {
        m_androidConfig.removeCustomNdk(m_ui.ndkListWidget->currentItem()->text());
        m_ui.ndkListWidget->takeItem(m_ui.ndkListWidget->currentRow());
    });

    connect(m_ui.openSslPathChooser, &PathChooser::rawPathChanged,
            this, &AndroidSettingsWidget::validateOpenSsl);
    connect(&m_virtualDevicesWatcher, &QFutureWatcherBase::finished,
            this, &AndroidSettingsWidget::updateAvds);
    connect(m_ui.AVDRefreshPushButton, &QAbstractButton::clicked,
            this, &AndroidSettingsWidget::startUpdateAvd);
    connect(&m_futureWatcher, &QFutureWatcherBase::finished,
            this, &AndroidSettingsWidget::avdAdded);
    connect(m_ui.AVDAddPushButton, &QAbstractButton::clicked,
            this, &AndroidSettingsWidget::addAVD);
    connect(m_ui.AVDRemovePushButton, &QAbstractButton::clicked,
            this, &AndroidSettingsWidget::removeAVD);
    connect(m_ui.AVDStartPushButton, &QAbstractButton::clicked,
            this, &AndroidSettingsWidget::startAVD);
    connect(m_ui.AVDTableView, &QAbstractItemView::activated,
            this, &AndroidSettingsWidget::avdActivated);
    connect(m_ui.AVDTableView, &QAbstractItemView::clicked,
            this, &AndroidSettingsWidget::avdActivated);
    connect(m_ui.DataPartitionSizeSpinBox, &QAbstractSpinBox::editingFinished,
            this, &AndroidSettingsWidget::dataPartitionSizeEditingFinished);
    connect(m_ui.CreateKitCheckBox, &QAbstractButton::toggled,
            this, &AndroidSettingsWidget::createKitToggled);
    connect(m_ui.downloadNDKToolButton, &QAbstractButton::clicked,
            this, &AndroidSettingsWidget::openNDKDownloadUrl);
    connect(m_ui.downloadSDKToolButton, &QAbstractButton::clicked,
            this, &AndroidSettingsWidget::openSDKDownloadUrl);
    connect(m_ui.downloadOpenSSLPrebuiltLibs, &QAbstractButton::clicked,
            this, &AndroidSettingsWidget::downloadOpenSslRepo);
    connect(m_ui.downloadOpenJDKToolButton, &QAbstractButton::clicked,
            this, &AndroidSettingsWidget::openOpenJDKDownloadUrl);
    // Validate SDK again after any change in SDK packages.
    connect(&m_sdkManager, &AndroidSdkManager::packageReloadFinished,
            this, &AndroidSettingsWidget::validateSdk);
    connect(m_ui.sdkToolsAutoDownloadButton, &QAbstractButton::clicked,
            this, &AndroidSettingsWidget::downloadSdk);
    connect(&m_sdkDownloader, &AndroidSdkDownloader::sdkDownloaderError, this, [this](const QString &error) {
        QMessageBox::warning(this, AndroidSdkDownloader::dialogTitle(), error);
    });
    connect(&m_sdkDownloader, &AndroidSdkDownloader::sdkExtracted, this, [this] {
        m_sdkManager.reloadPackages(true);
        updateUI();
        apply();

        QMetaObject::Connection *const openSslOneShot = new QMetaObject::Connection;
        *openSslOneShot = connect(&m_sdkManager, &AndroidSdkManager::packageReloadFinished,
                                  this, [this, openSslOneShot] {
                                      QObject::disconnect(*openSslOneShot);
                                      downloadOpenSslRepo(true);
                                      delete openSslOneShot;
        });
    });
}

AndroidSettingsWidget::~AndroidSettingsWidget()
{
    // Deleting m_sdkManagerWidget will cancel all ongoing and pending sdkmanager operations.
    delete m_sdkManagerWidget;
    m_futureWatcher.waitForFinished();
}

void AndroidSettingsWidget::disableAvdControls()
{
    m_ui.AVDAddPushButton->setEnabled(false);
    m_ui.AVDTableView->setEnabled(false);
    m_ui.AVDRemovePushButton->setEnabled(false);
    m_ui.AVDStartPushButton->setEnabled(false);
}

void AndroidSettingsWidget::enableAvdControls()
{
    m_ui.AVDTableView->setEnabled(true);
    m_ui.AVDAddPushButton->setEnabled(true);
    avdActivated(m_ui.AVDTableView->currentIndex());
}

void AndroidSettingsWidget::startUpdateAvd()
{
    disableAvdControls();
    m_virtualDevicesWatcher.setFuture(m_avdManager.avdList());
}

void AndroidSettingsWidget::updateAvds()
{
    m_AVDModel.setAllData(m_virtualDevicesWatcher.result());
    if (!m_lastAddedAvd.isEmpty()) {
        m_ui.AVDTableView->setCurrentIndex(m_AVDModel.indexForAvdName(m_lastAddedAvd));
        m_lastAddedAvd.clear();
    }
    enableAvdControls();
}

void AndroidSettingsWidget::validateJdk()
{
    m_androidConfig.setOpenJDKLocation(m_ui.OpenJDKLocationPathChooser->filePath());
    bool jdkPathExists = m_androidConfig.openJDKLocation().exists();
    m_javaSummary->setPointValid(JavaPathExistsRow, jdkPathExists);

    const FilePath bin = m_androidConfig.openJDKLocation().pathAppended("bin/javac" QTC_HOST_EXE_SUFFIX);
    m_javaSummary->setPointValid(JavaJdkValidRow, jdkPathExists && bin.exists());

    updateUI();

    if (m_isInitialReloadDone)
        m_sdkManager.reloadPackages(true);
}

void AndroidSettingsWidget::validateOpenSsl()
{
    m_androidConfig.setOpenSslLocation(m_ui.openSslPathChooser->filePath());

    m_openSslSummary->setPointValid(OpenSslPathExistsRow, m_androidConfig.openSslLocation().exists());

    const bool priFileExists = m_androidConfig.openSslLocation().pathAppended("openssl.pri").exists();
    m_openSslSummary->setPointValid(OpenSslPriPathExists, priFileExists);
    const bool cmakeListsExists
        = m_androidConfig.openSslLocation().pathAppended("CMakeLists.txt").exists();
    m_openSslSummary->setPointValid(OpenSslCmakeListsPathExists, cmakeListsExists);

    updateUI();
}

void AndroidSettingsWidget::onSdkPathChanged()
{
    auto sdkPath = FilePath::fromUserInput(m_ui.SDKLocationPathChooser->rawPath());
    m_androidConfig.setSdkLocation(sdkPath);
    FilePath currentOpenSslPath = m_androidConfig.openSslLocation();
    if (currentOpenSslPath.isEmpty() || !currentOpenSslPath.exists())
        currentOpenSslPath = sdkPath.pathAppended("android_openssl");
    m_ui.openSslPathChooser->setFileName(currentOpenSslPath);
    // Package reload will trigger validateSdk.
    m_sdkManager.reloadPackages();
}

void AndroidSettingsWidget::validateSdk()
{
    auto sdkPath = FilePath::fromUserInput(m_ui.SDKLocationPathChooser->rawPath());
    m_androidConfig.setSdkLocation(sdkPath);

    m_androidSummary->setPointValid(SdkPathExistsRow, m_androidConfig.sdkLocation().exists());
    m_androidSummary->setPointValid(SdkPathWritableRow, m_androidConfig.sdkLocation().isWritablePath());
    m_androidSummary->setPointValid(SdkToolsInstalledRow,
                                    !m_androidConfig.sdkToolsVersion().isNull());
    m_androidSummary->setPointValid(PlatformToolsInstalledRow,
                                    m_androidConfig.adbToolPath().exists());
    m_androidSummary->setPointValid(BuildToolsInstalledRow,
                                    !m_androidConfig.buildToolsVersion().isNull());
    m_androidSummary->setPointValid(SdkManagerSuccessfulRow, m_sdkManager.packageListingSuccessful());
    // installedSdkPlatforms should not trigger a package reload as validate SDK is only called
    // after AndroidSdkManager::packageReloadFinished.
    m_androidSummary->setPointValid(PlatformSdkInstalledRow,
                                    !m_sdkManager.installedSdkPlatforms().isEmpty());
    m_androidSummary->setPointValid(AllEssentialsInstalledRow, m_androidConfig.allEssentialsInstalled());

    const bool sdkToolsOk = m_androidSummary->rowsOk({SdkPathExistsRow,
                                                      SdkPathWritableRow,
                                                      SdkToolsInstalledRow,
                                                      SdkManagerSuccessfulRow});
    const bool componentsOk = m_androidSummary->rowsOk({PlatformToolsInstalledRow,
                                                        BuildToolsInstalledRow,
                                                        PlatformSdkInstalledRow,
                                                        AllEssentialsInstalledRow});
    m_androidConfig.setSdkFullyConfigured(sdkToolsOk && componentsOk);
    if (sdkToolsOk && !componentsOk) {
        // Ask user to install essential SDK components. Works only for sdk tools version >= 26.0.0
        QString message = tr("Android SDK installation is missing necessary packages. Do you "
                             "want to install the missing packages?");
        auto userInput = QMessageBox::information(this, tr("Missing Android SDK packages"),
                                                  message, QMessageBox::Yes | QMessageBox::No);
        if (userInput == QMessageBox::Yes) {
            m_ui.managerTabWidget->setCurrentWidget(m_ui.sdkManagerTab);
            m_sdkManagerWidget->installEssentials();
        }
    }

    startUpdateAvd();
    updateNdkList();
    updateUI();
}

void AndroidSettingsWidget::openSDKDownloadUrl()
{
    QDesktopServices::openUrl(QUrl::fromUserInput("https://developer.android.com/studio/"));
}

void AndroidSettingsWidget::openNDKDownloadUrl()
{
    QDesktopServices::openUrl(QUrl::fromUserInput("https://developer.android.com/ndk/downloads/"));
}

void AndroidSettingsWidget::openOpenJDKDownloadUrl()
{
    if (HostOsInfo::isLinuxHost())
        QDesktopServices::openUrl(QUrl::fromUserInput("https://openjdk.java.net/install/"));
    else
        QDesktopServices::openUrl(QUrl::fromUserInput("https://adoptopenjdk.net/"));
}

void AndroidSettingsWidget::downloadOpenSslRepo(const bool silent)
{
    const FilePath openSslPath = m_ui.openSslPathChooser->filePath();
    const QString openSslCloneTitle(tr("OpenSSL Cloning"));

    if (m_openSslSummary->allRowsOk()) {
        if (!silent) {
            QMessageBox::information(this, openSslCloneTitle,
                tr("OpenSSL prebuilt libraries repository is already configured."));
        }
        return;
    }

    const QString openSslRepo("https://github.com/KDAB/android_openssl.git");
    QtcProcess *gitCloner = new QtcProcess(this);
    CommandLine gitCloneCommand("git", {"clone", "--depth=1", openSslRepo, openSslPath.toString()});
    gitCloner->setCommand(gitCloneCommand);

    qCDebug(androidsettingswidget) << "Cloning OpenSSL repo: " << gitCloneCommand.toUserOutput();

    QDir openSslDir(openSslPath.toString());
    const bool isEmptyDir = openSslDir.isEmpty(QDir::AllEntries | QDir::NoDotAndDotDot
                                               | QDir::Hidden | QDir::System);
    if (openSslDir.exists() && !isEmptyDir) {
        QMessageBox::information(
            this,
            openSslCloneTitle,
            tr("The selected download path (%1) for OpenSSL already exists and the directory is "
               "not empty. Select a different path or make sure it is an empty directory.")
                .arg(QDir::toNativeSeparators(openSslPath.toString())));
        return;
    }

    QProgressDialog *openSslProgressDialog
        = new QProgressDialog(tr("Cloning OpenSSL prebuilt libraries..."),
                              tr("Cancel"), 0, 0);
    openSslProgressDialog->setWindowModality(Qt::ApplicationModal);
    openSslProgressDialog->setWindowTitle(openSslCloneTitle);
    openSslProgressDialog->setFixedSize(openSslProgressDialog->sizeHint());

    connect(openSslProgressDialog, &QProgressDialog::canceled, gitCloner, &QtcProcess::kill);

    auto failDialog = [=](const QString &msgSuffix = {}) {
        QMessageBox msgBox;
        msgBox.setText(tr("OpenSSL prebuilt libraries cloning failed. ") + msgSuffix
                       + tr("Opening OpenSSL URL for manual download."));
        msgBox.addButton(tr("OK"), QMessageBox::YesRole);
        QAbstractButton *openButton = msgBox.addButton(tr("Open download URL"), QMessageBox::ActionRole);
        msgBox.exec();

        if (msgBox.clickedButton() == openButton)
            QDesktopServices::openUrl(QUrl::fromUserInput(openSslRepo));
        openButton->deleteLater();
    };

    connect(gitCloner,
            QOverload<int, QtcProcess::ExitStatus>::of(&QtcProcess::finished),
            [=](int exitCode, QProcess::ExitStatus exitStatus) {
                openSslProgressDialog->close();
                validateOpenSsl();
                m_ui.openSslPathChooser->triggerChanged(); // After cloning, the path exists

                if (!openSslProgressDialog->wasCanceled()
                    || (exitStatus == QtcProcess::NormalExit && exitCode != 0)) {
                    failDialog();
                }
            });

    connect(gitCloner, &QtcProcess::errorOccurred, this, [=](QProcess::ProcessError error) {
        openSslProgressDialog->close();
        if (error == QProcess::FailedToStart) {
            failDialog(tr("The git tool might not be installed properly on your system. "));
        } else {
            failDialog();
        }
    });

    openSslProgressDialog->show();
    gitCloner->start();
}

void AndroidSettingsWidget::addAVD()
{
    disableAvdControls();
    CreateAvdInfo info = AvdDialog::gatherCreateAVDInfo(this, &m_sdkManager, m_androidConfig);

    if (!info.isValid()) {
        enableAvdControls();
        return;
    }

    m_futureWatcher.setFuture(m_avdManager.createAvd(info));
}

void AndroidSettingsWidget::avdAdded()
{
    CreateAvdInfo info = m_futureWatcher.result();
    if (!info.error.isEmpty()) {
        enableAvdControls();
        QMessageBox::critical(this, QApplication::translate("AndroidConfig", "Error Creating AVD"), info.error);
        return;
    }

    startUpdateAvd();
    m_lastAddedAvd = info.name;
}

void AndroidSettingsWidget::removeAVD()
{
    disableAvdControls();
    QString avdName = m_AVDModel.avdName(m_ui.AVDTableView->currentIndex());
    if (QMessageBox::question(this, tr("Remove Android Virtual Device"),
                              tr("Remove device \"%1\"? This cannot be undone.").arg(avdName),
                              QMessageBox::Yes | QMessageBox::No)
            == QMessageBox::No) {
        enableAvdControls();
        return;
    }

    m_avdManager.removeAvd(avdName);
    startUpdateAvd();
}

void AndroidSettingsWidget::startAVD()
{
    m_avdManager.startAvdAsync(m_AVDModel.avdName(m_ui.AVDTableView->currentIndex()));
}

void AndroidSettingsWidget::avdActivated(const QModelIndex &index)
{
    m_ui.AVDRemovePushButton->setEnabled(index.isValid());
    m_ui.AVDStartPushButton->setEnabled(index.isValid());
}

void AndroidSettingsWidget::dataPartitionSizeEditingFinished()
{
    m_androidConfig.setPartitionSize(m_ui.DataPartitionSizeSpinBox->value());
}

void AndroidSettingsWidget::createKitToggled()
{
    m_androidConfig.setAutomaticKitCreation(m_ui.CreateKitCheckBox->isChecked());
}

void AndroidSettingsWidget::updateUI()
{
    const bool javaSetupOk = m_javaSummary->allRowsOk();
    const bool sdkToolsOk = m_androidSummary->rowsOk({SdkPathExistsRow, SdkPathWritableRow, SdkToolsInstalledRow});
    const bool androidSetupOk = m_androidSummary->allRowsOk();
    const bool openSslOk = m_openSslSummary->allRowsOk();

    m_ui.avdManagerTab->setEnabled(javaSetupOk && androidSetupOk);
    m_ui.sdkManagerTab->setEnabled(sdkToolsOk);

    const QListWidgetItem *currentItem = m_ui.ndkListWidget->currentItem();
    const FilePath currentNdk = FilePath::fromString(currentItem ? currentItem->text() : "");
    const QString infoText = tr("(SDK Version: %1, NDK Version: %2)")
            .arg(m_androidConfig.sdkToolsVersion().toString())
            .arg(currentNdk.isEmpty() ? "" : m_androidConfig.ndkVersion(currentNdk).toString());
    m_androidSummary->setInfoText(androidSetupOk ? infoText : "");

    m_javaSummary->setSetupOk(javaSetupOk);
    m_androidSummary->setSetupOk(androidSetupOk);
    m_openSslSummary->setSetupOk(openSslOk);
}

void AndroidSettingsWidget::downloadSdk()
{
    if (m_androidConfig.sdkToolsOk()) {
        QMessageBox::warning(this, AndroidSdkDownloader::dialogTitle(),
                             tr("The selected path already has a valid SDK Tools package."));
        validateSdk();
        return;
    }

    const QString message = tr("Download and install Android SDK Tools to: %1?")
                        .arg(QDir::toNativeSeparators(m_ui.SDKLocationPathChooser->rawPath()));
    auto userInput = QMessageBox::information(this, AndroidSdkDownloader::dialogTitle(),
                                              message, QMessageBox::Yes | QMessageBox::No);
    if (userInput == QMessageBox::Yes) {
        if (m_javaSummary->allRowsOk()) {
            auto javaPath = FilePath::fromUserInput(m_ui.OpenJDKLocationPathChooser->rawPath());
            m_sdkDownloader.downloadAndExtractSdk(javaPath.toString(),
                                                  m_ui.SDKLocationPathChooser->filePath().toString());
        }
    }
}

// AndroidSettingsPage

AndroidSettingsPage::AndroidSettingsPage()
{
    setId(Constants::ANDROID_SETTINGS_ID);
    setDisplayName(AndroidSettingsWidget::tr("Android"));
    setCategory(ProjectExplorer::Constants::DEVICE_SETTINGS_CATEGORY);
    setWidgetCreator([] {
        auto widget = new AndroidSettingsWidget;
        QPalette pal = widget->palette();
        pal.setColor(QPalette::Window, Utils::creatorTheme()->color(Theme::BackgroundColorNormal));
        widget->setPalette(pal);
        return widget;
    });
}

} // namespace Internal
} // namespace Android<|MERGE_RESOLUTION|>--- conflicted
+++ resolved
@@ -287,32 +287,6 @@
     setHeader({tr("AVD Name"), tr("API"), tr("CPU/ABI"), tr("Device type"), tr("Target"), tr("SD-card size")});
 }
 
-<<<<<<< HEAD
-FilePath AndroidSettingsWidget::getDefaultSdkPath() const
-{
-    QString sdkFromEnvVar = QString::fromLocal8Bit(getenv("ANDROID_SDK_ROOT"));
-    if (!sdkFromEnvVar.isEmpty())
-        return FilePath::fromString(sdkFromEnvVar);
-
-    // Set default path of SDK as used by Android Studio
-    if (HostOsInfo::isMacHost()) {
-        return FilePath::fromString(
-            QStandardPaths::writableLocation(QStandardPaths::AppLocalDataLocation)
-            + "/../Android/sdk");
-    }
-
-    if (HostOsInfo::isWindowsHost()) {
-        return FilePath::fromString(
-            QStandardPaths::writableLocation(QStandardPaths::GenericConfigLocation)
-                    + "/Android/Sdk");
-    }
-
-    return FilePath::fromString(
-                QStandardPaths::writableLocation(QStandardPaths::HomeLocation) + "/Android/Sdk");
-}
-
-=======
->>>>>>> ebf03b5c
 void AndroidSettingsWidget::showEvent(QShowEvent *event)
 {
     Q_UNUSED(event)
