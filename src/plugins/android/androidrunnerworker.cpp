--- conflicted
+++ resolved
@@ -78,13 +78,10 @@
     return pid;
 }
 
-<<<<<<< HEAD
-static void findProcessPID(QPromise<qint64> &promise, QStringList selector,
-                           const QString &packageName, bool preNougat)
-=======
-static void findProcessPIDAndUser(QFutureInterface<PidUserPair> &fi, QStringList selector,
-                                  const QString &packageName, bool preNougat)
->>>>>>> f2c6af06
+static void findProcessPIDAndUser(QPromise<PidUserPair> &promise,
+                                  QStringList selector,
+                                  const QString &packageName,
+                                  bool preNougat)
 {
     if (packageName.isEmpty())
         return;
@@ -114,13 +111,9 @@
     } while ((processPID == -1 || processPID == 0) && !isTimedOut(start) && !promise.isCanceled());
 
     qCDebug(androidRunWorkerLog) << "PID found:" << processPID << ", PreNougat:" << preNougat;
-<<<<<<< HEAD
-    if (!promise.isCanceled())
-        promise.addResult(processPID);
-=======
 
     qint64 processUser = 0;
-    if (processPID > 0 && !fi.isCanceled()) {
+    if (processPID > 0 && !promise.isCanceled()) {
         args = {selector};
         args.append({"shell", "ps", "-o", "user", "-p"});
         args.append(QString::number(processPID));
@@ -142,9 +135,8 @@
 
     qCDebug(androidRunWorkerLog) << "USER found:" << processUser;
 
-    if (!fi.isCanceled())
-        fi.reportResult(PidUserPair(processPID, processUser));
->>>>>>> f2c6af06
+    if (!promise.isCanceled())
+        promise.addResult(PidUserPair(processPID, processUser));
 }
 
 static void deleter(QProcess *p)
@@ -734,15 +726,12 @@
 {
     asyncStartHelper();
 
-<<<<<<< HEAD
-    m_pidFinder = Utils::onResultReady(
-        Utils::asyncRun(findProcessPID, selector(),m_packageName, m_isPreNougat), this,
-        bind(&AndroidRunnerWorker::onProcessIdChanged, this, _1));
-=======
-    m_pidFinder = Utils::onResultReady(Utils::runAsync(findProcessPIDAndUser, selector(),
-                                                       m_packageName, m_isPreNougat),
+    m_pidFinder = Utils::onResultReady(Utils::asyncRun(findProcessPIDAndUser,
+                                                       selector(),
+                                                       m_packageName,
+                                                       m_isPreNougat),
+                                       this,
                                        bind(&AndroidRunnerWorker::onProcessIdChanged, this, _1));
->>>>>>> f2c6af06
 }
 
 void AndroidRunnerWorker::asyncStop()
