// Copyright (C) 2016 BogDan Vatra <bog_dan_ro@yahoo.com>
// SPDX-License-Identifier: LicenseRef-Qt-Commercial OR GPL-3.0-only WITH Qt-GPL-exception-1.0

#pragma once

#include "androidconfigurations.h"

#include <projectexplorer/runcontrol.h>

#include <qmldebug/qmldebugcommandlinearguments.h>
#include <qmldebug/qmloutputparser.h>

#include <solutions/tasking/tasktreerunner.h>

#include <QThread>

namespace Android::Internal {

class AndroidRunnerWorker;

class AndroidRunner : public ProjectExplorer::RunWorker
{
    Q_OBJECT

public:
    explicit AndroidRunner(ProjectExplorer::RunControl *runControl,
                           const QString &intentName = QString());
    ~AndroidRunner() override;

    Utils::Port debugServerPort() const { return m_debugServerPort; } // GDB or LLDB
    QUrl qmlServer() const { return m_qmlServer; }
    Utils::ProcessHandle pid() const { return m_pid; }

    void start() override;
    void stop() override;

signals:
    void asyncStart();
    void asyncStop();
    void qmlServerReady(const QUrl &serverUrl);
    void androidDeviceInfoChanged(const Android::AndroidDeviceInfo &deviceInfo);
    void avdDetected();

private:
    void qmlServerPortReady(Utils::Port port);
    void remoteOutput(const QString &output);
    void remoteErrorOutput(const QString &output);
    void gotRemoteOutput(const QString &output);
    void handleRemoteProcessStarted(Utils::Port debugServerPort, const QUrl &qmlServer, qint64 pid);
    void handleRemoteProcessFinished(const QString &errString = QString());

    QString m_packageName;
    QThread m_thread;
<<<<<<< HEAD
    QScopedPointer<AndroidRunnerWorker> m_worker;
=======
    QTimer m_checkAVDTimer;
    AndroidRunnerWorker *m_worker = nullptr;
>>>>>>> 8758c3c8
    QPointer<ProjectExplorer::Target> m_target;
    Utils::Port m_debugServerPort;
    QUrl m_qmlServer;
    Utils::ProcessHandle m_pid;
    QmlDebug::QmlOutputParser m_outputParser;
    Tasking::TaskTreeRunner m_startAvdRunner;
};

} // namespace Android::Internal<|MERGE_RESOLUTION|>--- conflicted
+++ resolved
@@ -51,12 +51,7 @@
 
     QString m_packageName;
     QThread m_thread;
-<<<<<<< HEAD
-    QScopedPointer<AndroidRunnerWorker> m_worker;
-=======
-    QTimer m_checkAVDTimer;
     AndroidRunnerWorker *m_worker = nullptr;
->>>>>>> 8758c3c8
     QPointer<ProjectExplorer::Target> m_target;
     Utils::Port m_debugServerPort;
     QUrl m_qmlServer;
