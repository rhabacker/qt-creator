/****************************************************************************
**
** Copyright (C) 2016 The Qt Company Ltd.
** Contact: https://www.qt.io/licensing/
**
** This file is part of Qt Creator.
**
** Commercial License Usage
** Licensees holding valid commercial Qt licenses may use this file in
** accordance with the commercial license agreement provided with the
** Software or, alternatively, in accordance with the terms contained in
** a written agreement between you and The Qt Company. For licensing terms
** and conditions see https://www.qt.io/terms-conditions. For further
** information use the contact form at https://www.qt.io/contact-us.
**
** GNU General Public License Usage
** Alternatively, this file may be used under the terms of the GNU
** General Public License version 3 as published by the Free Software
** Foundation with exceptions as appearing in the file LICENSE.GPL3-EXCEPT
** included in the packaging of this file. Please review the following
** information to ensure the GNU General Public License requirements will
** be met: https://www.gnu.org/licenses/gpl-3.0.html.
**
****************************************************************************/

#include "debuggerplugin.h"

#include "debuggermainwindow.h"
#include "debuggeractions.h"
#include "debuggerinternalconstants.h"
#include "debuggercore.h"
#include "debuggerkitconfigwidget.h"
#include "debuggerdialogs.h"
#include "debuggerengine.h"
#include "debuggericons.h"
#include "debuggeritem.h"
#include "debuggeritemmanager.h"
#include "debuggermainwindow.h"
#include "debuggerrunconfigurationaspect.h"
#include "debuggerruncontrol.h"
#include "debuggerkitinformation.h"
#include "memoryagent.h"
#include "breakhandler.h"
#include "disassemblerlines.h"
#include "logwindow.h"
#include "moduleshandler.h"
#include "snapshotwindow.h"
#include "stackhandler.h"
#include "stackwindow.h"
#include "watchhandler.h"
#include "watchwindow.h"
#include "watchutils.h"
#include "unstartedappwatcherdialog.h"
#include "debuggertooltipmanager.h"
#include "localsandexpressionswindow.h"
#include "loadcoredialog.h"
#include "sourceutils.h"
#include "shared/hostutils.h"
#include "console/console.h"

#include "snapshothandler.h"
#include "threadshandler.h"
#include "commonoptionspage.h"

#include "analyzer/analyzerconstants.h"
#include "analyzer/analyzermanager.h"

#include <app/app_version.h>

#include <coreplugin/actionmanager/actioncontainer.h>
#include <coreplugin/actionmanager/actionmanager.h>
#include <coreplugin/actionmanager/command.h>
#include <coreplugin/coreconstants.h>
#include <coreplugin/editormanager/documentmodel.h>
#include <coreplugin/editormanager/editormanager.h>
#include <coreplugin/find/itemviewfind.h>
#include <coreplugin/icore.h>
#include <coreplugin/imode.h>
#include <coreplugin/messagebox.h>
#include <coreplugin/messagemanager.h>
#include <coreplugin/modemanager.h>
#include <coreplugin/modemanager.h>
#include <coreplugin/navigationwidget.h>
#include <coreplugin/outputpane.h>
#include <coreplugin/rightpane.h>

#include <extensionsystem/pluginmanager.h>

#include <cppeditor/cppeditorconstants.h>
#include <qmljseditor/qmljseditorconstants.h>
#include <cpptools/cppmodelmanager.h>

#include <projectexplorer/buildconfiguration.h>
#include <projectexplorer/buildmanager.h>
#include <projectexplorer/devicesupport/deviceprocessesdialog.h>
#include <projectexplorer/devicesupport/deviceprocesslist.h>
#include <projectexplorer/itaskhandler.h>
#include <projectexplorer/project.h>
#include <projectexplorer/projectexplorer.h>
#include <projectexplorer/projectexplorericons.h>
#include <projectexplorer/projectexplorersettings.h>
#include <projectexplorer/projecttree.h>
#include <projectexplorer/runconfiguration.h>
#include <projectexplorer/runnables.h>
#include <projectexplorer/session.h>
#include <projectexplorer/target.h>
#include <projectexplorer/taskhub.h>
#include <projectexplorer/toolchain.h>
#include <ssh/sshconnection.h>

#include <texteditor/texteditor.h>
#include <texteditor/textdocument.h>
#include <texteditor/fontsettings.h>
#include <texteditor/texteditorsettings.h>

#include <utils/algorithm.h>
#include <utils/appmainwindow.h>
#include <utils/basetreeview.h>
#include <utils/checkablemessagebox.h>
#include <utils/fancymainwindow.h>
#include <utils/hostosinfo.h>
#include <utils/proxyaction.h>
#include <utils/qtcassert.h>
#include <utils/savedaction.h>
#include <utils/statuslabel.h>
#include <utils/styledbar.h>
#include <utils/temporarydirectory.h>
#include <utils/utilsicons.h>
#include <utils/winutils.h>

#include <QAction>
#include <QApplication>
#include <QCheckBox>
#include <QComboBox>
#include <QDebug>
#include <QDialog>
#include <QDialogButtonBox>
#include <QDockWidget>
#include <QFileDialog>
#include <QHBoxLayout>
#include <QHeaderView>
#include <QInputDialog>
#include <QMenu>
#include <QMessageBox>
#include <QPointer>
#include <QPushButton>
#include <QSettings>
#include <QStackedWidget>
#include <QTextBlock>
#include <QToolButton>
#include <QTreeWidget>
#include <QVBoxLayout>
#include <QVariant>
#include <QJsonDocument>
#include <QJsonObject>
#include <QtPlugin>

#ifdef WITH_TESTS

#include <cpptools/cpptoolstestcase.h>
#include <cpptools/projectinfo.h>

#include <utils/executeondestruction.h>

#include <QTest>
#include <QSignalSpy>
#include <QTestEventLoop>

//#define WITH_BENCHMARK
#ifdef WITH_BENCHMARK
#include <valgrind/callgrind.h>
#endif

#endif // WITH_TESTS

#include <climits>

#define DEBUG_STATE 1
#ifdef DEBUG_STATE
//#   define STATE_DEBUG(s)
//    do { QString msg; QTextStream ts(&msg); ts << s;
//      showMessage(msg, LogDebug); } while (0)
#   define STATE_DEBUG(s) do { qDebug() << s; } while (0)
#else
#   define STATE_DEBUG(s)
#endif

/*!
    \namespace Debugger
    Debugger plugin namespace
*/

/*!
    \namespace Debugger::Internal
    Internal namespace of the Debugger plugin
    \internal
*/

/*!
    \class Debugger::DebuggerEngine

    \brief The DebuggerEngine class is the base class of a debugger engine.

    \note The Debugger process itself and any helper processes like
    gdbserver are referred to as 'Engine', whereas the debugged process
    is referred to as 'Inferior'.

    Transitions marked by '---' are done in the individual engines.
    Transitions marked by '+-+' are done in the base DebuggerEngine.
    Transitions marked by '*' are done asynchronously.

    The GdbEngine->setupEngine() function is described in more detail below.

    The engines are responsible for local roll-back to the last
    acknowledged state before calling notify*Failed. I.e. before calling
    notifyEngineSetupFailed() any process started during setupEngine()
    so far must be terminated.
    \code

                        DebuggerNotReady
                         progressmanager/progressmanager.cpp      +
                      EngineSetupRequested
                               +
                  (calls *Engine->setupEngine())
                            |      |
                            |      |
                       {notify-  {notify-
                        Engine-   Engine-
                        SetupOk}  SetupFailed}
                            +      +
                            +      `+-+-+> EngineSetupFailed
                            +                   +
                            +    [calls RunControl->startFailed]
                            +                   +
                            +             DebuggerFinished
                            v
                      EngineSetupOk
                            +
             [calls RunControl->StartSuccessful]
                         +
                         +
                  EngineRunRequested
                         +
                 (calls *Engine->runEngine())
               /       |            |        \
             /         |            |          \
            | (core)   | (attach)   |           |
            |          |            |           |
      {notify-    {notifyER&- {notifyER&-  {notify-
      Inferior-     Inferior-   Inferior-  EngineRun-
     Unrunnable}     StopOk}     RunOk}     Failed}
           +           +            +           +
   InferiorUnrunnable  +     InferiorRunOk      +
                       +                        +
                InferiorStopOk            EngineRunFailed
                                                +
                                                 `-+-+-+-+-+-+-+-+-+-+-+>-+
                                                                          +
                                                                          +
                       #Interrupt@InferiorRunOk#                          +
                                  +                                       +
                          InferiorStopRequested                           +
  #SpontaneousStop                +                                       +
   @InferiorRunOk#         (calls *Engine->                               +
          +               interruptInferior())                            +
      {notify-               |          |                                 +
     Spontaneous-       {notify-    {notify-                              +
      Inferior-          Inferior-   Inferior-                            +
       StopOk}           StopOk}    StopFailed}                           +
           +              +             +                                 +
            +            +              +                                 +
            InferiorStopOk              +                                 +
                  +                     +                                 +
                  +                    +                                  +
                  +                   +                                   +
        #Stop@InferiorUnrunnable#    +                                    +
          #Creator Close Event#     +                                     +
                       +           +                                      +
                InferiorShutdownRequested                                 +
                            +                                             +
           (calls *Engine->shutdownInferior())                            +
                            |                                             +
             {notifyInferiorShutdownFinished}                             +
                            +                                             +
                            +                                             +
  #Inferior exited#         +                                             +
         |                  +                                             +
   {notifyInferior-         +                                             +
      Exited}               +                                             +
           +                +                                             +
             +              +                                             +
               +            +                                             +
                 InferiorShutdownFinished                                 +
                            *                                             +
                  EngineShutdownRequested                                 +
                            +                                             +
           (calls *Engine->shutdownEngine())  <+-+-+-+-+-+-+-+-+-+-+-+-+-+'
                            |
                            |
              {notifyEngineShutdownFinished}
                            +
                  EngineShutdownFinished
                            *
                     DebuggerFinished

\endcode */

/* Here is a matching graph as a GraphViz graph. View it using
 * \code
grep "^sg1:" debuggerplugin.cpp | cut -c5- | dot -osg1.ps -Tps && gv sg1.ps

sg1: digraph DebuggerStates {
sg1:   DebuggerNotReady -> EngineSetupRequested
sg1:   EngineSetupRequested -> EngineSetupOk [ label="notifyEngineSetupOk", style="dashed" ];
sg1:   EngineSetupRequested -> EngineSetupFailed [ label= "notifyEngineSetupFailed", style="dashed"];
sg1:   EngineSetupFailed -> DebuggerFinished [ label= "RunControl::StartFailed" ];
sg1:   EngineSetupOk -> EngineRunRequested [ label= "RunControl::StartSuccessful" ];
sg1:   EngineRunRequested -> InferiorUnrunnable [ label="notifyInferiorUnrunnable", style="dashed" ];
sg1:   EngineRunRequested -> InferiorStopOk [ label="notifyEngineRunAndInferiorStopOk", style="dashed" ];
sg1:   EngineRunRequested -> InferiorRunOk [ label="notifyEngineRunAndInferiorRunOk", style="dashed" ];
sg1:   EngineRunRequested -> EngineRunFailed [ label="notifyEngineRunFailed", style="dashed" ];
sg1:   EngineRunFailed -> EngineShutdownRequested
sg1:   InferiorRunOk -> InferiorStopOk [ label="SpontaneousStop\nnotifyInferiorSpontaneousStop", style="dashed" ];
sg1:   InferiorRunOk -> InferiorStopRequested [ label="User stop\nEngine::interruptInferior", style="dashed"];
sg1:   InferiorStopRequested -> InferiorStopOk [ label="notifyInferiorStopOk", style="dashed" ];
sg1:   InferiorStopRequested -> InferiorShutdownRequested  [ label="notifyInferiorStopFailed", style="dashed" ];
sg1:   InferiorStopOk -> InferiorRunRequested [ label="User\nEngine::continueInferior" ];
sg1:   InferiorRunRequested -> InferiorRunOk [ label="notifyInferiorRunOk", style="dashed"];
sg1:   InferiorRunRequested -> InferiorRunFailed [ label="notifyInferiorRunFailed", style="dashed"];
sg1:   InferiorRunFailed -> InferiorStopOk
sg1:   InferiorStopOk -> InferiorShutdownRequested [ label="Close event" ];
sg1:   InferiorUnrunnable -> InferiorShutdownRequested [ label="Close event" ];
sg1:   InferiorShutdownRequested -> InferiorShutdownFinished [ label= "Engine::shutdownInferior\nnotifyInferiorShutdownFinished", style="dashed" ];
sg1:   InferiorExited -> InferiorExitOk [ label="notifyInferiorExited", style="dashed"];
sg1:   InferiorExitOk -> InferiorShutdownOk
sg1:   InferiorShutdownFinished -> EngineShutdownRequested
sg1:   EngineShutdownRequested -> EngineShutdownFinished [ label="Engine::shutdownEngine\nnotifyEngineShutdownFinished", style="dashed" ];
sg1:   EngineShutdownFinished -> DebuggerFinished  [ style = "dotted" ];
sg1: }
* \endcode */
// Additional signalling:    {notifyInferiorIll}   {notifyEngineIll}


/*!
    \class Debugger::Internal::GdbEngine
    \brief The GdbEngine class implements Debugger::Engine driving a GDB
    executable.

    GdbEngine specific startup. All happens in EngineSetupRequested state:

    \list
        \li Transitions marked by '---' are done in the individual adapters.

        \li Transitions marked by '+-+' are done in the GdbEngine.
    \endlist

    \code
                  GdbEngine::setupEngine()
                          +
            (calls *Adapter->startAdapter())
                          |      |
                          |      `---> handleAdapterStartFailed()
                          |                   +
                          |             {notifyEngineSetupFailed}
                          |
                 handleAdapterStarted()
                          +
                 {notifyEngineSetupOk}



                GdbEngine::setupInferior()
                          +
            (calls *Adapter->prepareInferior())
                          |      |
                          |      `---> handlePrepareInferiorFailed()
                          |                   +
                          |             {notifyInferiorSetupFailed}
                          |
                handleInferiorPrepared()
                          +
                {notifyInferiorSetupOk}

\endcode */

using namespace Core;
using namespace Core::Constants;
using namespace Debugger::Constants;
using namespace Debugger::Internal;
using namespace ExtensionSystem;
using namespace ProjectExplorer;
using namespace TextEditor;
using namespace Utils;

namespace CC = Core::Constants;
namespace PE = ProjectExplorer::Constants;

namespace Debugger {
namespace Internal {

void addCdbOptionPages(QList<IOptionsPage*> *opts);
void addGdbOptionPages(QList<IOptionsPage*> *opts);

static QIcon visibleStartIcon(Id id, bool toolBarStyle)
{
    if (id == Id(Constants::DEBUG)) {
        const static QIcon sidebarIcon =
                Icon::sideBarIcon(ProjectExplorer::Icons::DEBUG_START, ProjectExplorer::Icons::DEBUG_START_FLAT);
        const static QIcon icon =
                Icon::combinedIcon({ProjectExplorer::Icons::DEBUG_START_SMALL.icon(), sidebarIcon});
        const static QIcon iconToolBar =
                Icon::combinedIcon({ProjectExplorer::Icons::DEBUG_START_SMALL_TOOLBAR.icon(), sidebarIcon});
        return toolBarStyle ? iconToolBar : icon;
    } else if (id == Id(Constants::CONTINUE)) {
        const static QIcon sidebarIcon =
                Icon::sideBarIcon(Icons::CONTINUE, Icons::CONTINUE_FLAT);
        const static QIcon icon =
                Icon::combinedIcon({Icons::DEBUG_CONTINUE_SMALL.icon(), sidebarIcon});
        const static QIcon iconToolBar =
                Icon::combinedIcon({Icons::DEBUG_CONTINUE_SMALL_TOOLBAR.icon(), sidebarIcon});
        return toolBarStyle ? iconToolBar : icon;
    } else if (id == Id(Constants::INTERRUPT)) {
        const static QIcon sidebarIcon =
                Icon::sideBarIcon(Icons::INTERRUPT, Icons::INTERRUPT_FLAT);
        const static QIcon icon =
                Icon::combinedIcon({Icons::DEBUG_INTERRUPT_SMALL.icon(), sidebarIcon});
        const static QIcon iconToolBar =
                Icon::combinedIcon({Icons::DEBUG_INTERRUPT_SMALL_TOOLBAR.icon(), sidebarIcon});
        return toolBarStyle ? iconToolBar : icon;
    }
    return QIcon();
}

static void setProxyAction(ProxyAction *proxy, Id id)
{
    proxy->setAction(ActionManager::command(id)->action());
    proxy->setIcon(visibleStartIcon(id, true));
}

QAction *addAction(QMenu *menu, const QString &display, bool on,
                   const std::function<void()> &onTriggered)
{
    QAction *act = menu->addAction(display);
    act->setEnabled(on);
    QObject::connect(act, &QAction::triggered, onTriggered);
    return act;
};

QAction *addAction(QMenu *menu, const QString &d1, const QString &d2, bool on,
                   const std::function<void()> &onTriggered)
{
    return on ? addAction(menu, d1, true, onTriggered) : addAction(menu, d2, false);
};

QAction *addCheckableAction(QMenu *menu, const QString &display, bool on, bool checked,
                            const std::function<void()> &onTriggered)
{
    QAction *act = addAction(menu, display, on, onTriggered);
    act->setCheckable(true);
    act->setChecked(checked);
    return act;
}

///////////////////////////////////////////////////////////////////////
//
// DummyEngine
//
///////////////////////////////////////////////////////////////////////

class DummyEngine : public DebuggerEngine
{
public:
    DummyEngine() {}
    ~DummyEngine() override {}

    void setupEngine() override {}
    void runEngine() override {}
    void shutdownEngine() override {}
    void shutdownInferior() override {}
    bool hasCapability(unsigned cap) const override;
    bool acceptsBreakpoint(Breakpoint) const override { return false; }
    bool acceptsDebuggerCommands() const override { return false; }
    void selectThread(ThreadId) override {}
};

bool DummyEngine::hasCapability(unsigned cap) const
{
    // This can only be a first approximation of what to expect when running.
    Project *project = ProjectTree::currentProject();
    if (!project)
        return 0;
    Target *target = project->activeTarget();
    QTC_ASSERT(target, return 0);
    RunConfiguration *activeRc = target->activeRunConfiguration();
    QTC_ASSERT(activeRc, return 0);

    // This is a non-started Cdb or Gdb engine:
    if (activeRc->extraAspect<Debugger::DebuggerRunConfigurationAspect>()->useCppDebugger())
        return cap & (WatchpointByAddressCapability
               | BreakConditionCapability
               | TracePointCapability
               | OperateByInstructionCapability);

    // This is a Qml or unknown engine.
    return cap & AddWatcherCapability;
}

///////////////////////////////////////////////////////////////////////
//
// DebugMode
//
///////////////////////////////////////////////////////////////////////

class DebugMode : public IMode
{
public:
    DebugMode()
    {
        setObjectName(QLatin1String("DebugMode"));
        setContext(Context(C_DEBUGMODE, CC::C_NAVIGATION_PANE));
        setDisplayName(DebuggerPlugin::tr("Debug"));
        setIcon(Utils::Icon::modeIcon(Icons::MODE_DEBUGGER_CLASSIC,
                                      Icons::MODE_DEBUGGER_FLAT, Icons::MODE_DEBUGGER_FLAT_ACTIVE));
        setPriority(85);
        setId(MODE_DEBUG);
    }
};

///////////////////////////////////////////////////////////////////////
//
// Misc
//
///////////////////////////////////////////////////////////////////////

static QWidget *addSearch(BaseTreeView *treeView, const QString &title,
    const QString &objectName)
{
    QAction *act = action(UseAlternatingRowColors);
    treeView->setAlternatingRowColors(act->isChecked());
    QObject::connect(act, &QAction::toggled,
                     treeView, &BaseTreeView::setAlternatingRowColors);

    QWidget *widget = ItemViewFind::createSearchableWrapper(treeView);
    widget->setObjectName(objectName);
    widget->setWindowTitle(title);
    return widget;
}

static Kit::Predicate cdbPredicate(char wordWidth = 0)
{
    return [wordWidth](const Kit *k) -> bool {
        if (DebuggerKitInformation::engineType(k) != CdbEngineType
            || DebuggerKitInformation::configurationErrors(k)) {
            return false;
        }
        if (wordWidth)
            return ToolChainKitInformation::targetAbi(k).wordWidth() == wordWidth;
        return true;
    };
}

// Find a CDB kit for debugging unknown processes.
// On a 64bit OS, prefer a 64bit debugger.
static Kit *findUniversalCdbKit()
{
    if (Utils::is64BitWindowsSystem()) {
        if (Kit *cdb64Kit = KitManager::kit(cdbPredicate(64)))
            return cdb64Kit;
    }
    return KitManager::kit(cdbPredicate());
}

///////////////////////////////////////////////////////////////////////
//
// Debuginfo Taskhandler
//
///////////////////////////////////////////////////////////////////////

class DebugInfoTaskHandler : public ITaskHandler
{
public:
    bool canHandle(const Task &task) const final
    {
        return m_debugInfoTasks.contains(task.taskId);
    }

    void handle(const Task &task) final
    {
        QString cmd = m_debugInfoTasks.value(task.taskId);
        QProcess::startDetached(cmd);
    }

    void addTask(unsigned id, const QString &cmd)
    {
        m_debugInfoTasks[id] = cmd;
    }

    QAction *createAction(QObject *parent) const final
    {
        QAction *action = new QAction(DebuggerPlugin::tr("Install &Debug Information"), parent);
        action->setToolTip(DebuggerPlugin::tr("Tries to install missing debug information."));
        return action;
    }

private:
    QHash<unsigned, QString> m_debugInfoTasks;
};

///////////////////////////////////////////////////////////////////////
//
// DebuggerPluginPrivate
//
///////////////////////////////////////////////////////////////////////

static DebuggerPluginPrivate *dd = nullptr;

/*!
    \class Debugger::Internal::DebuggerCore

    This is the "internal" interface of the debugger plugin that's
    used by debugger views and debugger engines. The interface is
    implemented in DebuggerPluginPrivate.
*/

/*!
    \class Debugger::Internal::DebuggerPluginPrivate

    Implementation of DebuggerCore.
*/

class DebuggerPluginPrivate : public QObject
{
    Q_OBJECT

public:
    explicit DebuggerPluginPrivate(DebuggerPlugin *plugin);
    ~DebuggerPluginPrivate();

    bool initialize(const QStringList &arguments, QString *errorMessage);
    void extensionsInitialized();
    void aboutToShutdown();
    void doShutdown();

    void connectEngine(DebuggerRunTool *runTool);
    void disconnectEngine() { connectEngine(0); }
    DebuggerEngine *dummyEngine();

    void setThreadBoxContents(const QStringList &list, int index)
    {
        QSignalBlocker blocker(m_threadBox);
        m_threadBox->clear();
        foreach (const QString &item, list)
            m_threadBox->addItem(item);
        m_threadBox->setCurrentIndex(index);
    }

    RunControl *attachToRunningProcess(Kit *kit, DeviceProcessItem process, bool contAfterAttach);

    void writeSettings()
    {
        m_debuggerSettings->writeSettings();
//        writeWindowSettings();
    }

    void selectThread(int index)
    {
        QTC_ASSERT(m_currentRunTool, return);
        DebuggerEngine *engine = m_currentRunTool->activeEngine();
        QTC_ASSERT(engine, return);
        ThreadId id = engine->threadsHandler()->threadAt(index);
        engine->selectThread(id);
    }

    void breakpointSetMarginActionTriggered(bool isMessageOnly, const ContextData &data)
    {
        QString message;
        if (isMessageOnly) {
            if (data.type == LocationByAddress) {
                //: Message tracepoint: Address hit.
                message = tr("0x%1 hit").arg(data.address, 0, 16);
            } else {
                //: Message tracepoint: %1 file, %2 line %3 function hit.
                message = tr("%1:%2 %3() hit").arg(FileName::fromString(data.fileName).fileName()).
                        arg(data.lineNumber).
                        arg(cppFunctionAt(data.fileName, data.lineNumber));
            }
            QInputDialog dialog; // Create wide input dialog.
            dialog.setWindowFlags(dialog.windowFlags()
              & ~(Qt::WindowContextHelpButtonHint|Qt::MSWindowsFixedSizeDialogHint));
            dialog.resize(600, dialog.height());
            dialog.setWindowTitle(tr("Add Message Tracepoint"));
            dialog.setLabelText (tr("Message:"));
            dialog.setTextValue(message);
            if (dialog.exec() != QDialog::Accepted || dialog.textValue().isEmpty())
                return;
            message = dialog.textValue();
        }
        toggleBreakpoint(data, message);
    }

    void updateReturnViewHeader(int section, int, int newSize)
    {
        if (m_shuttingDown)
            return;
        m_returnView->header()->resizeSection(section, newSize);
    }

    void synchronizeBreakpoints()
    {
        showMessage(QLatin1String("ATTEMPT SYNC"), LogDebug);
        for (int i = 0, n = m_snapshotHandler->size(); i != n; ++i) {
            if (DebuggerEngine *engine = m_snapshotHandler->at(i)->engine())
                engine->attemptBreakpointSynchronization();
        }
    }

    void reloadSourceFiles() { if (m_currentRunTool) m_currentRunTool->engine()->reloadSourceFiles(); }
    void reloadRegisters() { if (m_currentRunTool) m_currentRunTool->engine()->reloadRegisters(); }
    void reloadModules() { if (m_currentRunTool) m_currentRunTool->engine()->reloadModules(); }

    void editorOpened(IEditor *editor);
    void updateBreakMenuItem(IEditor *editor);
    void setBusyCursor(bool busy);
    void requestMark(TextEditorWidget *widget, int lineNumber,
                     TextMarkRequestKind kind);
    void requestContextMenu(TextEditorWidget *widget,
                            int lineNumber, QMenu *menu);

    void activatePreviousMode();
    void activateDebugMode();
    void toggleBreakpointHelper();
    void toggleBreakpoint(const ContextData &location, const QString &tracePointMessage = QString());
    void onModeChanged(Id mode);
    void updateDebugWithoutDeployMenu();

    void startRemoteCdbSession();
    void attachToRunningApplication();
    void attachToUnstartedApplicationDialog();
    void attachToQmlPort();
    void runScheduled();
    void attachCore();

    void enableReverseDebuggingTriggered(const QVariant &value);
    void showStatusMessage(const QString &msg, int timeout = -1);

    void runControlStarted(DebuggerRunTool *runTool);
    void runControlFinished(DebuggerRunTool *runTool);
    void remoteCommand(const QStringList &options);

    void displayDebugger(DebuggerRunTool *runTool, bool updateEngine = true);

    void dumpLog();
    void cleanupViews();
    void setInitialState();

    void fontSettingsChanged(const FontSettings &settings);

    void updateState(DebuggerRunTool *runTool);
    void onCurrentProjectChanged(Project *project);

    void sessionLoaded();
    void aboutToUnloadSession();
    void aboutToSaveSession();

public:
    void updateDebugActions();

    void handleExecDetach()
    {
        currentEngine()->resetLocation();
        currentEngine()->detachDebugger();
    }

    void handleExecContinue()
    {
        currentEngine()->resetLocation();
        currentEngine()->continueInferior();
    }

    void handleExecInterrupt()
    {
        currentEngine()->resetLocation();
        currentEngine()->requestInterruptInferior();
    }

    void handleAbort()
    {
        currentEngine()->resetLocation();
        currentEngine()->abortDebugger();
    }

    void handleReset()
    {
        currentEngine()->resetLocation();
        currentEngine()->resetInferior();
    }

    void handleExecStep()
    {
        if (currentEngine()->state() == DebuggerNotReady) {
            DebuggerRunTool::setBreakOnMainNextTime();
            ProjectExplorerPlugin::runStartupProject(ProjectExplorer::Constants::DEBUG_RUN_MODE);
        } else {
            currentEngine()->resetLocation();
            if (boolSetting(OperateByInstruction))
                currentEngine()->executeStepI();
            else
                currentEngine()->executeStep();
        }
    }

    void handleExecNext()
    {
        if (currentEngine()->state() == DebuggerNotReady) {
            DebuggerRunTool::setBreakOnMainNextTime();
            ProjectExplorerPlugin::runStartupProject(ProjectExplorer::Constants::DEBUG_RUN_MODE);
        } else {
            currentEngine()->resetLocation();
            if (boolSetting(OperateByInstruction))
                currentEngine()->executeNextI();
            else
                currentEngine()->executeNext();
        }
    }

    void handleExecStepOut()
    {
        currentEngine()->resetLocation();
        currentEngine()->executeStepOut();
    }

    void handleExecReturn()
    {
        currentEngine()->resetLocation();
        currentEngine()->executeReturn();
    }

    void handleExecJumpToLine()
    {
        currentEngine()->resetLocation();
        if (BaseTextEditor *textEditor = BaseTextEditor::currentTextEditor()) {
            ContextData location = getLocationContext(textEditor->textDocument(),
                                                      textEditor->currentLine());
            if (location.isValid())
                currentEngine()->executeJumpToLine(location);
        }
    }

    void handleExecRunToLine()
    {
        currentEngine()->resetLocation();
        if (BaseTextEditor *textEditor = BaseTextEditor::currentTextEditor()) {
            ContextData location = getLocationContext(textEditor->textDocument(),
                                                      textEditor->currentLine());
            if (location.isValid())
                currentEngine()->executeRunToLine(location);
        }
    }

    void handleExecRunToSelectedFunction()
    {
        BaseTextEditor *textEditor = BaseTextEditor::currentTextEditor();
        QTC_ASSERT(textEditor, return);
        QTextCursor cursor = textEditor->textCursor();
        QString functionName = cursor.selectedText();
        if (functionName.isEmpty()) {
            const QTextBlock block = cursor.block();
            const QString line = block.text();
            foreach (const QString &str, line.trimmed().split(QLatin1Char('('))) {
                QString a;
                for (int i = str.size(); --i >= 0; ) {
                    if (!str.at(i).isLetterOrNumber())
                        break;
                    a = str.at(i) + a;
                }
                if (!a.isEmpty()) {
                    functionName = a;
                    break;
                }
            }
        }

        if (functionName.isEmpty()) {
            showStatusMessage(tr("No function selected."));
        } else {
            showStatusMessage(tr("Running to function \"%1\".")
                .arg(functionName));
            currentEngine()->resetLocation();
            currentEngine()->executeRunToFunction(functionName);
        }
    }

    void handleAddToWatchWindow()
    {
        // Requires a selection, but that's the only case we want anyway.
        BaseTextEditor *textEditor = BaseTextEditor::currentTextEditor();
        if (!textEditor)
            return;
        QTextCursor tc = textEditor->textCursor();
        QString exp;
        if (tc.hasSelection()) {
            exp = tc.selectedText();
        } else {
            int line, column;
            exp = cppExpressionAt(textEditor->editorWidget(), tc.position(), &line, &column);
        }
        if (currentEngine()->hasCapability(WatchComplexExpressionsCapability))
            exp = removeObviousSideEffects(exp);
        else
            exp = fixCppExpression(exp);
        exp = exp.trimmed();
        if (exp.isEmpty()) {
            // Happens e.g. when trying to evaluate 'char' or 'return'.
            AsynchronousMessageBox::warning(tr("Warning"),
                tr("Select a valid expression to evaluate."));
            return;
        }
        currentEngine()->watchHandler()->watchVariable(exp);
    }

    void stopDebugger()
    {
        QTC_ASSERT(dd->m_currentRunTool, return);
        dd->m_currentRunTool->runControl()->initiateStop();
    }

    void handleFrameDown()
    {
        currentEngine()->frameDown();
    }

    void handleFrameUp()
    {
        currentEngine()->frameUp();
    }

    void handleOperateByInstructionTriggered(bool operateByInstructionTriggered)
    {
        // Go to source only if we have the file.
        if (DebuggerEngine *cppEngine = currentEngine()->cppEngine()) {
            if (cppEngine->stackHandler()->currentIndex() >= 0) {
                const StackFrame frame = cppEngine->stackHandler()->currentFrame();
                if (operateByInstructionTriggered || frame.isUsable())
                    cppEngine->gotoLocation(Location(frame, true));
            }
        }
    }

    void showMessage(const QString &msg, int channel, int timeout = -1);

    bool parseArgument(QStringList::const_iterator &it,
        const QStringList::const_iterator &cend, QString *errorMessage);
    bool parseArguments(const QStringList &args, QString *errorMessage);
    void parseCommandLineArguments();

    // Called when all dependent plugins have loaded.
    void initialize();

    void updateUiForProject(ProjectExplorer::Project *project);
    void updateUiForTarget(ProjectExplorer::Target *target);
    void updateActiveLanguages();

public:
    QPointer<DebuggerMainWindow> m_mainWindow;
    QPointer<QWidget> m_modeWindow;
    QPointer<DebugMode> m_mode;

    ActionContainer *m_menu = nullptr;

    Project *m_previousProject = nullptr;
    QPointer<Target> m_previousTarget;
    QPointer<RunConfiguration> m_previousRunConfiguration;

    Id m_previousMode;
    QVector<DebuggerRunTool *> m_scheduledStarts;

    ProxyAction *m_visibleStartAction = nullptr;
    ProxyAction *m_hiddenStopAction = nullptr;
    QAction *m_startAction = nullptr;
    QAction *m_debugWithoutDeployAction = nullptr;
    QAction *m_startAndDebugApplicationAction = nullptr;
    QAction *m_attachToRunningApplication = nullptr;
    QAction *m_attachToUnstartedApplication = nullptr;
    QAction *m_attachToQmlPortAction = nullptr;
    QAction *m_attachToRemoteServerAction = nullptr;
    QAction *m_startRemoteCdbAction = nullptr;
    QAction *m_attachToCoreAction = nullptr;
    QAction *m_detachAction = nullptr;
    QAction *m_continueAction = nullptr;
    QAction *m_exitAction = nullptr; // On application output button if "Stop" is possible
    QAction *m_interruptAction = nullptr; // On the fat debug button if "Pause" is possible
    QAction *m_undisturbableAction = nullptr; // On the fat debug button if nothing can be done
    QAction *m_abortAction = nullptr;
    QAction *m_stepAction = nullptr;
    QAction *m_stepOutAction = nullptr;
    QAction *m_runToLineAction = nullptr; // In the debug menu
    QAction *m_runToSelectedFunctionAction = nullptr;
    QAction *m_jumpToLineAction = nullptr; // In the Debug menu.
    QAction *m_returnFromFunctionAction = nullptr;
    QAction *m_nextAction = nullptr;
    QAction *m_watchAction = nullptr;
    Command *m_watchCommand = nullptr;
    QAction *m_breakAction = nullptr;
    QAction *m_reverseDirectionAction = nullptr;
    QAction *m_frameUpAction = nullptr;
    QAction *m_frameDownAction = nullptr;
    QAction *m_resetAction = nullptr;
    QAction *m_operateByInstructionAction = nullptr;

    QToolButton *m_reverseToolButton = nullptr;

    QLabel *m_threadLabel = nullptr;
    QComboBox *m_threadBox = nullptr;

    BaseTreeView *m_breakView = nullptr;
    BaseTreeView *m_returnView = nullptr;
    BaseTreeView *m_localsView = nullptr;
    BaseTreeView *m_watchersView = nullptr;
    WatchTreeView *m_inspectorView = nullptr;
    BaseTreeView *m_registerView = nullptr;
    BaseTreeView *m_modulesView = nullptr;
    BaseTreeView *m_snapshotView = nullptr;
    BaseTreeView *m_sourceFilesView = nullptr;
    BaseTreeView *m_stackView = nullptr;
    BaseTreeView *m_threadsView = nullptr;

    QWidget *m_breakWindow = nullptr;
    BreakHandler *m_breakHandler = nullptr;
    QWidget *m_returnWindow = nullptr;
    QWidget *m_localsWindow = nullptr;
    QWidget *m_watchersWindow = nullptr;
    QWidget *m_inspectorWindow = nullptr;
    QWidget *m_registerWindow = nullptr;
    QWidget *m_modulesWindow = nullptr;
    QWidget *m_snapshotWindow = nullptr;
    QWidget *m_sourceFilesWindow = nullptr;
    QWidget *m_stackWindow = nullptr;
    QWidget *m_threadsWindow = nullptr;
    LogWindow *m_logWindow = nullptr;
    LocalsAndInspectorWindow *m_localsAndInspectorWindow = nullptr;

    bool m_busy = false;
    QString m_lastPermanentStatusMessage;

    mutable CPlusPlus::Snapshot m_codeModelSnapshot;
    DebuggerPlugin *m_plugin = nullptr;

    SnapshotHandler *m_snapshotHandler = nullptr;
    QTimer m_shutdownTimer;
    bool m_shuttingDown = false;
    QPointer<DebuggerEngine> m_previouslyActiveEngine;
    QPointer<DebuggerRunTool> m_currentRunTool;
    DebuggerSettings *m_debuggerSettings = nullptr;
    QStringList m_arguments;
    DebuggerToolTipManager m_toolTipManager;
    DummyEngine *m_dummyEngine = nullptr;
    const QSharedPointer<GlobalDebuggerOptions> m_globalDebuggerOptions;

<<<<<<< HEAD
    DebuggerItemManager m_debuggerItemManager;
    QList<IOptionsPage *> m_optionPages;
    IContext m_debugModeContext;
=======
    DebugInfoTaskHandler m_debugInfoTaskHandler;
>>>>>>> 0bcc983c
};

DebuggerPluginPrivate::DebuggerPluginPrivate(DebuggerPlugin *plugin)
    : m_globalDebuggerOptions(new GlobalDebuggerOptions)
{
    qRegisterMetaType<ContextData>("ContextData");
    qRegisterMetaType<DebuggerRunParameters>("DebuggerRunParameters");

    QTC_CHECK(!dd);
    dd = this;

    m_plugin = plugin;
}

DebuggerPluginPrivate::~DebuggerPluginPrivate()
{
    destroyDebuggerConsole();

    qDeleteAll(m_optionPages);
    m_optionPages.clear();

    delete m_debuggerSettings;
    m_debuggerSettings = nullptr;

    delete m_snapshotHandler;
    m_snapshotHandler = nullptr;

    delete m_breakHandler;
    m_breakHandler = nullptr;
}

DebuggerEngine *DebuggerPluginPrivate::dummyEngine()
{
    if (!m_dummyEngine) {
        m_dummyEngine = new DummyEngine;
        m_dummyEngine->setParent(this);
        m_dummyEngine->setObjectName("DummyEngine");
    }
    return m_dummyEngine;
}

static QString msgParameterMissing(const QString &a)
{
    return DebuggerPlugin::tr("Option \"%1\" is missing the parameter.").arg(a);
}

static Kit *guessKitFromAbis(const QList<Abi> &abis)
{
    Kit *kit = nullptr;

    // Try to find a kit via ABI.
    if (!abis.isEmpty()) {
        // Try exact abis.
        kit = KitManager::kit([abis](const Kit *k) {
            const Abi tcAbi = ToolChainKitInformation::targetAbi(k);
            return abis.contains(tcAbi) && !DebuggerKitInformation::configurationErrors(k);
        });
        if (!kit) {
            // Or something compatible.
            kit = KitManager::kit([abis](const Kit *k) {
                const Abi tcAbi = ToolChainKitInformation::targetAbi(k);
                return !DebuggerKitInformation::configurationErrors(k)
                        && Utils::contains(abis, [tcAbi](const Abi &a) { return a.isCompatibleWith(tcAbi); });
            });
        }
    }

    if (!kit)
        kit = KitManager::defaultKit();

    return kit;
}

bool DebuggerPluginPrivate::parseArgument(QStringList::const_iterator &it,
    const QStringList::const_iterator &cend, QString *errorMessage)
{
    const QString &option = *it;
    // '-debug <pid>'
    // '-debug <exe>[,server=<server:port>][,core=<core>][,kit=<kit>][,terminal={0,1}]'
    if (*it == "-debug") {
        ++it;
        if (it == cend) {
            *errorMessage = msgParameterMissing(*it);
            return false;
        }
        const qulonglong pid = it->toULongLong();
        const QStringList args = it->split(',');

        Kit *kit = nullptr;
        DebuggerStartMode startMode = StartExternal;
        QString executable;
        QString remoteChannel;
        QString coreFile;
        bool useTerminal = false;

        if (!pid) {
            foreach (const QString &arg, args) {
                const QString key = arg.section('=', 0, 0);
                const QString val = arg.section('=', 1, 1);
                if (val.isEmpty()) {
                    if (key.isEmpty()) {
                        continue;
                    } else if (executable.isEmpty()) {
                        executable = key;
                    } else {
                        *errorMessage = DebuggerPlugin::tr("Only one executable allowed.");
                        return false;
                    }
                } else if (key == "kit") {
                    kit = KitManager::kit(Id::fromString(val));
                    if (!kit)
                        kit = KitManager::kit(Utils::equal(&Kit::displayName, val));
                } else if (key == "server") {
                    startMode = AttachToRemoteServer;
                    remoteChannel = remoteChannel;
                } else if (key == "core") {
                    startMode = AttachCore;
                    coreFile = val;
                } else if (key == "terminal") {
                    useTerminal = true;
                }
            }
        }
        if (!kit)
            kit = guessKitFromAbis(Abi::abisOfBinary(FileName::fromString(executable)));

        auto runControl = new RunControl(nullptr, ProjectExplorer::Constants::DEBUG_RUN_MODE);
        auto debugger = new DebuggerRunTool(runControl, kit);
        debugger->setInferiorExecutable(executable);
        if (pid) {
            debugger->setStartMode(AttachExternal);
            debugger->setCloseMode(DetachAtClose);
            debugger->setAttachPid(pid);
            debugger->setRunControlName(tr("Process %1").arg(pid));
            debugger->setStartMessage(tr("Attaching to local process %1.").arg(pid));
        } else if (startMode == AttachToRemoteServer) {
            debugger->setStartMode(AttachToRemoteServer);
            debugger->setRemoteChannel(remoteChannel);
            debugger->setRunControlName(tr("Remote: \"%1\"").arg(remoteChannel));
            debugger->setStartMessage(tr("Attaching to remote server %1.").arg(remoteChannel));
        } else if (startMode == AttachCore) {
            debugger->setStartMode(AttachCore);
            debugger->setCloseMode(DetachAtClose);
            debugger->setCoreFileName(coreFile);
            debugger->setRunControlName(tr("Core file \"%1\"").arg(coreFile));
            debugger->setStartMessage(tr("Attaching to core file %1.").arg(coreFile));
        } else {
            debugger->setStartMode(StartExternal);
            debugger->setRunControlName(tr("Executable file \"%1\"").arg(executable));
            debugger->setStartMessage(tr("Debugging file %1.").arg(executable));
        }
        debugger->setUseTerminal(useTerminal);

        m_scheduledStarts.append(debugger);
        return true;
    }
    // -wincrashevent <event-handle>:<pid>. A handle used for
    // a handshake when attaching to a crashed Windows process.
    // This is created by $QTC/src/tools/qtcdebugger/main.cpp:
    // args << QLatin1String("-wincrashevent")
    //   << QString::fromLatin1("%1:%2").arg(argWinCrashEvent).arg(argProcessId);
    if (*it == "-wincrashevent") {
        ++it;
        if (it == cend) {
            *errorMessage = msgParameterMissing(*it);
            return false;
        }
        qint64 pid = it->section(':', 1, 1).toULongLong();
        auto runControl = new RunControl(nullptr, ProjectExplorer::Constants::DEBUG_RUN_MODE);
        auto debugger = new DebuggerRunTool(runControl, findUniversalCdbKit());
        debugger->setStartMode(AttachCrashedExternal);
        debugger->setCrashParameter(it->section(':', 0, 0));
        debugger->setAttachPid(pid);
        debugger->setRunControlName(tr("Crashed process %1").arg(pid));
        debugger->setStartMessage(tr("Attaching to crashed process %1").arg(pid));
        if (pid < 1) {
            *errorMessage = DebuggerPlugin::tr("The parameter \"%1\" of option \"%2\" "
                "does not match the pattern <handle>:<pid>.").arg(*it, option);
            return false;
        }
        m_scheduledStarts.append(debugger);
        return true;
    }

    *errorMessage = DebuggerPlugin::tr("Invalid debugger option: %1").arg(option);
    return false;
}

bool DebuggerPluginPrivate::parseArguments(const QStringList &args,
    QString *errorMessage)
{
    const QStringList::const_iterator cend = args.constEnd();
    for (QStringList::const_iterator it = args.constBegin(); it != cend; ++it)
        if (!parseArgument(it, cend, errorMessage))
            return false;
    return true;
}

void DebuggerPluginPrivate::parseCommandLineArguments()
{
    QString errorMessage;
    if (!parseArguments(m_arguments, &errorMessage)) {
        errorMessage = tr("Error evaluating command line arguments: %1")
            .arg(errorMessage);
        qWarning("%s\n", qPrintable(errorMessage));
        MessageManager::write(errorMessage);
    }
    if (!m_scheduledStarts.isEmpty())
        QTimer::singleShot(0, this, &DebuggerPluginPrivate::runScheduled);
}

bool DebuggerPluginPrivate::initialize(const QStringList &arguments,
    QString *errorMessage)
{
    Q_UNUSED(errorMessage);
    m_arguments = arguments;
    if (!m_arguments.isEmpty())
        connect(ProjectExplorerPlugin::instance(), &ProjectExplorerPlugin::finishedInitialization,
                this, &DebuggerPluginPrivate::parseCommandLineArguments);

    m_mainWindow = new DebuggerMainWindow;

    // Menus
    m_menu = ActionManager::createMenu(M_DEBUG_ANALYZER);
    m_menu->menu()->setTitle(tr("&Analyze"));
    m_menu->menu()->setEnabled(true);

    m_menu->appendGroup(G_ANALYZER_CONTROL);
    m_menu->appendGroup(G_ANALYZER_TOOLS);
    m_menu->appendGroup(G_ANALYZER_REMOTE_TOOLS);
    m_menu->appendGroup(G_ANALYZER_OPTIONS);

    ActionContainer *menubar = ActionManager::actionContainer(MENU_BAR);
    ActionContainer *mtools = ActionManager::actionContainer(M_TOOLS);
    menubar->addMenu(mtools, m_menu);

    m_menu->addSeparator(G_ANALYZER_TOOLS);
    m_menu->addSeparator(G_ANALYZER_REMOTE_TOOLS);
    m_menu->addSeparator(G_ANALYZER_OPTIONS);

    // Populate Windows->Views menu with standard actions.
    Context debugcontext(Constants::C_DEBUGMODE);

    auto openMemoryEditorAction = new QAction(this);
    openMemoryEditorAction->setText(DebuggerPluginPrivate::tr("Memory..."));
    connect(openMemoryEditorAction, &QAction::triggered,
            this, &Internal::openMemoryEditor);

    Command *cmd = ActionManager::registerAction(openMemoryEditorAction,
        "Debugger.Views.OpenMemoryEditor", debugcontext);
    cmd->setAttribute(Command::CA_Hide);

    TaskHub::addCategory(TASK_CATEGORY_DEBUGGER_DEBUGINFO,
                         tr("Debug Information"));
    TaskHub::addCategory(TASK_CATEGORY_DEBUGGER_RUNTIME,
                         tr("Debugger Runtime"));

    const QKeySequence debugKey = QKeySequence(useMacShortcuts ? tr("Ctrl+Y") : tr("F5"));

    QSettings *settings = ICore::settings();

    m_debuggerSettings = new DebuggerSettings;
    m_debuggerSettings->readSettings();

    const Context cppDebuggercontext(C_CPPDEBUGGER);
    const Context qmljsDebuggercontext(C_QMLDEBUGGER);

    m_busy = false;

    m_logWindow = new LogWindow;
    m_logWindow->setObjectName(QLatin1String(DOCKWIDGET_OUTPUT));

    m_breakHandler = new BreakHandler;
    m_breakView = new BaseTreeView;
    m_breakView->setIconSize(QSize(10, 10));
    m_breakView->setWindowIcon(Icons::BREAKPOINTS.icon());
    m_breakView->setSelectionMode(QAbstractItemView::ExtendedSelection);
    connect(action(UseAddressInBreakpointsView), &QAction::toggled,
            this, [this](bool on) { m_breakView->setColumnHidden(BreakpointAddressColumn, !on); });
    m_breakView->setSettings(settings, "Debugger.BreakWindow");
    m_breakView->setModel(m_breakHandler->model());
    m_breakWindow = addSearch(m_breakView, tr("&Breakpoints"), DOCKWIDGET_BREAK);
    m_breakView->setRootIsDecorated(true);

    m_modulesView = new BaseTreeView;
    m_modulesView->setSortingEnabled(true);
    m_modulesView->setSettings(settings, "Debugger.ModulesView");
    connect(m_modulesView, &BaseTreeView::aboutToShow,
            this, &DebuggerPluginPrivate::reloadModules,
            Qt::QueuedConnection);
    m_modulesWindow = addSearch(m_modulesView, tr("&Modules"), DOCKWIDGET_MODULES);

    m_registerView = new BaseTreeView;
    m_registerView->setRootIsDecorated(true);
    m_registerView->setSettings(settings, "Debugger.RegisterView");
    connect(m_registerView, &BaseTreeView::aboutToShow,
            this, &DebuggerPluginPrivate::reloadRegisters,
            Qt::QueuedConnection);
    m_registerWindow = addSearch(m_registerView, tr("Reg&isters"), DOCKWIDGET_REGISTER);

    m_stackView = new StackTreeView;
    m_stackView->setSettings(settings, "Debugger.StackView");
    m_stackView->setIconSize(QSize(10, 10));
    m_stackWindow = addSearch(m_stackView, tr("&Stack"), DOCKWIDGET_STACK);

    m_sourceFilesView = new BaseTreeView;
    m_sourceFilesView->setSortingEnabled(true);
    m_sourceFilesView->setSettings(settings, "Debugger.SourceFilesView");
    connect(m_sourceFilesView, &BaseTreeView::aboutToShow,
            this, &DebuggerPluginPrivate::reloadSourceFiles,
            Qt::QueuedConnection);
    m_sourceFilesWindow = addSearch(m_sourceFilesView, tr("Source Files"), DOCKWIDGET_SOURCE_FILES);

    m_threadsView = new BaseTreeView;
    m_threadsView->setSortingEnabled(true);
    m_threadsView->setSettings(settings, "Debugger.ThreadsView");
    m_threadsView->setIconSize(QSize(10, 10));
    m_threadsWindow = addSearch(m_threadsView, tr("&Threads"), DOCKWIDGET_THREADS);

    m_returnView = new WatchTreeView(ReturnType); // No settings.
    m_returnWindow = addSearch(m_returnView, tr("Locals"), "CppDebugReturn");

    m_localsView = new WatchTreeView(LocalsType);
    m_localsView->setSettings(settings, "Debugger.LocalsView");
    m_localsWindow = addSearch(m_localsView, tr("Locals"), "CppDebugLocals");

    m_inspectorView = new WatchTreeView(InspectType); // No settings.
    m_inspectorView->setSettings(settings, "Debugger.LocalsView"); // sic! same as locals view.
    m_inspectorWindow = addSearch(m_inspectorView, tr("Locals"), "Inspector");

    m_watchersView = new WatchTreeView(WatchersType);
    m_watchersView->setSettings(settings, "Debugger.WatchersView");
    m_watchersWindow = addSearch(m_watchersView, tr("&Expressions"), "CppDebugWatchers");

    // Snapshot
    m_snapshotHandler = new SnapshotHandler;
    m_snapshotView = new SnapshotTreeView(m_snapshotHandler);
    m_snapshotView->setSettings(settings, "Debugger.SnapshotView");
    m_snapshotView->setIconSize(QSize(10, 10));
    m_snapshotView->setModel(m_snapshotHandler->model());
    m_snapshotWindow = addSearch(m_snapshotView, tr("Snapshots"), DOCKWIDGET_SNAPSHOTS);

    // Locals
    connect(m_localsView->header(), &QHeaderView::sectionResized,
        this, &DebuggerPluginPrivate::updateReturnViewHeader, Qt::QueuedConnection);

    auto act = m_continueAction = new QAction(tr("Continue"), this);
    act->setIcon(visibleStartIcon(Id(Constants::CONTINUE), false));
    connect(act, &QAction::triggered, this, &DebuggerPluginPrivate::handleExecContinue);

    act = m_exitAction = new QAction(tr("Stop Debugger"), this);
    act->setIcon(Icons::DEBUG_EXIT_SMALL.icon());
    connect(act, &QAction::triggered, this, &DebuggerPluginPrivate::stopDebugger);

    act = m_interruptAction = new QAction(tr("Interrupt"), this);
    act->setIcon(visibleStartIcon(Id(Constants::INTERRUPT), false));
    connect(act, &QAction::triggered, this, &DebuggerPluginPrivate::handleExecInterrupt);

    // A "disabled pause" seems to be a good choice.
    act = m_undisturbableAction = new QAction(tr("Debugger is Busy"), this);
    act->setIcon(visibleStartIcon(Id(Constants::INTERRUPT), false));
    act->setEnabled(false);

    act = m_abortAction = new QAction(tr("Abort Debugging"), this);
    act->setToolTip(tr("Aborts debugging and "
        "resets the debugger to the initial state."));
    connect(act, &QAction::triggered, this, &DebuggerPluginPrivate::handleAbort);

    act = m_resetAction = new QAction(tr("Restart Debugging"),this);
    act->setToolTip(tr("Restart the debugging session."));
    act->setIcon(Icons::RESTART_TOOLBAR.icon());
    connect(act, &QAction::triggered, this, &DebuggerPluginPrivate::handleReset);

    act = m_nextAction = new QAction(tr("Step Over"), this);
    act->setIcon(Icons::STEP_OVER.icon());
    connect(act, &QAction::triggered, this, &DebuggerPluginPrivate::handleExecNext);

    act = m_stepAction = new QAction(tr("Step Into"), this);
    act->setIcon(Icons::STEP_INTO.icon());
    connect(act, &QAction::triggered, this, &DebuggerPluginPrivate::handleExecStep);

    act = m_stepOutAction = new QAction(tr("Step Out"), this);
    act->setIcon(Icons::STEP_OUT.icon());
    connect(act, &QAction::triggered, this, &DebuggerPluginPrivate::handleExecStepOut);

    act = m_runToLineAction = new QAction(tr("Run to Line"), this);
    connect(act, &QAction::triggered, this, &DebuggerPluginPrivate::handleExecRunToLine);

    act = m_runToSelectedFunctionAction = new QAction(tr("Run to Selected Function"), this);
    connect(act, &QAction::triggered, this, &DebuggerPluginPrivate::handleExecRunToSelectedFunction);

    act = m_returnFromFunctionAction =
        new QAction(tr("Immediately Return From Inner Function"), this);
    connect(act, &QAction::triggered, this, &DebuggerPluginPrivate::handleExecReturn);

    act = m_jumpToLineAction = new QAction(tr("Jump to Line"), this);
    connect(act, &QAction::triggered, this, &DebuggerPluginPrivate::handleExecJumpToLine);

    m_breakAction = new QAction(tr("Toggle Breakpoint"), this);

    act = m_watchAction = new QAction(tr("Add Expression Evaluator"), this);
    connect(act, &QAction::triggered, this, &DebuggerPluginPrivate::handleAddToWatchWindow);

    //act = m_snapshotAction = new QAction(tr("Create Snapshot"), this);
    //act->setProperty(Role, RequestCreateSnapshotRole);
    //act->setIcon(Icons::SNAPSHOT.icon());

    act = m_reverseDirectionAction = new QAction(tr("Reverse Direction"), this);
    act->setCheckable(true);
    act->setChecked(false);
    act->setCheckable(false);
    act->setIcon(Icons::REVERSE_MODE.icon());
    act->setIconVisibleInMenu(false);

    act = m_frameDownAction = new QAction(tr("Move to Called Frame"), this);
    connect(act, &QAction::triggered, this, &DebuggerPluginPrivate::handleFrameDown);

    act = m_frameUpAction = new QAction(tr("Move to Calling Frame"), this);
    connect(act, &QAction::triggered, this, &DebuggerPluginPrivate::handleFrameUp);

    act = m_operateByInstructionAction = action(OperateByInstruction);
    connect(act, &QAction::triggered,
            this, &DebuggerPluginPrivate::handleOperateByInstructionTriggered);

    ActionContainer *debugMenu = ActionManager::actionContainer(PE::M_DEBUG);

    m_localsAndInspectorWindow = new LocalsAndInspectorWindow(
                m_localsWindow, m_inspectorWindow, m_returnWindow);
    m_localsAndInspectorWindow->setObjectName(DOCKWIDGET_LOCALS_AND_INSPECTOR);
    m_localsAndInspectorWindow->setWindowTitle(m_localsWindow->windowTitle());

    RunConfiguration::registerAspect<DebuggerRunConfigurationAspect>();

    // The main "Start Debugging" action.
    act = m_startAction = new QAction(this);
    act->setIcon(visibleStartIcon(Id(Constants::DEBUG), false));
    act->setText(tr("Start Debugging"));
    connect(act, &QAction::triggered, [] { ProjectExplorerPlugin::runStartupProject(ProjectExplorer::Constants::DEBUG_RUN_MODE); });

    act = m_debugWithoutDeployAction = new QAction(this);
    act->setText(tr("Start Debugging Without Deployment"));
    connect(act, &QAction::triggered, [] { ProjectExplorerPlugin::runStartupProject(ProjectExplorer::Constants::DEBUG_RUN_MODE, true); });

    act = m_startAndDebugApplicationAction = new QAction(this);
    act->setText(tr("Start and Debug External Application..."));
    connect(act, &QAction::triggered, this, &StartApplicationDialog::startAndDebugApplication);

    act = m_attachToCoreAction = new QAction(this);
    act->setText(tr("Load Core File..."));
    connect(act, &QAction::triggered, this, &DebuggerPluginPrivate::attachCore);

    act = m_attachToRemoteServerAction = new QAction(this);
    act->setText(tr("Attach to Running Debug Server..."));
    connect(act, &QAction::triggered, this, &StartApplicationDialog::attachToRemoteServer);

    act = m_attachToRunningApplication = new QAction(this);
    act->setText(tr("Attach to Running Application..."));
    connect(act, &QAction::triggered, this, &DebuggerPluginPrivate::attachToRunningApplication);

    act = m_attachToUnstartedApplication = new QAction(this);
    act->setText(tr("Attach to Unstarted Application..."));
    connect(act, &QAction::triggered, this, &DebuggerPluginPrivate::attachToUnstartedApplicationDialog);

    act = m_attachToQmlPortAction = new QAction(this);
    act->setText(tr("Attach to QML Port..."));
    connect(act, &QAction::triggered, this, &DebuggerPluginPrivate::attachToQmlPort);

    if (HostOsInfo::isWindowsHost()) {
        m_startRemoteCdbAction = new QAction(tr("Attach to Remote CDB Session..."), this);
        connect(m_startRemoteCdbAction, &QAction::triggered,
                this, &DebuggerPluginPrivate::startRemoteCdbSession);
    }

    act = m_detachAction = new QAction(this);
    act->setText(tr("Detach Debugger"));
    connect(act, &QAction::triggered, this, &DebuggerPluginPrivate::handleExecDetach);

    // "Start Debugging" sub-menu
    // groups:
    //   G_DEFAULT_ONE
    //   G_START_LOCAL
    //   G_START_REMOTE
    //   G_START_QML

    ActionContainer *mstart = ActionManager::actionContainer(PE::M_DEBUG_STARTDEBUGGING);

    cmd = ActionManager::registerAction(m_startAction, Constants::DEBUG);
    cmd->setDescription(tr("Start Debugging"));
    cmd->setDefaultKeySequence(debugKey);
    cmd->setAttribute(Command::CA_UpdateText);
    mstart->addAction(cmd, CC::G_DEFAULT_ONE);
    m_visibleStartAction = new ProxyAction(this);
    m_visibleStartAction->initialize(m_startAction);
    m_visibleStartAction->setAttribute(ProxyAction::UpdateText);
    m_visibleStartAction->setAction(m_startAction);

    ModeManager::addAction(m_visibleStartAction, Constants::P_ACTION_DEBUG);

    cmd = ActionManager::registerAction(m_debugWithoutDeployAction,
        "Debugger.DebugWithoutDeploy");
    cmd->setAttribute(Command::CA_Hide);
    mstart->addAction(cmd, CC::G_DEFAULT_ONE);

    cmd = ActionManager::registerAction(m_attachToRunningApplication,
         "Debugger.AttachToRemoteProcess");
    cmd->setDescription(tr("Attach to Running Application"));
    mstart->addAction(cmd, G_GENERAL);

    cmd = ActionManager::registerAction(m_attachToUnstartedApplication,
          "Debugger.AttachToUnstartedProcess");
    cmd->setDescription(tr("Attach to Unstarted Application"));
    mstart->addAction(cmd, G_GENERAL);

    cmd = ActionManager::registerAction(m_startAndDebugApplicationAction,
        "Debugger.StartAndDebugApplication");
    cmd->setAttribute(Command::CA_Hide);
    mstart->addAction(cmd, G_GENERAL);

    cmd = ActionManager::registerAction(m_attachToCoreAction,
        "Debugger.AttachCore");
    cmd->setAttribute(Command::CA_Hide);
    mstart->addAction(cmd, Constants::G_GENERAL);

    cmd = ActionManager::registerAction(m_attachToRemoteServerAction,
        "Debugger.AttachToRemoteServer");
    cmd->setAttribute(Command::CA_Hide);
    mstart->addAction(cmd, Constants::G_SPECIAL);

    if (m_startRemoteCdbAction) {
        cmd = ActionManager::registerAction(m_startRemoteCdbAction,
             "Debugger.AttachRemoteCdb");
        cmd->setAttribute(Command::CA_Hide);
        mstart->addAction(cmd, Constants::G_SPECIAL);
    }

    mstart->addSeparator(Context(CC::C_GLOBAL), Constants::G_START_QML);

    cmd = ActionManager::registerAction(m_attachToQmlPortAction, "Debugger.AttachToQmlPort");
    cmd->setAttribute(Command::CA_Hide);
    mstart->addAction(cmd, Constants::G_START_QML);

    cmd = ActionManager::registerAction(m_detachAction, "Debugger.Detach");
    cmd->setAttribute(Command::CA_Hide);
    debugMenu->addAction(cmd, CC::G_DEFAULT_ONE);

    cmd = ActionManager::registerAction(m_interruptAction, Constants::INTERRUPT);
    cmd->setDescription(tr("Interrupt Debugger"));
    debugMenu->addAction(cmd, CC::G_DEFAULT_ONE);

    cmd = ActionManager::registerAction(m_continueAction, Constants::CONTINUE);
    cmd->setDefaultKeySequence(debugKey);
    debugMenu->addAction(cmd, CC::G_DEFAULT_ONE);

    cmd = ActionManager::registerAction(m_exitAction, Constants::STOP);
    debugMenu->addAction(cmd, CC::G_DEFAULT_ONE);
    m_hiddenStopAction = new ProxyAction(this);
    m_hiddenStopAction->initialize(cmd->action());
    m_hiddenStopAction->setAttribute(ProxyAction::UpdateText);
    m_hiddenStopAction->setAttribute(ProxyAction::UpdateIcon);

    cmd = ActionManager::registerAction(m_hiddenStopAction, Constants::HIDDEN_STOP);
    cmd->setDefaultKeySequence(QKeySequence(useMacShortcuts ? tr("Shift+Ctrl+Y") : tr("Shift+F5")));

    cmd = ActionManager::registerAction(m_abortAction, Constants::ABORT);
    cmd->setDescription(tr("Reset Debugger"));
    debugMenu->addAction(cmd, CC::G_DEFAULT_ONE);

    cmd = ActionManager::registerAction(m_resetAction, Constants::RESET);
    cmd->setDescription(tr("Restart Debugging"));
    debugMenu->addAction(cmd, CC::G_DEFAULT_ONE);

    debugMenu->addSeparator();

    cmd = ActionManager::registerAction(m_nextAction, Constants::NEXT);
    cmd->setDefaultKeySequence(QKeySequence(useMacShortcuts ? tr("Ctrl+Shift+O") : tr("F10")));
    cmd->setAttribute(Command::CA_Hide);
    cmd->setAttribute(Command::CA_UpdateText);
    debugMenu->addAction(cmd);

    cmd = ActionManager::registerAction(m_stepAction, Constants::STEP);
    cmd->setDefaultKeySequence(QKeySequence(useMacShortcuts ? tr("Ctrl+Shift+I") : tr("F11")));
    cmd->setAttribute(Command::CA_Hide);
    cmd->setAttribute(Command::CA_UpdateText);
    debugMenu->addAction(cmd);

    cmd = ActionManager::registerAction(m_stepOutAction, Constants::STEPOUT);
    cmd->setDefaultKeySequence(QKeySequence(useMacShortcuts ? tr("Ctrl+Shift+T") : tr("Shift+F11")));
    cmd->setAttribute(Command::CA_Hide);
    debugMenu->addAction(cmd);

    cmd = ActionManager::registerAction(m_runToLineAction,
        "Debugger.RunToLine", cppDebuggercontext);
    cmd->setDefaultKeySequence(QKeySequence(useMacShortcuts ? tr("Shift+F8") : tr("Ctrl+F10")));
    cmd->setAttribute(Command::CA_Hide);
    debugMenu->addAction(cmd);

    cmd = ActionManager::registerAction(m_runToSelectedFunctionAction,
        "Debugger.RunToSelectedFunction", cppDebuggercontext);
    cmd->setDefaultKeySequence(QKeySequence(tr("Ctrl+F6")));
    cmd->setAttribute(Command::CA_Hide);
    // Don't add to menu by default as keeping its enabled state
    // and text up-to-date is a lot of hassle.
    // debugMenu->addAction(cmd);

    cmd = ActionManager::registerAction(m_jumpToLineAction,
        "Debugger.JumpToLine", cppDebuggercontext);
    cmd->setAttribute(Command::CA_Hide);
    debugMenu->addAction(cmd);

    cmd = ActionManager::registerAction(m_returnFromFunctionAction,
        "Debugger.ReturnFromFunction", cppDebuggercontext);
    cmd->setAttribute(Command::CA_Hide);
    debugMenu->addAction(cmd);

    if (isReverseDebuggingEnabled()) {
        cmd = ActionManager::registerAction(m_reverseDirectionAction,
                                            Constants::REVERSE, cppDebuggercontext);
        cmd->setDefaultKeySequence(QKeySequence(useMacShortcuts ? QString() : tr("F12")));
        cmd->setAttribute(Command::CA_Hide);
        debugMenu->addAction(cmd);
    }

    debugMenu->addSeparator();

    //cmd = ActionManager::registerAction(m_snapshotAction,
    //    "Debugger.Snapshot", cppDebuggercontext);
    //cmd->setDefaultKeySequence(QKeySequence(tr("Ctrl+D,Ctrl+S")));
    //cmd->setAttribute(Command::CA_Hide);
    //debugMenu->addAction(cmd);

    ActionManager::registerAction(m_frameDownAction,
        "Debugger.FrameDown", cppDebuggercontext);
    ActionManager::registerAction(m_frameUpAction,
        "Debugger.FrameUp", cppDebuggercontext);

    cmd = ActionManager::registerAction(m_operateByInstructionAction,
        Constants::OPERATE_BY_INSTRUCTION, cppDebuggercontext);
    cmd->setAttribute(Command::CA_Hide);
    debugMenu->addAction(cmd);

    cmd = ActionManager::registerAction(m_breakAction, "Debugger.ToggleBreak");
    cmd->setDefaultKeySequence(QKeySequence(useMacShortcuts ? tr("F8") : tr("F9")));
    debugMenu->addAction(cmd);
    connect(m_breakAction, &QAction::triggered,
        this, &DebuggerPluginPrivate::toggleBreakpointHelper);

    debugMenu->addSeparator();

    // currently broken
//    auto qmlUpdateOnSaveDummyAction = new QAction(tr("Apply Changes on Save"), this);
//    qmlUpdateOnSaveDummyAction->setCheckable(true);
//    qmlUpdateOnSaveDummyAction->setIcon(Icons::APPLY_ON_SAVE.icon());
//    qmlUpdateOnSaveDummyAction->setEnabled(false);
//    cmd = ActionManager::registerAction(qmlUpdateOnSaveDummyAction, Constants::QML_UPDATE_ON_SAVE);
//    debugMenu->addAction(cmd);

    auto qmlShowAppOnTopDummyAction = new QAction(tr("Show Application on Top"), this);
    qmlShowAppOnTopDummyAction->setCheckable(true);
    qmlShowAppOnTopDummyAction->setIcon(Icons::APP_ON_TOP.icon());
    qmlShowAppOnTopDummyAction->setEnabled(false);
    cmd = ActionManager::registerAction(qmlShowAppOnTopDummyAction, Constants::QML_SHOW_APP_ON_TOP);
    debugMenu->addAction(cmd);

    auto qmlSelectDummyAction = new QAction(tr("Select"), this);
    qmlSelectDummyAction->setCheckable(true);
    qmlSelectDummyAction->setIcon(Icons::SELECT.icon());
    qmlSelectDummyAction->setEnabled(false);
    cmd = ActionManager::registerAction(qmlSelectDummyAction, Constants::QML_SELECTTOOL);
    debugMenu->addAction(cmd);

    debugMenu->addSeparator();

    cmd = m_watchCommand = ActionManager::registerAction(m_watchAction, "Debugger.AddToWatch",
            Context(CppEditor::Constants::CPPEDITOR_ID,  QmlJSEditor::Constants::C_QMLJSEDITOR_ID));
    //cmd->setDefaultKeySequence(QKeySequence(tr("Ctrl+D,Ctrl+W")));
    debugMenu->addAction(cmd);

    addGdbOptionPages(&m_optionPages);
    addCdbOptionPages(&m_optionPages);
    m_optionPages.append(new LocalsAndExpressionsOptionsPage);

    connect(ModeManager::instance(), &ModeManager::currentModeChanged,
        this, &DebuggerPluginPrivate::onModeChanged);
    connect(ModeManager::instance(), &ModeManager::currentModeChanged,
            m_mainWindow.data(), &DebuggerMainWindow::onModeChanged);
    connect(ProjectExplorerPlugin::instance(), &ProjectExplorerPlugin::settingsChanged,
        this, &DebuggerPluginPrivate::updateDebugWithoutDeployMenu);

    m_mainWindow->finalizeSetup();

    // Debug mode setup
    m_mode = new DebugMode;
    m_modeWindow = createModeWindow(Constants::MODE_DEBUG, m_mainWindow);
    m_mode->setWidget(m_modeWindow);

    m_debugModeContext.setContext(Context(CC::C_EDITORMANAGER));
    m_debugModeContext.setWidget(m_modeWindow);
    ICore::addContextObject(&m_debugModeContext);

    connect(SessionManager::instance(), &SessionManager::startupProjectChanged,
            this, &DebuggerPluginPrivate::updateUiForProject);

    //
    //  Connections
    //

    // Core
    connect(ICore::instance(), &ICore::saveSettingsRequested,
            this, &DebuggerPluginPrivate::writeSettings);

    // TextEditor
    connect(TextEditorSettings::instance(), &TextEditorSettings::fontSettingsChanged,
            this, &DebuggerPluginPrivate::fontSettingsChanged);

    // ProjectExplorer
    connect(SessionManager::instance(), &SessionManager::sessionLoaded,
            this, &DebuggerPluginPrivate::sessionLoaded);
    connect(SessionManager::instance(), &SessionManager::aboutToSaveSession,
            this, &DebuggerPluginPrivate::aboutToSaveSession);
    connect(SessionManager::instance(), &SessionManager::aboutToUnloadSession,
            this, &DebuggerPluginPrivate::aboutToUnloadSession);
    connect(ProjectExplorerPlugin::instance(), &ProjectExplorerPlugin::updateRunActions,
            this, &DebuggerPluginPrivate::updateDebugActions);

    // EditorManager
    connect(EditorManager::instance(), &EditorManager::editorOpened,
            this, &DebuggerPluginPrivate::editorOpened);
    connect(EditorManager::instance(), &EditorManager::currentEditorChanged,
            this, &DebuggerPluginPrivate::updateBreakMenuItem);

    // Application interaction
    connect(action(SettingsDialog), &QAction::triggered,
            [] { ICore::showOptionsDialog(DEBUGGER_COMMON_SETTINGS_ID); });

    // Toolbar
    ToolbarDescription toolbar;
    toolbar.addAction(m_visibleStartAction);
    toolbar.addAction(ActionManager::command(Constants::STOP)->action(), Icons::DEBUG_EXIT_SMALL_TOOLBAR.icon());
    toolbar.addAction(ActionManager::command(Constants::NEXT)->action(), Icons::STEP_OVER_TOOLBAR.icon());
    toolbar.addAction(ActionManager::command(Constants::STEP)->action(), Icons::STEP_INTO_TOOLBAR.icon());
    toolbar.addAction(ActionManager::command(Constants::STEPOUT)->action(), Icons::STEP_OUT_TOOLBAR.icon());
    toolbar.addAction(ActionManager::command(Constants::RESET)->action(), Icons::RESTART_TOOLBAR.icon());
    toolbar.addAction(ActionManager::command(Constants::OPERATE_BY_INSTRUCTION)->action());

    if (isReverseDebuggingEnabled()) {
        m_reverseToolButton = new QToolButton;
        m_reverseToolButton->setDefaultAction(m_reverseDirectionAction);
        toolbar.addWidget(m_reverseToolButton);
    }

    toolbar.addWidget(new StyledSeparator);

    m_threadLabel = new QLabel(tr("Threads:"));
    toolbar.addWidget(m_threadLabel);

    m_threadBox = new QComboBox;
    m_threadBox->setSizeAdjustPolicy(QComboBox::AdjustToContents);
    connect(m_threadBox, static_cast<void(QComboBox::*)(int)>(&QComboBox::activated),
            this, &DebuggerPluginPrivate::selectThread);

    toolbar.addWidget(m_threadBox);
//    toolbar.addSpacerItem(new QSpacerItem(4, 0));

//    ToolbarDescription qmlToolbar
//    qmlToolbar.addAction(qmlUpdateOnSaveDummyAction);
//    qmlToolbar.addAction(qmlShowAppOnTopDummyAction, Icons::APP_ON_TOP_TOOLBAR.icon());
//    qmlToolbar.addWidget(new StyledSeparator);
//    qmlToolbar.addAction(qmlSelectDummyAction, Icons::SELECT_TOOLBAR.icon());
//    qmlToolbar.addWidget(new StyledSeparator);

    auto createBasePerspective = [this] { return new Perspective({}, {
        {DOCKWIDGET_STACK, m_stackWindow, {}, Perspective::SplitVertical},
        {DOCKWIDGET_BREAK, m_breakWindow, DOCKWIDGET_STACK, Perspective::SplitHorizontal},
        {DOCKWIDGET_THREADS, m_threadsWindow, DOCKWIDGET_BREAK, Perspective::AddToTab, false},
        {DOCKWIDGET_MODULES, m_modulesWindow, DOCKWIDGET_THREADS, Perspective::AddToTab, false},
        {DOCKWIDGET_SOURCE_FILES, m_sourceFilesWindow, DOCKWIDGET_MODULES, Perspective::AddToTab, false},
        {DOCKWIDGET_SNAPSHOTS, m_snapshotWindow, DOCKWIDGET_SOURCE_FILES, Perspective::AddToTab, false},
        {DOCKWIDGET_LOCALS_AND_INSPECTOR, m_localsAndInspectorWindow, {}, Perspective::AddToTab, true,
         Qt::RightDockWidgetArea},
        {DOCKWIDGET_WATCHERS, m_watchersWindow, DOCKWIDGET_LOCALS_AND_INSPECTOR, Perspective::AddToTab, true,
         Qt::RightDockWidgetArea},
        {DOCKWIDGET_OUTPUT, m_logWindow, {}, Perspective::AddToTab, false, Qt::TopDockWidgetArea},
        {DOCKWIDGET_BREAK, 0, {}, Perspective::Raise}
    }); };

    Perspective *cppPerspective = createBasePerspective();
    cppPerspective->setName(tr("Debugger"));
    cppPerspective->addOperation({DOCKWIDGET_REGISTER, m_registerWindow, DOCKWIDGET_SNAPSHOTS,
                                  Perspective::AddToTab, false});

    Debugger::registerToolbar(CppPerspectiveId, toolbar);
    Debugger::registerPerspective(CppPerspectiveId, cppPerspective);

//    Perspective *qmlPerspective = createBasePerspective();
//    qmlPerspective->setName(tr("QML Debugger"));
//    qmlPerspective->addOperation({ DOCKWIDGET_REGISTER, DOCKWIDGET_SNAPSHOTS,
//                                  Perspective::AddToTab, false });
//
//    Debugger::registerToolbar(QmlPerspectiveId, toolbarContainer);
//    Debugger::registerPerspective(QmlPerspectiveId, qmlPerspective);

    connect(action(EnableReverseDebugging), &SavedAction::valueChanged,
            this, &DebuggerPluginPrivate::enableReverseDebuggingTriggered);

    setInitialState();
    connectEngine(0);

    connect(SessionManager::instance(), &SessionManager::startupProjectChanged,
        this, &DebuggerPluginPrivate::onCurrentProjectChanged);

    m_optionPages.append(new CommonOptionsPage(m_globalDebuggerOptions));

    m_globalDebuggerOptions->fromSettings();
    m_returnWindow->setVisible(false);

    return true;
}

void setConfigValue(const QString &name, const QVariant &value)
{
    ICore::settings()->setValue("DebugMode/" + name, value);
}

QVariant configValue(const QString &name)
{
    return ICore::settings()->value("DebugMode/" + name);
}

void DebuggerPluginPrivate::onCurrentProjectChanged(Project *project)
{
    RunConfiguration *activeRc = nullptr;
    if (project) {
        Target *target = project->activeTarget();
        if (target)
            activeRc = target->activeRunConfiguration();
        if (!activeRc)
            return;
    }
    for (int i = 0, n = m_snapshotHandler->size(); i != n; ++i) {
        // Run controls might be deleted during exit.
        if (DebuggerRunTool *runTool = m_snapshotHandler->at(i)) {
            if (RunControl *runControl = runTool->runControl()) {
                RunConfiguration *rc = runControl->runConfiguration();
                if (rc == activeRc) {
                    m_snapshotHandler->setCurrentIndex(i);
                    updateState(runTool);
                    return;
                }
            }
        }
    }

    // If we have a running debugger, don't touch it.
    if (m_snapshotHandler->size())
        return;

    // No corresponding debugger found. So we are ready to start one.
    m_interruptAction->setEnabled(false);
    m_continueAction->setEnabled(false);
    m_exitAction->setEnabled(false);
    QString whyNot;
    const bool canRun = ProjectExplorerPlugin::canRunStartupProject(ProjectExplorer::Constants::DEBUG_RUN_MODE, &whyNot);
    m_startAction->setEnabled(canRun);
    m_startAction->setToolTip(whyNot);
    m_debugWithoutDeployAction->setEnabled(canRun);
    setProxyAction(m_visibleStartAction, Id(Constants::DEBUG));
}

void DebuggerPluginPrivate::attachCore()
{
    AttachCoreDialog dlg(ICore::dialogParent());

    const QString lastExternalKit = configValue("LastExternalKit").toString();
    if (!lastExternalKit.isEmpty())
        dlg.setKitId(Id::fromString(lastExternalKit));
    dlg.setLocalExecutableFile(configValue("LastExternalExecutableFile").toString());
    dlg.setLocalCoreFile(configValue("LastLocalCoreFile").toString());
    dlg.setRemoteCoreFile(configValue("LastRemoteCoreFile").toString());
    dlg.setOverrideStartScript(configValue("LastExternalStartScript").toString());
    dlg.setForceLocalCoreFile(configValue("LastForceLocalCoreFile").toBool());

    if (dlg.exec() != QDialog::Accepted)
        return;

    setConfigValue("LastExternalExecutableFile", dlg.localExecutableFile());
    setConfigValue("LastLocalCoreFile", dlg.localCoreFile());
    setConfigValue("LastRemoteCoreFile", dlg.remoteCoreFile());
    setConfigValue("LastExternalKit", dlg.kit()->id().toSetting());
    setConfigValue("LastExternalStartScript", dlg.overrideStartScript());
    setConfigValue("LastForceLocalCoreFile", dlg.forcesLocalCoreFile());

    auto runControl = new RunControl(nullptr, ProjectExplorer::Constants::DEBUG_RUN_MODE);
    auto debugger = new DebuggerRunTool(runControl, dlg.kit());
    debugger->setInferiorExecutable(dlg.localExecutableFile());
    debugger->setCoreFileName(dlg.localCoreFile());
    debugger->setRunControlName(tr("Core file \"%1\"")
        .arg(dlg.useLocalCoreFile() ? dlg.localCoreFile() : dlg.remoteCoreFile()));
    debugger->setStartMode(AttachCore);
    debugger->setCloseMode(DetachAtClose);
    debugger->setOverrideStartScript(dlg.overrideStartScript());
    debugger->startRunControl();
}

void DebuggerPluginPrivate::startRemoteCdbSession()
{
    const QString connectionKey = "CdbRemoteConnection";
    Kit *kit = findUniversalCdbKit();
    QTC_ASSERT(kit, return);

    StartRemoteCdbDialog dlg(ICore::dialogParent());
    QString previousConnection = configValue(connectionKey).toString();
    if (previousConnection.isEmpty())
        previousConnection = "localhost:1234";
    dlg.setConnection(previousConnection);
    if (dlg.exec() != QDialog::Accepted)
        return;
    setConfigValue(connectionKey, dlg.connection());

    auto runControl = new RunControl(nullptr, ProjectExplorer::Constants::DEBUG_RUN_MODE);
    auto debugger = new DebuggerRunTool(runControl, kit);
    debugger->setStartMode(AttachToRemoteServer);
    debugger->setCloseMode(KillAtClose);
    debugger->setRemoteChannel(dlg.connection());
    debugger->startRunControl();
}

class RemoteAttachRunner : public DebuggerRunTool
{
public:
    RemoteAttachRunner(RunControl *runControl, Kit *kit, int pid)
        : DebuggerRunTool(runControl, kit)
    {
        IDevice::ConstPtr device = DeviceKitInformation::device(kit);
        setDisplayName("AttachToRunningProcess");
        setUsePortsGatherer(true, false);
        portsGatherer()->setDevice(device);

        auto gdbServer = new GdbServerRunner(runControl, portsGatherer());
        gdbServer->setUseMulti(false);
        gdbServer->setDevice(device);
        gdbServer->setAttachPid(ProcessHandle(pid));

        addStartDependency(gdbServer);

        setStartMode(AttachToRemoteProcess);
        setCloseMode(DetachAtClose);

        //    setInferiorExecutable(localExecutable);
        setUseContinueInsteadOfRun(true);
        setContinueAfterAttach(false);
    }
};

void DebuggerPluginPrivate::attachToRunningApplication()
{
    auto kitChooser = new DebuggerKitChooser(DebuggerKitChooser::AnyDebugging);

    auto dlg = new DeviceProcessesDialog(kitChooser, ICore::dialogParent());
    dlg->addAcceptButton(DeviceProcessesDialog::tr("&Attach to Process"));
    dlg->showAllDevices();
    if (dlg->exec() == QDialog::Rejected) {
        delete dlg;
        return;
    }

    dlg->setAttribute(Qt::WA_DeleteOnClose);
    Kit *kit = kitChooser->currentKit();
    QTC_ASSERT(kit, return);
    IDevice::ConstPtr device = DeviceKitInformation::device(kit);
    QTC_ASSERT(device, return);

    DeviceProcessItem process = dlg->currentProcess();

    if (device->type() == PE::DESKTOP_DEVICE_TYPE) {
        attachToRunningProcess(kit, process, false);
    } else {
        auto runControl = new RunControl(nullptr, ProjectExplorer::Constants::DEBUG_RUN_MODE);
        auto debugger = new RemoteAttachRunner(runControl, kit, process.pid);
        debugger->startRunControl();
    }
}

void DebuggerPluginPrivate::attachToUnstartedApplicationDialog()
{
    auto dlg = new UnstartedAppWatcherDialog(ICore::dialogParent());

    connect(dlg, &QDialog::finished, dlg, &QObject::deleteLater);
    connect(dlg, &UnstartedAppWatcherDialog::processFound, this, [this, dlg] {
        RunControl *rc = attachToRunningProcess(dlg->currentKit(),
                                                dlg->currentProcess(),
                                                dlg->continueOnAttach());
        if (!rc)
            return;

        if (dlg->hideOnAttach())
            connect(rc, &RunControl::stopped, dlg, &UnstartedAppWatcherDialog::startWatching);
    });

    dlg->show();
}

RunControl *DebuggerPluginPrivate::attachToRunningProcess(Kit *kit,
    DeviceProcessItem process, bool contAfterAttach)
{
    QTC_ASSERT(kit, return 0);
    IDevice::ConstPtr device = DeviceKitInformation::device(kit);
    QTC_ASSERT(device, return 0);
    if (process.pid == 0) {
        AsynchronousMessageBox::warning(tr("Warning"), tr("Cannot attach to process with PID 0"));
        return 0;
    }

    const Abi tcAbi = ToolChainKitInformation::targetAbi(kit);
    const bool isWindows = (tcAbi.os() == Abi::WindowsOS);
    if (isWindows && isWinProcessBeingDebugged(process.pid)) {
        AsynchronousMessageBox::warning(
                    tr("Process Already Under Debugger Control"),
                    tr("The process %1 is already under the control of a debugger.\n"
                       "%2 cannot attach to it.").arg(process.pid)
                    .arg(Core::Constants::IDE_DISPLAY_NAME));
        return 0;
    }

    if (device->type() != PE::DESKTOP_DEVICE_TYPE) {
        AsynchronousMessageBox::warning(tr("Not a Desktop Device Type"),
                             tr("It is only possible to attach to a locally running process."));
        return 0;
    }

    auto runControl = new RunControl(nullptr, ProjectExplorer::Constants::DEBUG_RUN_MODE);
    auto debugger = new DebuggerRunTool(runControl, kit);
    debugger->setAttachPid(ProcessHandle(process.pid));
    debugger->setRunControlName(tr("Process %1").arg(process.pid));
    debugger->setInferiorExecutable(process.exe);
    debugger->setInferiorDevice(device);
    debugger->setStartMode(AttachExternal);
    debugger->setCloseMode(DetachAtClose);
    debugger->setContinueAfterAttach(contAfterAttach);

    debugger->startRunControl();

    return debugger->runControl();
}

void DebuggerPlugin::attachExternalApplication(RunControl *rc)
{
    ProcessHandle pid = rc->applicationProcessHandle();
    RunConfiguration *runConfig = rc->runConfiguration();
    auto runControl = new RunControl(runConfig, ProjectExplorer::Constants::DEBUG_RUN_MODE);
    auto debugger = new DebuggerRunTool(runControl, guessKitFromAbis({rc->abi()}), false);
    debugger->setAttachPid(pid);
    debugger->setRunControlName(tr("Process %1").arg(pid.pid()));
    debugger->setStartMode(AttachExternal);
    debugger->setCloseMode(DetachAtClose);
    debugger->startRunControl();
}

void DebuggerPlugin::getEnginesState(QByteArray *json) const
{
    QTC_ASSERT(json, return);
    QVariantMap result {
        {"version", 1}
    };
    QVariantMap states;

    for (int i = 0; i < dd->m_snapshotHandler->size(); ++i) {
        const DebuggerEngine *engine = dd->m_snapshotHandler->at(i)->engine();
        states[QString::number(i)] = QVariantMap({
                   {"current", dd->m_snapshotHandler->currentIndex() == i},
                   {"pid", engine->inferiorPid()},
                   {"state", engine->state()}
        });
    }

    if (!states.isEmpty())
        result["states"] = states;

    *json = QJsonDocument(QJsonObject::fromVariantMap(result)).toJson();
}

void DebuggerPluginPrivate::attachToQmlPort()
{
    AttachToQmlPortDialog dlg(ICore::mainWindow());

    const QVariant qmlServerPort = configValue("LastQmlServerPort");
    if (qmlServerPort.isValid())
        dlg.setPort(qmlServerPort.toInt());
    else
        dlg.setPort(-1);

    const Id kitId = Id::fromSetting(configValue("LastProfile"));
    if (kitId.isValid())
        dlg.setKitId(kitId);

    if (dlg.exec() != QDialog::Accepted)
        return;

    Kit *kit = dlg.kit();
    QTC_ASSERT(kit, return);
    setConfigValue("LastQmlServerPort", dlg.port());
    setConfigValue("LastProfile", kit->id().toSetting());

    IDevice::ConstPtr device = DeviceKitInformation::device(kit);
    QTC_ASSERT(device, return);

    auto runControl = new RunControl(nullptr, ProjectExplorer::Constants::DEBUG_RUN_MODE);
    auto debugger = new DebuggerRunTool(runControl, kit);

    QUrl qmlServer = device->toolControlChannel(IDevice::QmlControlChannel);
    qmlServer.setPort(dlg.port());
    debugger->setQmlServer(qmlServer);

    QSsh::SshConnectionParameters sshParameters = device->sshParameters();
    debugger->setRemoteChannel(sshParameters.host(), sshParameters.port());
    debugger->setStartMode(AttachToQmlServer);

    debugger->startRunControl();
}

void DebuggerPluginPrivate::enableReverseDebuggingTriggered(const QVariant &value)
{
    QTC_ASSERT(m_reverseToolButton, return);
    m_reverseToolButton->setVisible(value.toBool());
    m_reverseDirectionAction->setChecked(false);
    m_reverseDirectionAction->setEnabled(value.toBool());
}

void DebuggerPluginPrivate::runScheduled()
{
    for (DebuggerRunTool *debugger : m_scheduledStarts)
        debugger->startRunControl();
}

void DebuggerPluginPrivate::editorOpened(IEditor *editor)
{
    if (auto widget = qobject_cast<TextEditorWidget *>(editor->widget())) {
        connect(widget, &TextEditorWidget::markRequested,
                this, &DebuggerPluginPrivate::requestMark);

        connect(widget, &TextEditorWidget::markContextMenuRequested,
                this, &DebuggerPluginPrivate::requestContextMenu);
    }
}

void DebuggerPluginPrivate::updateBreakMenuItem(IEditor *editor)
{
    BaseTextEditor *textEditor = qobject_cast<BaseTextEditor *>(editor);
    m_breakAction->setEnabled(textEditor != 0);
}

void DebuggerPluginPrivate::requestContextMenu(TextEditorWidget *widget,
    int lineNumber, QMenu *menu)
{
    Breakpoint bp;
    TextDocument *document = widget->textDocument();

    ContextData args = getLocationContext(document, lineNumber);
    if (args.type == LocationByAddress) {
        BreakpointResponse needle;
        needle.type = BreakpointByAddress;
        needle.address = args.address;
        needle.lineNumber = -1;
        bp = breakHandler()->findSimilarBreakpoint(needle);
    } else if (args.type == LocationByFile) {
        bp = breakHandler()->findBreakpointByFileAndLine(args.fileName, lineNumber);
        if (!bp)
            bp = breakHandler()->findBreakpointByFileAndLine(args.fileName, lineNumber, false);
    }

    if (bp) {
        QString id = bp.id().toString();

        // Remove existing breakpoint.
        auto act = menu->addAction(tr("Remove Breakpoint %1").arg(id));
        connect(act, &QAction::triggered, [bp] { bp.removeBreakpoint(); });

        // Enable/disable existing breakpoint.
        if (bp.isEnabled()) {
            act = menu->addAction(tr("Disable Breakpoint %1").arg(id));
            connect(act, &QAction::triggered, [bp] { bp.setEnabled(false); });
        } else {
            act = menu->addAction(tr("Enable Breakpoint %1").arg(id));
            connect(act, &QAction::triggered, [bp] { bp.setEnabled(true); });
        }

        // Edit existing breakpoint.
        act = menu->addAction(tr("Edit Breakpoint %1...").arg(id));
        connect(act, &QAction::triggered, [bp] {
            breakHandler()->editBreakpoint(bp, ICore::dialogParent());
        });

    } else {
        // Handle non-existing breakpoint.
        const QString text = args.address
            ? tr("Set Breakpoint at 0x%1").arg(args.address, 0, 16)
            : tr("Set Breakpoint at Line %1").arg(lineNumber);
        auto act = menu->addAction(text);
        act->setEnabled(args.isValid());
        connect(act, &QAction::triggered, [this, args] {
            breakpointSetMarginActionTriggered(false, args);
        });

        // Message trace point
        const QString tracePointText = args.address
            ? tr("Set Message Tracepoint at 0x%1...").arg(args.address, 0, 16)
            : tr("Set Message Tracepoint at Line %1...").arg(lineNumber);
        act = menu->addAction(tracePointText);
        act->setEnabled(args.isValid());
        connect(act, &QAction::triggered, [this, args] {
            breakpointSetMarginActionTriggered(true, args);
        });
    }

    // Run to, jump to line below in stopped state.
    DebuggerEngine *engine = currentEngine();
    QTC_ASSERT(engine, return);
    if (engine->state() == InferiorStopOk && args.isValid()) {
        menu->addSeparator();
        if (engine->hasCapability(RunToLineCapability)) {
            auto act = menu->addAction(args.address
                ? DebuggerEngine::tr("Run to Address 0x%1").arg(args.address, 0, 16)
                : DebuggerEngine::tr("Run to Line %1").arg(args.lineNumber));
            connect(act, &QAction::triggered, this, [args] {
                DebuggerEngine *engine = currentEngine();
                QTC_ASSERT(engine, return);
                engine->executeRunToLine(args);
            });
        }
        if (engine->hasCapability(JumpToLineCapability)) {
            auto act = menu->addAction(args.address
                ? DebuggerEngine::tr("Jump to Address 0x%1").arg(args.address, 0, 16)
                : DebuggerEngine::tr("Jump to Line %1").arg(args.lineNumber));
            connect(act, &QAction::triggered, this, [args] {
                DebuggerEngine *engine = currentEngine();
                QTC_ASSERT(engine, return);
                engine->executeJumpToLine(args);
            });
        }
        // Disassemble current function in stopped state.
        if (engine->hasCapability(DisassemblerCapability)) {
            StackFrame frame;
            frame.function = cppFunctionAt(args.fileName, lineNumber, 1);
            frame.line = 42; // trick gdb into mixed mode.
            if (!frame.function.isEmpty()) {
                const QString text = tr("Disassemble Function \"%1\"")
                    .arg(frame.function);
                auto act = new QAction(text, menu);
                connect(act, &QAction::triggered, this, [frame] {
                    DebuggerEngine *engine = currentEngine();
                    QTC_ASSERT(engine, return);
                    engine->openDisassemblerView(Location(frame));
                });
                menu->addAction(act);
            }
        }
    }
}

void DebuggerPluginPrivate::toggleBreakpoint(const ContextData &location, const QString &tracePointMessage)
{
    QTC_ASSERT(location.isValid(), return);
    BreakHandler *handler = m_breakHandler;
    Breakpoint bp;
    if (location.type == LocationByFile) {
        bp = handler->findBreakpointByFileAndLine(location.fileName, location.lineNumber, true);
        if (!bp)
            bp = handler->findBreakpointByFileAndLine(location.fileName, location.lineNumber, false);
    } else if (location.type == LocationByAddress) {
        bp = handler->findBreakpointByAddress(location.address);
    }

    if (bp) {
        bp.removeBreakpoint();
    } else {
        BreakpointParameters data;
        if (location.type == LocationByFile) {
            data.type = BreakpointByFileAndLine;
            if (boolSetting(BreakpointsFullPathByDefault))
                data.pathUsage = BreakpointUseFullPath;
            data.tracepoint = !tracePointMessage.isEmpty();
            data.message = tracePointMessage;
            data.fileName = location.fileName;
            data.lineNumber = location.lineNumber;
        } else if (location.type == LocationByAddress) {
            data.type = BreakpointByAddress;
            data.tracepoint = !tracePointMessage.isEmpty();
            data.message = tracePointMessage;
            data.address = location.address;
        }
        handler->appendBreakpoint(data);
    }
}

void DebuggerPluginPrivate::toggleBreakpointHelper()
{
    BaseTextEditor *textEditor = BaseTextEditor::currentTextEditor();
    QTC_ASSERT(textEditor, return);
    const int lineNumber = textEditor->currentLine();
    ContextData location = getLocationContext(textEditor->textDocument(), lineNumber);
    if (location.isValid())
        toggleBreakpoint(location);
}

void DebuggerPluginPrivate::requestMark(TextEditorWidget *widget, int lineNumber,
                                        TextMarkRequestKind kind)
{
    if (kind == BreakpointRequest) {
        ContextData location = getLocationContext(widget->textDocument(), lineNumber);
        if (location.isValid())
            toggleBreakpoint(location);
    }
}

// If updateEngine is set, the engine will update its threads/modules and so forth.
void DebuggerPluginPrivate::displayDebugger(DebuggerRunTool *runTool, bool updateEngine)
{
    QTC_ASSERT(runTool, return);
    DebuggerEngine *engine = runTool ? runTool->engine() : dummyEngine();
    QTC_ASSERT(engine, return);

    disconnectEngine();
    connectEngine(runTool);
    if (updateEngine)
        engine->updateAll();
    engine->updateViews();
}

void DebuggerPluginPrivate::connectEngine(DebuggerRunTool *runTool)
{
    if (m_shuttingDown)
        return;

    m_currentRunTool = runTool;
    DebuggerEngine *engine = currentEngine();
    QTC_ASSERT(engine, return);

    if (m_previouslyActiveEngine == engine)
        return;

    if (m_previouslyActiveEngine)
        m_previouslyActiveEngine->resetLocation();

    m_previouslyActiveEngine = engine;

    m_localsView->setModel(engine->watchModel());
    m_modulesView->setModel(engine->modulesModel());
    m_registerView->setModel(engine->registerModel());
    m_returnView->setModel(engine->watchModel());
    m_sourceFilesView->setModel(engine->sourceFilesModel());
    m_stackView->setModel(engine->stackModel());
    m_threadsView->setModel(engine->threadsModel());
    m_watchersView->setModel(engine->watchModel());
    m_inspectorView->setModel(engine->watchModel());

    engine->watchHandler()->resetWatchers();
    m_localsView->hideProgressIndicator();
    updateActiveLanguages();
}

static void changeFontSize(QWidget *widget, qreal size)
{
    QFont font = widget->font();
    font.setPointSizeF(size);
    widget->setFont(font);
}

void DebuggerPluginPrivate::fontSettingsChanged(const FontSettings &settings)
{
    if (!boolSetting(FontSizeFollowsEditor))
        return;
    qreal size = settings.fontZoom() * settings.fontSize() / 100.;
    changeFontSize(m_breakWindow, size);
    changeFontSize(m_logWindow, size);
    changeFontSize(m_localsWindow, size);
    changeFontSize(m_modulesWindow, size);
    //changeFontSize(m_consoleWindow, size);
    changeFontSize(m_registerWindow, size);
    changeFontSize(m_returnWindow, size);
    changeFontSize(m_sourceFilesWindow, size);
    changeFontSize(m_stackWindow, size);
    changeFontSize(m_threadsWindow, size);
    changeFontSize(m_watchersWindow, size);
    changeFontSize(m_inspectorWindow, size);
}

void DebuggerPluginPrivate::cleanupViews()
{
    m_reverseDirectionAction->setChecked(false);
    m_reverseDirectionAction->setEnabled(false);

    const bool closeSource = boolSetting(CloseSourceBuffersOnExit);
    const bool closeMemory = boolSetting(CloseMemoryBuffersOnExit);

    QList<IDocument *> toClose;
    foreach (IDocument *document, DocumentModel::openedDocuments()) {
        const bool isMemory = document->property(Constants::OPENED_WITH_DISASSEMBLY).toBool();
        if (document->property(Constants::OPENED_BY_DEBUGGER).toBool()) {
            bool keepIt = true;
            if (document->isModified())
                keepIt = true;
            else if (document->filePath().toString().contains("qeventdispatcher"))
                keepIt = false;
            else if (isMemory)
                keepIt = !closeMemory;
            else
                keepIt = !closeSource;

            if (keepIt)
                document->setProperty(Constants::OPENED_BY_DEBUGGER, false);
            else
                toClose.append(document);
        }
    }
    EditorManager::closeDocuments(toClose);
}

void DebuggerPluginPrivate::setBusyCursor(bool busy)
{
    //STATE_DEBUG("BUSY FROM: " << m_busy << " TO: " << busy);
    if (busy == m_busy)
        return;
    m_busy = busy;
    QCursor cursor(busy ? Qt::BusyCursor : Qt::ArrowCursor);
    m_breakWindow->setCursor(cursor);
    //m_consoleWindow->setCursor(cursor);
    m_localsWindow->setCursor(cursor);
    m_modulesWindow->setCursor(cursor);
    m_logWindow->setCursor(cursor);
    m_registerWindow->setCursor(cursor);
    m_returnWindow->setCursor(cursor);
    m_sourceFilesWindow->setCursor(cursor);
    m_stackWindow->setCursor(cursor);
    m_threadsWindow->setCursor(cursor);
    m_watchersWindow->setCursor(cursor);
    m_snapshotWindow->setCursor(cursor);
}

void DebuggerPluginPrivate::setInitialState()
{
    m_returnWindow->setVisible(false);
    setBusyCursor(false);
    m_reverseDirectionAction->setChecked(false);
    m_reverseDirectionAction->setEnabled(false);
    m_toolTipManager.closeAllToolTips();

    m_startAndDebugApplicationAction->setEnabled(true);
    m_attachToQmlPortAction->setEnabled(true);
    m_attachToCoreAction->setEnabled(true);
    m_attachToRemoteServerAction->setEnabled(true);
    m_attachToRunningApplication->setEnabled(true);
    m_attachToUnstartedApplication->setEnabled(true);
    m_detachAction->setEnabled(false);

    m_watchAction->setEnabled(true);
    m_breakAction->setEnabled(false);
    //m_snapshotAction->setEnabled(false);
    m_operateByInstructionAction->setEnabled(false);

    m_exitAction->setEnabled(false);
    m_abortAction->setEnabled(false);
    m_resetAction->setEnabled(false);

    m_interruptAction->setEnabled(false);
    m_continueAction->setEnabled(false);

    m_stepAction->setEnabled(true);
    m_stepOutAction->setEnabled(false);
    m_runToLineAction->setEnabled(false);
    m_runToSelectedFunctionAction->setEnabled(true);
    m_returnFromFunctionAction->setEnabled(false);
    m_jumpToLineAction->setEnabled(false);
    m_nextAction->setEnabled(true);

    action(AutoDerefPointers)->setEnabled(true);
    action(ExpandStack)->setEnabled(false);

    m_threadLabel->setEnabled(false);
}

void DebuggerPluginPrivate::updateState(DebuggerRunTool *runTool)
{
    if (m_shuttingDown)
        return;
    QTC_ASSERT(runTool, return);
    DebuggerEngine *engine = runTool->engine();
    QTC_ASSERT(engine, return);
    QTC_ASSERT(m_watchersView->model(), return);
    QTC_ASSERT(m_returnView->model(), return);
    QTC_ASSERT(!engine->isSlaveEngine(), return);

    m_threadBox->setCurrentIndex(engine->threadsHandler()->currentThreadIndex());

    const DebuggerState state = engine->state();
    //showMessage(QString::fromLatin1("PLUGIN SET STATE: ")
    //    + DebuggerEngine::stateName(state), LogStatus);
    //qDebug() << "PLUGIN SET STATE: " << state;

    static DebuggerState previousState = DebuggerNotReady;
    if (state == previousState)
        return;

    bool actionsEnabled = DebuggerEngine::debuggerActionsEnabled(state);

    if (state == DebuggerNotReady) {
        QTC_ASSERT(false, /* We use the Core's m_debugAction here */);
        // F5 starts debugging. It is "startable".
        m_interruptAction->setEnabled(false);
        m_continueAction->setEnabled(false);
        m_exitAction->setEnabled(false);
        m_startAction->setEnabled(true);
        m_debugWithoutDeployAction->setEnabled(true);
        setProxyAction(m_visibleStartAction, Id(Constants::DEBUG));
        m_hiddenStopAction->setAction(m_undisturbableAction);
    } else if (state == InferiorStopOk) {
        // F5 continues, Shift-F5 kills. It is "continuable".
        m_interruptAction->setEnabled(false);
        m_continueAction->setEnabled(true);
        m_exitAction->setEnabled(true);
        m_startAction->setEnabled(false);
        m_debugWithoutDeployAction->setEnabled(false);
        setProxyAction(m_visibleStartAction, Id(Constants::CONTINUE));
        m_hiddenStopAction->setAction(m_exitAction);
        m_localsAndInspectorWindow->setShowLocals(true);
    } else if (state == InferiorRunOk) {
        // Shift-F5 interrupts. It is also "interruptible".
        m_interruptAction->setEnabled(true);
        m_continueAction->setEnabled(false);
        m_exitAction->setEnabled(true);
        m_startAction->setEnabled(false);
        m_debugWithoutDeployAction->setEnabled(false);
        setProxyAction(m_visibleStartAction, Id(Constants::INTERRUPT));
        m_hiddenStopAction->setAction(m_interruptAction);
        m_localsAndInspectorWindow->setShowLocals(false);
    } else if (state == DebuggerFinished) {
        const bool canRun = ProjectExplorerPlugin::canRunStartupProject(ProjectExplorer::Constants::DEBUG_RUN_MODE);
        // We don't want to do anything anymore.
        m_interruptAction->setEnabled(false);
        m_continueAction->setEnabled(false);
        m_exitAction->setEnabled(false);
        m_startAction->setEnabled(canRun);
        m_debugWithoutDeployAction->setEnabled(canRun);
        setProxyAction(m_visibleStartAction, Id(Constants::DEBUG));
        m_hiddenStopAction->setAction(m_undisturbableAction);
        m_codeModelSnapshot = CPlusPlus::Snapshot();
        setBusyCursor(false);
        cleanupViews();
    } else if (state == InferiorUnrunnable) {
        // We don't want to do anything anymore.
        m_interruptAction->setEnabled(false);
        m_continueAction->setEnabled(false);
        m_exitAction->setEnabled(true);
        m_startAction->setEnabled(false);
        m_debugWithoutDeployAction->setEnabled(false);
        m_visibleStartAction->setAction(m_undisturbableAction);
        m_hiddenStopAction->setAction(m_exitAction);
        // show locals in core dumps
        m_localsAndInspectorWindow->setShowLocals(true);
    } else {
        // Everything else is "undisturbable".
        m_interruptAction->setEnabled(false);
        m_continueAction->setEnabled(false);
        m_exitAction->setEnabled(false);
        m_startAction->setEnabled(false);
        m_debugWithoutDeployAction->setEnabled(false);
        m_visibleStartAction->setAction(m_undisturbableAction);
        m_hiddenStopAction->setAction(m_undisturbableAction);
    }

    m_startAndDebugApplicationAction->setEnabled(true);
    m_attachToQmlPortAction->setEnabled(true);
    m_attachToCoreAction->setEnabled(true);
    m_attachToRemoteServerAction->setEnabled(true);
    m_attachToRunningApplication->setEnabled(true);
    m_attachToUnstartedApplication->setEnabled(true);

    m_threadBox->setEnabled(state == InferiorStopOk || state == InferiorUnrunnable);
    m_threadLabel->setEnabled(m_threadBox->isEnabled());

    const bool isCore = runTool->runParameters().startMode == AttachCore;
    const bool stopped = state == InferiorStopOk;
    const bool detachable = stopped && !isCore;
    m_detachAction->setEnabled(detachable);

    if (stopped)
        QApplication::alert(mainWindow(), 3000);

    const bool canReverse = engine->hasCapability(ReverseSteppingCapability)
                && boolSetting(EnableReverseDebugging);
    m_reverseDirectionAction->setEnabled(canReverse);

    m_watchAction->setEnabled(true);
    m_breakAction->setEnabled(true);

    const bool canOperateByInstruction = engine->hasCapability(OperateByInstructionCapability)
            && (stopped || isCore);
    m_operateByInstructionAction->setEnabled(canOperateByInstruction);

    m_abortAction->setEnabled(state != DebuggerNotReady
                                      && state != DebuggerFinished);
    m_resetAction->setEnabled((stopped || state == DebuggerNotReady)
                              && engine->hasCapability(ResetInferiorCapability));

    m_stepAction->setEnabled(stopped || state == DebuggerNotReady);
    m_nextAction->setEnabled(stopped || state == DebuggerNotReady);
    m_stepAction->setToolTip(QString());
    m_nextAction->setToolTip(QString());

    m_stepOutAction->setEnabled(stopped);
    m_runToLineAction->setEnabled(stopped && engine->hasCapability(RunToLineCapability));
    m_runToSelectedFunctionAction->setEnabled(stopped);
    m_returnFromFunctionAction->
        setEnabled(stopped && engine->hasCapability(ReturnFromFunctionCapability));

    const bool canJump = stopped && engine->hasCapability(JumpToLineCapability);
    m_jumpToLineAction->setEnabled(canJump);

    const bool canDeref = actionsEnabled && engine->hasCapability(AutoDerefPointersCapability);
    action(AutoDerefPointers)->setEnabled(canDeref);
    action(AutoDerefPointers)->setEnabled(true);
    action(ExpandStack)->setEnabled(actionsEnabled);

    const bool notbusy = state == InferiorStopOk
        || state == DebuggerNotReady
        || state == DebuggerFinished
        || state == InferiorUnrunnable;
    setBusyCursor(!notbusy);
}

void DebuggerPluginPrivate::updateDebugActions()
{
    if (m_shuttingDown)
        return;
    //if we're currently debugging the actions are controlled by engine
    if (m_currentRunTool && m_currentRunTool->engine()->state() != DebuggerNotReady)
        return;

    QString whyNot;
    const bool canRun = ProjectExplorerPlugin::canRunStartupProject(ProjectExplorer::Constants::DEBUG_RUN_MODE, &whyNot);
    m_startAction->setEnabled(canRun);
    m_startAction->setToolTip(whyNot);
    m_debugWithoutDeployAction->setEnabled(canRun);

    // Step into/next: Start and break at 'main' unless a debugger is running.
    if (m_snapshotHandler->currentIndex() < 0) {
        m_stepAction->setEnabled(canRun);
        m_nextAction->setEnabled(canRun);
        if (canRun) {
            Project *project = SessionManager::startupProject();
            QTC_ASSERT(project, return);
            whyNot = tr("Start \"%1\" and break at function \"main()\"")
                    .arg(project->displayName());
        }
        m_stepAction->setToolTip(whyNot);
        m_nextAction->setToolTip(whyNot);
    }
}

void DebuggerPluginPrivate::updateDebugWithoutDeployMenu()
{
    const bool state = ProjectExplorerPlugin::projectExplorerSettings().deployBeforeRun;
    m_debugWithoutDeployAction->setVisible(state);
}

void DebuggerPluginPrivate::dumpLog()
{
    QString fileName = QFileDialog::getSaveFileName(ICore::mainWindow(),
        tr("Save Debugger Log"), Utils::TemporaryDirectory::masterDirectoryPath());
    if (fileName.isEmpty())
        return;
    FileSaver saver(fileName);
    if (!saver.hasError()) {
        QTextStream ts(saver.file());
        ts << m_logWindow->inputContents();
        ts << "\n\n=======================================\n\n";
        ts << m_logWindow->combinedContents();
        saver.setResult(&ts);
    }
    saver.finalize(ICore::mainWindow());
}

/*! Activates the previous mode when the current mode is the debug mode. */
void DebuggerPluginPrivate::activatePreviousMode()
{
    if (ModeManager::currentMode() == MODE_DEBUG && m_previousMode.isValid()) {
        // If stopping the application also makes Qt Creator active (as the
        // "previously active application"), doing the switch synchronously
        // leads to funny effects with floating dock widgets
        const Core::Id mode = m_previousMode;
        QTimer::singleShot(0, this, [mode]() { ModeManager::activateMode(mode); });
        m_previousMode = Id();
    }
}

void DebuggerPluginPrivate::activateDebugMode()
{
    m_reverseDirectionAction->setChecked(false);
    m_reverseDirectionAction->setEnabled(false);
    ModeManager::activateMode(MODE_DEBUG);
}

void DebuggerPluginPrivate::sessionLoaded()
{
    m_breakHandler->loadSessionData();
    dummyEngine()->watchHandler()->loadSessionData();
    DebuggerToolTipManager::loadSessionData();
}

void DebuggerPluginPrivate::aboutToUnloadSession()
{
    m_toolTipManager.sessionAboutToChange();
}

void DebuggerPluginPrivate::aboutToSaveSession()
{
    dummyEngine()->watchHandler()->saveSessionData();
    m_breakHandler->saveSessionData();
    DebuggerToolTipManager::saveSessionData();
}

void DebuggerPluginPrivate::showStatusMessage(const QString &msg0, int timeout)
{
    if (m_shuttingDown)
        return;
    showMessage(msg0, LogStatus);
    QString msg = msg0;
    msg.replace(QChar::LineFeed, QLatin1String("; "));
    m_mainWindow->showStatusMessage(msg, timeout);
}

void DebuggerPluginPrivate::aboutToShutdown()
{
    m_shuttingDown = true;

    disconnect(SessionManager::instance(), &SessionManager::startupProjectChanged, this, nullptr);

    m_mainWindow->saveCurrentPerspective();
    m_shutdownTimer.setInterval(0);
    m_shutdownTimer.setSingleShot(true);
    connect(&m_shutdownTimer, &QTimer::timeout, this, &DebuggerPluginPrivate::doShutdown);
    if (DebuggerEngine *engine = currentEngine()) {
        if (engine->state() != Debugger::DebuggerNotReady) {
            engine->abortDebugger();
            m_shutdownTimer.setInterval(3000);
        }
    }
    m_shutdownTimer.start();
}

const CPlusPlus::Snapshot &cppCodeModelSnapshot()
{
    if (dd->m_codeModelSnapshot.isEmpty() && action(UseCodeModel)->isChecked())
        dd->m_codeModelSnapshot = CppTools::CppModelManager::instance()->snapshot();
    return dd->m_codeModelSnapshot;
}

void setSessionValue(const QByteArray &key, const QVariant &value)
{
    SessionManager::setValue(QString::fromUtf8(key), value);
}

QVariant sessionValue(const QByteArray &key)
{
    return SessionManager::value(QString::fromUtf8(key));
}

WatchTreeView *inspectorView()
{
    return dd->m_inspectorView;
}

void DebuggerPluginPrivate::showMessage(const QString &msg, int channel, int timeout)
{
    if (m_shuttingDown)
        return;
    //qDebug() << "PLUGIN OUTPUT: " << channel << msg;
    QTC_ASSERT(m_logWindow, return);
    switch (channel) {
        case StatusBar:
            // This will append to m_logWindow's output pane, too.
            showStatusMessage(msg, timeout);
            break;
        case LogMiscInput:
            m_logWindow->showInput(LogMisc, msg);
            m_logWindow->showOutput(LogMisc, msg);
            break;
        case LogInput:
            m_logWindow->showInput(LogInput, msg);
            m_logWindow->showOutput(LogInput, msg);
            break;
        case LogError:
            m_logWindow->showInput(LogError, QLatin1String("ERROR: ") + msg);
            m_logWindow->showOutput(LogError, QLatin1String("ERROR: ") + msg);
            break;
        default:
            m_logWindow->showOutput(channel, msg);
            break;
    }
}

static void createNewDock(QWidget *widget)
{
//    m_mainWindow->registerDockWidget(dockId, widget);

//    QDockWidget *dockWidget = qobject_cast<QDockWidget *>(widget->parentWidget());
//    //dockWidget->installEventFilter(&m_resizeEventFilter);

//    QAction *toggleViewAction = dockWidget->toggleViewAction();
//    Command *cmd = ActionManager::registerAction(toggleViewAction,
//             Id("Debugger.").withSuffix(widget->objectName()));
//    cmd->setAttribute(Command::CA_Hide);
//    dd->createDockWidget(Core::Id::fromString(widget->objectName()), widget);
//    QDockWidget *dockWidget = qobject_cast<QDockWidget *>(widget->parentWidget());
//    QDockWidget *dockWidget = Debugger::registerDockWidget(Id::fromString(widget->objectName()), widget);
    QDockWidget *dockWidget = new QDockWidget;
    dockWidget->setWidget(widget);

    dockWidget->setWindowTitle(widget->windowTitle());
    dockWidget->setFeatures(QDockWidget::DockWidgetClosable);
    dockWidget->show();
}

static QString formatStartParameters(const DebuggerRunTool *debugger)
{
    const DebuggerRunParameters &sp = debugger->runParameters();
    QString rc;
    QTextStream str(&rc);
    str << "Start parameters: '" << sp.displayName << "' mode: " << sp.startMode
        << "\nABI: " << sp.toolChainAbi.toString() << '\n';
    str << "Languages: ";
    if (sp.isCppDebugging)
        str << "c++ ";
    if (sp.isQmlDebugging)
        str << "qml";
    str << '\n';
    if (!sp.inferior.executable.isEmpty()) {
        str << "Executable: " << QDir::toNativeSeparators(sp.inferior.executable)
            << ' ' << sp.inferior.commandLineArguments;
        if (debugger->terminalRunner())
            str << " [terminal]";
        str << '\n';
        if (!sp.inferior.workingDirectory.isEmpty())
            str << "Directory: " << QDir::toNativeSeparators(sp.inferior.workingDirectory)
                << '\n';
    }
    QString cmd = sp.debugger.executable;
    if (!cmd.isEmpty())
        str << "Debugger: " << QDir::toNativeSeparators(cmd) << '\n';
    if (!sp.coreFile.isEmpty())
        str << "Core: " << QDir::toNativeSeparators(sp.coreFile) << '\n';
    if (sp.attachPID.isValid())
        str << "PID: " << sp.attachPID.pid() << ' ' << sp.crashParameter << '\n';
    if (!sp.projectSourceDirectory.isEmpty()) {
        str << "Project: " << QDir::toNativeSeparators(sp.projectSourceDirectory) << '\n';
        str << "Additional Search Directories:"
            << sp.additionalSearchDirectories.join(QLatin1Char(' ')) << '\n';
    }
    if (!sp.remoteChannel.isEmpty())
        str << "Remote: " << sp.remoteChannel << '\n';
    if (!sp.qmlServer.host().isEmpty())
        str << "QML server: " << sp.qmlServer.host() << ':' << sp.qmlServer.port() << '\n';
    str << "Sysroot: " << sp.sysRoot << '\n';
    str << "Debug Source Location: " << sp.debugSourceLocation.join(QLatin1Char(':')) << '\n';
    return rc;
}

void DebuggerPluginPrivate::runControlStarted(DebuggerRunTool *runTool)
{
    activateDebugMode();
    const QString message = tr("Starting debugger \"%1\" for ABI \"%2\"...")
            .arg(runTool->engine()->objectName())
            .arg(runTool->runParameters().toolChainAbi.toString());
    showStatusMessage(message);
    showMessage(formatStartParameters(runTool), LogDebug);
    showMessage(m_debuggerSettings->dump(), LogDebug);
    m_snapshotHandler->appendSnapshot(runTool);
    connectEngine(runTool);
}

void DebuggerPluginPrivate::runControlFinished(DebuggerRunTool *runTool)
{
    showStatusMessage(tr("Debugger finished."));
    m_snapshotHandler->removeSnapshot(runTool);
    if (m_snapshotHandler->size() == 0) {
        if (m_shuttingDown) {
            doShutdown();
            return;
        }
        // Last engine quits.
        disconnectEngine();
        if (boolSetting(SwitchModeOnExit))
            activatePreviousMode();
    } else {
        // Connect to some existing engine.
        m_snapshotHandler->activateSnapshot(0);
    }
    m_operateByInstructionAction->setChecked(false);
    m_logWindow->clearUndoRedoStacks();
}

void DebuggerPluginPrivate::remoteCommand(const QStringList &options)
{
    if (options.isEmpty())
        return;

    QString errorMessage;

    if (!parseArguments(options, &errorMessage)) {
        qWarning("%s", qPrintable(errorMessage));
        return;
    }
    runScheduled();
}

QMessageBox *showMessageBox(int icon, const QString &title,
    const QString &text, int buttons)
{
    QMessageBox *mb = new QMessageBox(QMessageBox::Icon(icon),
        title, text, QMessageBox::StandardButtons(buttons),
        ICore::mainWindow());
    mb->setAttribute(Qt::WA_DeleteOnClose);
    mb->setTextInteractionFlags(Qt::TextSelectableByMouse);
    mb->show();
    return mb;
}

void addDebugInfoTask(unsigned id, const QString &cmd)
{
    dd->m_debugInfoTaskHandler.addTask(id, cmd);
}

bool isReverseDebuggingEnabled()
{
    static bool enabled = qEnvironmentVariableIsSet("QTC_DEBUGGER_ENABLE_REVERSE");
    return enabled;
}

bool isReverseDebugging()
{
    return isReverseDebuggingEnabled() && dd->m_reverseDirectionAction->isChecked();
}

void DebuggerPluginPrivate::extensionsInitialized()
{
    // If the CppEditor or QmlJS editor plugin is there, we want to add something to
    // the editor context menu.
    for (Id menuId : { CppEditor::Constants::M_CONTEXT, QmlJSEditor::Constants::M_CONTEXT }) {
        if (ActionContainer *editorContextMenu = ActionManager::actionContainer(menuId)) {
            auto cmd = editorContextMenu->addSeparator(m_watchCommand->context());
            cmd->setAttribute(Command::CA_Hide);
            cmd = m_watchCommand;
            cmd->action()->setEnabled(true);
            editorContextMenu->addAction(cmd);
            cmd->setAttribute(Command::CA_Hide);
            cmd->setAttribute(Command::CA_NonConfigurable);
        }
    }

    auto constraint = [](RunConfiguration *runConfig) {
        Runnable runnable = runConfig->runnable();
        if (runnable.is<StandardRunnable>()) {
            IDevice::ConstPtr device = runnable.as<StandardRunnable>().device;
            if (device && device->type() == ProjectExplorer::Constants::DESKTOP_DEVICE_TYPE)
                return true;
        }

        if (DeviceTypeKitInformation::deviceTypeId(runConfig->target()->kit())
                    == ProjectExplorer::Constants::DESKTOP_DEVICE_TYPE)
            return true;

        QString mainScript = runConfig->property("mainScript").toString();
        const bool isDebuggableScript = mainScript.endsWith(".py"); // Only Python for now.
        return isDebuggableScript;
    };

    RunControl::registerWorker<DebuggerRunTool>
        (ProjectExplorer::Constants::DEBUG_RUN_MODE, constraint);
}

DebuggerEngine *currentEngine()
{
    DebuggerEngine *engine = nullptr;
    if (dd->m_currentRunTool)
        engine = dd->m_currentRunTool->engine();
    return engine ? engine : dd->dummyEngine();
}

SavedAction *action(int code)
{
    return dd->m_debuggerSettings->item(code);
}

bool boolSetting(int code)
{
    return dd->m_debuggerSettings->item(code)->value().toBool();
}

QString stringSetting(int code)
{
    return dd->m_debuggerSettings->item(code)->value().toString();
}

QStringList stringListSetting(int code)
{
    return dd->m_debuggerSettings->item(code)->value().toStringList();
}

BreakHandler *breakHandler()
{
    return dd->m_breakHandler;
}

void showModuleSymbols(const QString &moduleName, const Symbols &symbols)
{
    QTreeWidget *w = new QTreeWidget;
    w->setUniformRowHeights(true);
    w->setColumnCount(5);
    w->setRootIsDecorated(false);
    w->setAlternatingRowColors(true);
    w->setSortingEnabled(true);
    w->setObjectName(QLatin1String("Symbols.") + moduleName);
    QStringList header;
    header.append(DebuggerPlugin::tr("Symbol"));
    header.append(DebuggerPlugin::tr("Address"));
    header.append(DebuggerPlugin::tr("Code"));
    header.append(DebuggerPlugin::tr("Section"));
    header.append(DebuggerPlugin::tr("Name"));
    w->setHeaderLabels(header);
    w->setWindowTitle(DebuggerPlugin::tr("Symbols in \"%1\"").arg(moduleName));
    foreach (const Symbol &s, symbols) {
        QTreeWidgetItem *it = new QTreeWidgetItem;
        it->setData(0, Qt::DisplayRole, s.name);
        it->setData(1, Qt::DisplayRole, s.address);
        it->setData(2, Qt::DisplayRole, s.state);
        it->setData(3, Qt::DisplayRole, s.section);
        it->setData(4, Qt::DisplayRole, s.demangled);
        w->addTopLevelItem(it);
    }
    createNewDock(w);
}

void showModuleSections(const QString &moduleName, const Sections &sections)
{
    QTreeWidget *w = new QTreeWidget;
    w->setUniformRowHeights(true);
    w->setColumnCount(5);
    w->setRootIsDecorated(false);
    w->setAlternatingRowColors(true);
    w->setSortingEnabled(true);
    w->setObjectName(QLatin1String("Sections.") + moduleName);
    QStringList header;
    header.append(DebuggerPlugin::tr("Name"));
    header.append(DebuggerPlugin::tr("From"));
    header.append(DebuggerPlugin::tr("To"));
    header.append(DebuggerPlugin::tr("Address"));
    header.append(DebuggerPlugin::tr("Flags"));
    w->setHeaderLabels(header);
    w->setWindowTitle(DebuggerPlugin::tr("Sections in \"%1\"").arg(moduleName));
    foreach (const Section &s, sections) {
        QTreeWidgetItem *it = new QTreeWidgetItem;
        it->setData(0, Qt::DisplayRole, s.name);
        it->setData(1, Qt::DisplayRole, s.from);
        it->setData(2, Qt::DisplayRole, s.to);
        it->setData(3, Qt::DisplayRole, s.address);
        it->setData(4, Qt::DisplayRole, s.flags);
        w->addTopLevelItem(it);
    }
    createNewDock(w);
}

void DebuggerPluginPrivate::doShutdown()
{
    m_shutdownTimer.stop();
    delete m_mainWindow;
    m_mainWindow = 0;

    delete m_modeWindow;
    m_modeWindow = 0;

    delete m_mode;
    m_mode = 0;
    emit m_plugin->asynchronousShutdownFinished();
}

void updateState(DebuggerRunTool *runTool)
{
    dd->updateState(runTool);
}

void updateLocalsWindow(bool showReturn)
{
    dd->m_returnWindow->setVisible(showReturn);
    dd->m_localsView->resizeColumns();
}

bool hasSnapshots()
{
     return dd->m_snapshotHandler->size();
}

void openTextEditor(const QString &titlePattern0, const QString &contents)
{
    if (dd->m_shuttingDown)
        return;
    QString titlePattern = titlePattern0;
    IEditor *editor = EditorManager::openEditorWithContents(
                CC::K_DEFAULT_TEXT_EDITOR_ID, &titlePattern, contents.toUtf8(), QString(),
                EditorManager::IgnoreNavigationHistory);
    if (auto textEditor = qobject_cast<BaseTextEditor *>(editor)) {
        QString suggestion = titlePattern;
        if (!suggestion.contains(QLatin1Char('.')))
            suggestion.append(QLatin1String(".txt"));
        textEditor->textDocument()->setFallbackSaveAsFileName(suggestion);
    }
    QTC_ASSERT(editor, return);
}

// void runTest(const QString &fileName);
void showMessage(const QString &msg, int channel, int timeout)
{
    dd->showMessage(msg, channel, timeout);
}

void runControlStarted(DebuggerRunTool *runTool)
{
    dd->runControlStarted(runTool);
}

void runControlFinished(DebuggerRunTool *runTool)
{
    dd->runControlFinished(runTool);
}

void displayDebugger(DebuggerRunTool *runTool, bool updateEngine)
{
    dd->displayDebugger(runTool, updateEngine);
}

void synchronizeBreakpoints()
{
    dd->synchronizeBreakpoints();
}

QWidget *mainWindow()
{
    return dd->m_mainWindow;
}

void raiseWatchersWindow()
{
    if (currentEngine()->state() != DebuggerNotReady)
        dd->m_mainWindow->raiseDock(DOCKWIDGET_WATCHERS);
}

bool isRegistersWindowVisible()
{
    return dd->m_registerWindow->isVisible();
}

bool isModulesWindowVisible()
{
    return dd->m_modulesWindow->isVisible();
}

void openMemoryEditor()
{
    AddressDialog dialog;
    if (dialog.exec() == QDialog::Accepted) {
        MemoryViewSetupData data;
        data.startAddress = dialog.address();
        currentEngine()->openMemoryView(data);
    }
}

void setThreadBoxContents(const QStringList &list, int index)
{
    dd->setThreadBoxContents(list, index);
}

QSharedPointer<Internal::GlobalDebuggerOptions> globalDebuggerOptions()
{
    return dd->m_globalDebuggerOptions;
}

///////////////////////////////////////////////////////////////////////
//
// DebuggerPlugin
//
///////////////////////////////////////////////////////////////////////

/*!
    \class Debugger::DebuggerPlugin

    This is the "external" interface of the debugger plugin that's visible
    from Qt Creator core. The internal interface to global debugger
    functionality that is used by debugger views and debugger engines
    is DebuggerCore, implemented in DebuggerPluginPrivate.
*/

static DebuggerPlugin *m_instance = 0;

DebuggerPlugin::DebuggerPlugin()
{
    setObjectName(QLatin1String("DebuggerPlugin"));
    m_instance = this;
}

DebuggerPlugin::~DebuggerPlugin()
{
    delete dd;
    dd = 0;
    m_instance = 0;
}

DebuggerPlugin *DebuggerPlugin::instance()
{
    return m_instance;
}

bool DebuggerPlugin::initialize(const QStringList &arguments, QString *errorMessage)
{
    dd = new DebuggerPluginPrivate(this);

    // Needed for call from AppOutputPane::attachToRunControl() and GammarayIntegration.
    ExtensionSystem::PluginManager::addObject(this);

    // Menu groups
    ActionContainer *mstart = ActionManager::actionContainer(PE::M_DEBUG_STARTDEBUGGING);
    mstart->appendGroup(Constants::G_GENERAL);
    mstart->appendGroup(Constants::G_SPECIAL);
    mstart->appendGroup(Constants::G_START_QML);

    // Separators
    mstart->addSeparator(Constants::G_GENERAL);
    mstart->addSeparator(Constants::G_SPECIAL);

    KitManager::registerKitInformation(new DebuggerKitInformation);

    // Task integration.
    //: Category under which Analyzer tasks are listed in Issues view
    ProjectExplorer::TaskHub::addCategory(Debugger::Constants::ANALYZERTASK_ID, tr("Debugger"));

    return dd->initialize(arguments, errorMessage);
}

IPlugin::ShutdownFlag DebuggerPlugin::aboutToShutdown()
{
    ExtensionSystem::PluginManager::removeObject(this);
    dd->aboutToShutdown();
    return AsynchronousShutdown;
}

QObject *DebuggerPlugin::remoteCommand(const QStringList &options,
                                       const QString &workingDirectory,
                                       const QStringList &list)
{
    Q_UNUSED(workingDirectory);
    Q_UNUSED(list);
    dd->remoteCommand(options);
    return 0;
}

void DebuggerPlugin::extensionsInitialized()
{
    dd->extensionsInitialized();
}

void DebuggerPluginPrivate::updateUiForProject(Project *project)
{
    if (m_previousProject) {
        disconnect(m_previousProject, &Project::activeTargetChanged,
            this, &DebuggerPluginPrivate::updateUiForTarget);
    }
    m_previousProject = project;
    if (!project) {
        updateUiForTarget(nullptr);
        return;
    }
    connect(project, &Project::activeTargetChanged,
            this, &DebuggerPluginPrivate::updateUiForTarget);
    updateUiForTarget(project->activeTarget());
}

void DebuggerPluginPrivate::updateUiForTarget(Target *target)
{
    if (m_previousTarget) {
         disconnect(m_previousTarget.data(), &Target::activeRunConfigurationChanged,
                    this, &DebuggerPluginPrivate::updateActiveLanguages);
    }

    m_previousTarget = target;

    if (!target) {
        updateActiveLanguages();
        return;
    }

    connect(target, &Target::activeRunConfigurationChanged,
            this, &DebuggerPluginPrivate::updateActiveLanguages);
    updateActiveLanguages();
}

void DebuggerPluginPrivate::updateActiveLanguages()
{
    if (!dd->m_currentRunTool)
        return;
    const DebuggerRunParameters &rp = dd->m_currentRunTool->runParameters();
//    Id perspective = (languages & QmlLanguage) && !(languages & CppLanguage)
//            ? QmlPerspectiveId : CppPerspectiveId;
//    m_mainWindow->restorePerspective(perspective);
    if (rp.isCppDebugging)
        ICore::addAdditionalContext(Context(C_CPPDEBUGGER));
    else
        ICore::removeAdditionalContext(Context(C_CPPDEBUGGER));

    if (rp.isQmlDebugging)
        ICore::addAdditionalContext(Context(C_QMLDEBUGGER));
    else
        ICore::removeAdditionalContext(Context(C_QMLDEBUGGER));
}

void DebuggerPluginPrivate::onModeChanged(Id mode)
{
    // FIXME: This one gets always called, even if switching between modes
    //        different then the debugger mode. E.g. Welcome and Help mode and
    //        also on shutdown.

    if (mode == MODE_DEBUG) {
        if (IEditor *editor = EditorManager::currentEditor())
            editor->widget()->setFocus();

        m_toolTipManager.debugModeEntered();
        updateActiveLanguages();
    } else {
        m_toolTipManager.leavingDebugMode();
    }
}

void saveModeToRestore()
{
    dd->m_previousMode = ModeManager::currentMode();
}

} // namespace Internal

static bool buildTypeAccepted(QFlags<ToolMode> toolMode, BuildConfiguration::BuildType buildType)
{
    if (buildType == BuildConfiguration::Unknown)
        return true;
    if (buildType == BuildConfiguration::Debug && (toolMode & DebugMode))
        return true;
    if (buildType == BuildConfiguration::Release && (toolMode & ReleaseMode))
        return true;
    if (buildType == BuildConfiguration::Profile && (toolMode & ProfileMode))
        return true;
    return false;
}

static BuildConfiguration::BuildType startupBuildType()
{
    BuildConfiguration::BuildType buildType = BuildConfiguration::Unknown;
    if (RunConfiguration *runConfig = RunConfiguration::startupRunConfiguration()) {
        if (const BuildConfiguration *buildConfig = runConfig->target()->activeBuildConfiguration())
            buildType = buildConfig->buildType();
    }
    return buildType;
}

void showCannotStartDialog(const QString &text)
{
    QMessageBox *errorDialog = new QMessageBox(ICore::mainWindow());
    errorDialog->setAttribute(Qt::WA_DeleteOnClose);
    errorDialog->setIcon(QMessageBox::Warning);
    errorDialog->setWindowTitle(text);
    errorDialog->setText(DebuggerPlugin::tr("Cannot start %1 without a project. Please open the project "
                                               "and try again.").arg(text));
    errorDialog->setStandardButtons(QMessageBox::Ok);
    errorDialog->setDefaultButton(QMessageBox::Ok);
    errorDialog->show();
}

bool wantRunTool(ToolMode toolMode, const QString &toolName)
{
    // Check the project for whether the build config is in the correct mode
    // if not, notify the user and urge him to use the correct mode.
    BuildConfiguration::BuildType buildType = startupBuildType();
    if (!buildTypeAccepted(toolMode, buildType)) {
        QString currentMode;
        switch (buildType) {
            case BuildConfiguration::Debug:
                currentMode = DebuggerPlugin::tr("Debug");
                break;
            case BuildConfiguration::Profile:
                currentMode = DebuggerPlugin::tr("Profile");
                break;
            case BuildConfiguration::Release:
                currentMode = DebuggerPlugin::tr("Release");
                break;
            default:
                QTC_CHECK(false);
        }

        QString toolModeString;
        switch (toolMode) {
            case DebugMode:
                toolModeString = DebuggerPlugin::tr("in Debug mode");
                break;
            case ProfileMode:
                toolModeString = DebuggerPlugin::tr("in Profile mode");
                break;
            case ReleaseMode:
                toolModeString = DebuggerPlugin::tr("in Release mode");
                break;
            case SymbolsMode:
                toolModeString = DebuggerPlugin::tr("with debug symbols (Debug or Profile mode)");
                break;
            case OptimizedMode:
                toolModeString = DebuggerPlugin::tr("on optimized code (Profile or Release mode)");
                break;
            default:
                QTC_CHECK(false);
        }
        const QString title = DebuggerPlugin::tr("Run %1 in %2 Mode?").arg(toolName).arg(currentMode);
        const QString message = DebuggerPlugin::tr("<html><head/><body><p>You are trying "
            "to run the tool \"%1\" on an application in %2 mode. "
            "The tool is designed to be used %3.</p><p>"
            "Run-time characteristics differ significantly between "
            "optimized and non-optimized binaries. Analytical "
            "findings for one mode may or may not be relevant for "
            "the other.</p><p>"
            "Running tools that need debug symbols on binaries that "
            "don't provide any may lead to missing function names "
            "or otherwise insufficient output.</p><p>"
            "Do you want to continue and run the tool in %2 mode?</p></body></html>")
                .arg(toolName).arg(currentMode).arg(toolModeString);
        if (Utils::CheckableMessageBox::doNotAskAgainQuestion(ICore::mainWindow(),
                title, message, ICore::settings(), QLatin1String("AnalyzerCorrectModeWarning"))
                    != QDialogButtonBox::Yes)
            return false;
    }

    return true;
}

void registerToolbar(const QByteArray &perspectiveId, const ToolbarDescription &desc)
{
    auto toolbar = new QWidget;
    toolbar->setObjectName(QString::fromLatin1(perspectiveId + ".Toolbar"));
    auto hbox = new QHBoxLayout(toolbar);
    hbox->setMargin(0);
    hbox->setSpacing(0);
    for (QWidget *widget : desc.widgets())
        hbox->addWidget(widget);
    hbox->addStretch();
    toolbar->setLayout(hbox);

    dd->m_mainWindow->registerToolbar(perspectiveId, toolbar);
}

QAction *createStartAction()
{
    auto action = new QAction(DebuggerMainWindow::tr("Start"), DebuggerPlugin::instance());
    action->setIcon(ProjectExplorer::Icons::ANALYZER_START_SMALL_TOOLBAR.icon());
    action->setEnabled(true);
    return action;
}

QAction *createStopAction()
{
    auto action = new QAction(DebuggerMainWindow::tr("Stop"), DebuggerPlugin::instance());
    action->setIcon(Utils::Icons::STOP_SMALL_TOOLBAR.icon());
    action->setEnabled(true);
    return action;
}

void registerPerspective(const QByteArray &perspectiveId, const Perspective *perspective)
{
    dd->m_mainWindow->registerPerspective(perspectiveId, perspective);
}

void setPerspectiveEnabled(const QByteArray &perspectiveId, bool enabled)
{
    dd->m_mainWindow->setPerspectiveEnabled(perspectiveId, enabled);
}

void selectPerspective(const QByteArray &perspectiveId)
{
    if (ModeManager::currentMode() == MODE_DEBUG
            && dd->m_mainWindow->currentPerspective() == perspectiveId) {
        return;
    }

    // FIXME: Work-around aslong as the GammaRay integration does not use the same setup,
    if (perspectiveId.isEmpty())
        return;
    ModeManager::activateMode(MODE_DEBUG);
    dd->m_mainWindow->restorePerspective(perspectiveId);
}

QByteArray currentPerspective()
{
    return dd->m_mainWindow->currentPerspective();
}

QWidget *mainWindow()
{
    return dd->m_mainWindow;
}

void enableMainWindow(bool on)
{
    dd->m_mainWindow->setEnabled(on);
}

void showStatusMessage(const QString &message, int timeoutMS)
{
    dd->m_mainWindow->showStatusMessage(message, timeoutMS);
}

void showPermanentStatusMessage(const QString &message)
{
    dd->m_mainWindow->showStatusMessage(message, -1);
}

namespace Internal {

static bool s_testRun = false;
bool isTestRun() { return s_testRun; }

#ifdef WITH_TESTS

class DebuggerUnitTests : public QObject
{
    Q_OBJECT

public:
    DebuggerUnitTests() {}

private slots:
    void initTestCase();
    void cleanupTestCase();

    void testDebuggerMatching_data();
    void testDebuggerMatching();

    void testBenchmark();
    void testStateMachine();

private:
    CppTools::Tests::TemporaryCopiedDir *m_tmpDir = 0;
};

void DebuggerUnitTests::initTestCase()
{
//    const QList<Kit *> allKits = KitManager::kits();
//    if (allKits.count() != 1)
//        QSKIP("This test requires exactly one kit to be present");
//    const ToolChain * const toolchain = ToolChainKitInformation::toolChain(allKits.first());
//    if (!toolchain)
//        QSKIP("This test requires that there is a kit with a toolchain.");
//    bool hasClangExecutable;
//    clangExecutableFromSettings(toolchain->typeId(), &hasClangExecutable);
//    if (!hasClangExecutable)
//        QSKIP("No clang suitable for analyzing found");

    s_testRun = true;
    m_tmpDir = new CppTools::Tests::TemporaryCopiedDir(QLatin1String(":/unit-tests"));
    QVERIFY(m_tmpDir->isValid());
}

void DebuggerUnitTests::cleanupTestCase()
{
    delete m_tmpDir;
}

void DebuggerUnitTests::testStateMachine()
{
    QString proFile = m_tmpDir->absolutePath("simple/simple.pro");

    CppTools::Tests::ProjectOpenerAndCloser projectManager;
    const CppTools::ProjectInfo projectInfo = projectManager.open(proFile, true);
    QVERIFY(projectInfo.isValid());

    QEventLoop loop;
    connect(BuildManager::instance(), &BuildManager::buildQueueFinished,
            &loop, &QEventLoop::quit);
    ProjectExplorerPlugin::buildProject(SessionManager::startupProject());
    loop.exec();

    ExecuteOnDestruction guard([] { EditorManager::closeAllEditors(false); });

    Target *t = SessionManager::startupProject()->activeTarget();
    QVERIFY(t);
    RunConfiguration *rc = t->activeRunConfiguration();
    QVERIFY(rc);

    auto runControl = new RunControl(rc, ProjectExplorer::Constants::DEBUG_RUN_MODE);
    auto debugger = new DebuggerRunTool(runControl);

    debugger->setInferior(rc->runnable().as<StandardRunnable>());
    debugger->setTestCase(TestNoBoundsOfCurrentFunction);

    connect(debugger, &DebuggerRunTool::stopped,
            &QTestEventLoop::instance(), &QTestEventLoop::exitLoop);

    debugger->startRunControl();

    QTestEventLoop::instance().enterLoop(5);
}


enum FakeEnum { FakeDebuggerCommonSettingsId };

void DebuggerUnitTests::testBenchmark()
{
#ifdef WITH_BENCHMARK
    CALLGRIND_START_INSTRUMENTATION;
    volatile Id id1 = Id(DEBUGGER_COMMON_SETTINGS_ID);
    CALLGRIND_STOP_INSTRUMENTATION;
    CALLGRIND_DUMP_STATS;

    CALLGRIND_START_INSTRUMENTATION;
    volatile FakeEnum id2 = FakeDebuggerCommonSettingsId;
    CALLGRIND_STOP_INSTRUMENTATION;
    CALLGRIND_DUMP_STATS;
#endif
}

void DebuggerUnitTests::testDebuggerMatching_data()
{
    QTest::addColumn<QStringList>("debugger");
    QTest::addColumn<QString>("target");
    QTest::addColumn<int>("result");

    QTest::newRow("Invalid data")
            << QStringList()
            << QString()
            << int(DebuggerItem::DoesNotMatch);
    QTest::newRow("Invalid debugger")
            << QStringList()
            << QString::fromLatin1("x86-linux-generic-elf-32bit")
            << int(DebuggerItem::DoesNotMatch);
    QTest::newRow("Invalid target")
            << QStringList("x86-linux-generic-elf-32bit")
            << QString()
            << int(DebuggerItem::DoesNotMatch);

    QTest::newRow("Fuzzy match 1")
            << QStringList("unknown-unknown-unknown-unknown-0bit")
            << QString::fromLatin1("x86-linux-generic-elf-32bit")
            << int(DebuggerItem::MatchesWell); // Is this the expected behavior?
    QTest::newRow("Fuzzy match 2")
            << QStringList("unknown-unknown-unknown-unknown-0bit")
            << QString::fromLatin1("arm-windows-msys-pe-64bit")
            << int(DebuggerItem::MatchesWell); // Is this the expected behavior?

    QTest::newRow("Architecture mismatch")
            << QStringList("x86-linux-generic-elf-32bit")
            << QString::fromLatin1("arm-linux-generic-elf-32bit")
            << int(DebuggerItem::DoesNotMatch);
    QTest::newRow("OS mismatch")
            << QStringList("x86-linux-generic-elf-32bit")
            << QString::fromLatin1("x86-macosx-generic-elf-32bit")
            << int(DebuggerItem::DoesNotMatch);
    QTest::newRow("Format mismatch")
            << QStringList("x86-linux-generic-elf-32bit")
            << QString::fromLatin1("x86-linux-generic-pe-32bit")
            << int(DebuggerItem::DoesNotMatch);

    QTest::newRow("Linux perfect match")
            << QStringList("x86-linux-generic-elf-32bit")
            << QString::fromLatin1("x86-linux-generic-elf-32bit")
            << int(DebuggerItem::MatchesWell);
    QTest::newRow("Linux match")
            << QStringList("x86-linux-generic-elf-64bit")
            << QString::fromLatin1("x86-linux-generic-elf-32bit")
            << int(DebuggerItem::MatchesSomewhat);

    QTest::newRow("Windows perfect match 1")
            << QStringList("x86-windows-msvc2013-pe-64bit")
            << QString::fromLatin1("x86-windows-msvc2013-pe-64bit")
            << int(DebuggerItem::MatchesWell);
    QTest::newRow("Windows perfect match 2")
            << QStringList("x86-windows-msvc2013-pe-64bit")
            << QString::fromLatin1("x86-windows-msvc2012-pe-64bit")
            << int(DebuggerItem::MatchesWell);
    QTest::newRow("Windows match 1")
            << QStringList("x86-windows-msvc2013-pe-64bit")
            << QString::fromLatin1("x86-windows-msvc2013-pe-32bit")
            << int(DebuggerItem::MatchesSomewhat);
    QTest::newRow("Windows match 2")
            << QStringList("x86-windows-msvc2013-pe-64bit")
            << QString::fromLatin1("x86-windows-msvc2012-pe-32bit")
            << int(DebuggerItem::MatchesSomewhat);
    QTest::newRow("Windows mismatch on word size")
            << QStringList("x86-windows-msvc2013-pe-32bit")
            << QString::fromLatin1("x86-windows-msvc2013-pe-64bit")
            << int(DebuggerItem::DoesNotMatch);
    QTest::newRow("Windows mismatch on osflavor 1")
            << QStringList("x86-windows-msvc2013-pe-32bit")
            << QString::fromLatin1("x86-windows-msys-pe-64bit")
            << int(DebuggerItem::DoesNotMatch);
    QTest::newRow("Windows mismatch on osflavor 2")
            << QStringList("x86-windows-msys-pe-32bit")
            << QString::fromLatin1("x86-windows-msvc2010-pe-64bit")
            << int(DebuggerItem::DoesNotMatch);
}

void DebuggerUnitTests::testDebuggerMatching()
{
    QFETCH(QStringList, debugger);
    QFETCH(QString, target);
    QFETCH(int, result);

    DebuggerItem::MatchLevel expectedLevel = static_cast<DebuggerItem::MatchLevel>(result);

    QList<Abi> debuggerAbis;
    foreach (const QString &abi, debugger)
        debuggerAbis << Abi(abi);

    DebuggerItem item;
    item.setAbis(debuggerAbis);

    DebuggerItem::MatchLevel level = item.matchTarget(Abi(target));
    if (level == DebuggerItem::MatchesPerfectly)
        level = DebuggerItem::MatchesWell;

    QCOMPARE(expectedLevel, level);
}


QList<QObject *> DebuggerPlugin::createTestObjects() const
{
    return {new DebuggerUnitTests};
}

#else // ^-- if WITH_TESTS else --v

QList<QObject *> DebuggerPlugin::createTestObjects() const
{
    return {};
}

#endif // if  WITH_TESTS

} // namespace Internal
} // namespace Debugger

#include "debuggerplugin.moc"<|MERGE_RESOLUTION|>--- conflicted
+++ resolved
@@ -1056,13 +1056,11 @@
     DummyEngine *m_dummyEngine = nullptr;
     const QSharedPointer<GlobalDebuggerOptions> m_globalDebuggerOptions;
 
-<<<<<<< HEAD
     DebuggerItemManager m_debuggerItemManager;
     QList<IOptionsPage *> m_optionPages;
     IContext m_debugModeContext;
-=======
+
     DebugInfoTaskHandler m_debugInfoTaskHandler;
->>>>>>> 0bcc983c
 };
 
 DebuggerPluginPrivate::DebuggerPluginPrivate(DebuggerPlugin *plugin)
