/***************************************************************************
**
** This file is part of Qt Creator
**
** Copyright (c) 2008-2009 Nokia Corporation and/or its subsidiary(-ies).
**
** Contact:  Qt Software Information (qt-info@nokia.com)
**
**
** Non-Open Source Usage
**
** Licensees may use this file in accordance with the Qt Beta Version
** License Agreement, Agreement version 2.2 provided with the Software or,
** alternatively, in accordance with the terms contained in a written
** agreement between you and Nokia.
**
** GNU General Public License Usage
**
** Alternatively, this file may be used under the terms of the GNU General
** Public License versions 2.0 or 3.0 as published by the Free Software
** Foundation and appearing in the file LICENSE.GPL included in the packaging
** of this file.  Please review the following information to ensure GNU
** General Public Licensing requirements will be met:
**
** http://www.fsf.org/licensing/licenses/info/GPLv2.html and
** http://www.gnu.org/copyleft/gpl.html.
**
** In addition, as a special exception, Nokia gives you certain additional
** rights. These rights are described in the Nokia Qt GPL Exception
** version 1.3, included in the file GPL_EXCEPTION.txt in this package.
**
***************************************************************************/

#include "gdbengine.h"

#include "debuggerconstants.h"
#include "debuggermanager.h"
#include "gdbmi.h"
#include "procinterrupt.h"

#include "disassemblerhandler.h"
#include "breakhandler.h"
#include "moduleshandler.h"
#include "registerhandler.h"
#include "stackhandler.h"
#include "watchhandler.h"

#include "startexternaldialog.h"
#include "attachexternaldialog.h"

#include <utils/qtcassert.h>

#include <QtCore/QDebug>
#include <QtCore/QDir>
#include <QtCore/QFileInfo>
#include <QtCore/QTime>
#include <QtCore/QTimer>

#include <QtGui/QAction>
#include <QtGui/QLabel>
#include <QtGui/QMainWindow>
#include <QtGui/QMessageBox>
#include <QtGui/QToolTip>

#if defined(Q_OS_LINUX) || defined(Q_OS_MAC)
#include <unistd.h>
#include <dlfcn.h>
#endif

using namespace Debugger;
using namespace Debugger::Internal;
using namespace Debugger::Constants;

Q_DECLARE_METATYPE(Debugger::Internal::GdbMi);

//#define DEBUG_PENDING  1
//#define DEBUG_SUBITEM  1

#if DEBUG_PENDING
#   define PENDING_DEBUG(s) qDebug() << s
#else
#   define PENDING_DEBUG(s) 
#endif

static const QString tooltipIName = "tooltip";

///////////////////////////////////////////////////////////////////////
//
// GdbCommandType
//
///////////////////////////////////////////////////////////////////////

enum GdbCommandType
{
    GdbInvalidCommand = 0,

    GdbShowVersion = 100,
    GdbFileExecAndSymbols,
    GdbQueryPwd,
    GdbQuerySources,
    GdbAsyncOutput2,
    GdbExecRun,
    GdbExecRunToFunction,
    GdbExecStep,
    GdbExecNext,
    GdbExecStepI,
    GdbExecNextI,
    GdbExecContinue,
    GdbExecFinish,
    GdbExecJumpToLine,
    GdbExecInterrupt,
    GdbInfoShared,
    GdbInfoProc,
    GdbQueryDataDumper1,
    GdbQueryDataDumper2,

    BreakCondition = 200,
    BreakEnablePending,
    BreakSetAnnotate,
    BreakDelete,
    BreakList,
    BreakIgnore,
    BreakInfo,
    BreakInsert,
    BreakInsert1,

    DisassemblerList = 300,

    ModulesList = 400,

    RegisterListNames = 500,
    RegisterListValues,

    StackSelectThread = 600,
    StackListThreads,
    StackListFrames,
    StackListLocals,
    StackListArguments,

    WatchVarAssign = 700,             // data changed by user
    WatchVarListChildren,
    WatchVarCreate,
    WatchEvaluateExpression,
    WatchToolTip,
    WatchDumpCustomSetup,
    WatchDumpCustomValue1,           // waiting for gdb ack
    WatchDumpCustomValue2,           // waiting for actual data
    WatchDumpCustomEditValue,
};

QString dotEscape(QString str)
{
    str.replace(' ', '.');
    str.replace('\\', '.');
    str.replace('/', '.');
    return str;
}

QString currentTime()
{
    return QTime::currentTime().toString("hh:mm:ss.zzz");
}

static int &currentToken()
{
    static int token = 0;
    return token;
}

static bool isSkippableFunction(const QString &funcName, const QString &fileName)
{
    if (fileName.endsWith("kernel/qobject.cpp"))
        return true;
    if (fileName.endsWith("kernel/moc_qobject.cpp"))
        return true;
    if (fileName.endsWith("kernel/qmetaobject.cpp"))
        return true;
    if (fileName.endsWith(".moc"))
        return true;

    if (funcName.endsWith("::qt_metacall"))
        return true;

    return false;
}

static bool isLeavableFunction(const QString &funcName, const QString &fileName)
{
    if (funcName.endsWith("QObjectPrivate::setCurrentSender"))
        return true;
    if (fileName.endsWith("kernel/qmetaobject.cpp")
            && funcName.endsWith("QMetaObject::methodOffset"))
        return true;
    if (fileName.endsWith("kernel/qobject.h"))
        return true;
    if (fileName.endsWith("kernel/qobject.cpp")
            && funcName.endsWith("QObjectConnectionListVector::at"))
        return true;
    if (fileName.endsWith("kernel/qobject.cpp")
            && funcName.endsWith("~QObject"))
        return true;
    if (fileName.endsWith("thread/qmutex.cpp"))
        return true;
    if (fileName.endsWith("thread/qthread.cpp"))
        return true;
    if (fileName.endsWith("thread/qthread_unix.cpp"))
        return true;
    if (fileName.endsWith("thread/qmutex.h"))
        return true;
    if (fileName.contains("thread/qbasicatomic"))
        return true;
    if (fileName.contains("thread/qorderedmutexlocker_p"))
        return true;
    if (fileName.contains("arch/qatomic"))
        return true;
    if (fileName.endsWith("tools/qvector.h"))
        return true;
    if (fileName.endsWith("tools/qlist.h"))
        return true;
    if (fileName.endsWith("tools/qhash.h"))
        return true;
    if (fileName.endsWith("tools/qmap.h"))
        return true;
    if (fileName.endsWith("tools/qstring.h"))
        return true;
    if (fileName.endsWith("global/qglobal.h"))
        return true;

    return false;
}


///////////////////////////////////////////////////////////////////////
//
// GdbEngine
//
///////////////////////////////////////////////////////////////////////

GdbEngine::GdbEngine(DebuggerManager *parent)
{
    q = parent;
    qq = parent->engineInterface();
    init();
}

GdbEngine::~GdbEngine()
{
}

void GdbEngine::init()
{
    m_pendingRequests = 0;
    m_gdbVersion = 100;
    m_shared = 0;
    m_outputCodec = QTextCodec::codecForLocale();
    m_dataDumperState = DataDumperUninitialized;

    m_oldestAcceptableToken = -1;

    // Gdb Process interaction
    connect(&m_gdbProc, SIGNAL(error(QProcess::ProcessError)), this,
        SLOT(gdbProcError(QProcess::ProcessError)));
    connect(&m_gdbProc, SIGNAL(readyReadStandardOutput()), this,
        SLOT(readGdbStandardOutput()));
    connect(&m_gdbProc, SIGNAL(readyReadStandardError()), this,
        SLOT(readGdbStandardError()));
    connect(&m_gdbProc, SIGNAL(finished(int, QProcess::ExitStatus)), q,
        SLOT(exitDebugger()));

    // Output
    connect(&m_outputCollector, SIGNAL(byteDelivery(QByteArray)),
            SLOT(readDebugeeOutput(QByteArray)));
    connect(this, SIGNAL(gdbResponseAvailable()),
        this, SLOT(handleResponse()), Qt::QueuedConnection);

    connect(this, SIGNAL(gdbOutputAvailable(QString,QString)),
        q, SLOT(showDebuggerOutput(QString,QString)),
        Qt::QueuedConnection);
    connect(this, SIGNAL(gdbInputAvailable(QString,QString)),
        q, SLOT(showDebuggerInput(QString,QString)),
        Qt::QueuedConnection);
    connect(this, SIGNAL(applicationOutputAvailable(QString)),
        q, SLOT(showApplicationOutput(QString)),
        Qt::QueuedConnection);
}

void GdbEngine::gdbProcError(QProcess::ProcessError error)
{
    QString msg;
    switch (error) {
        case QProcess::FailedToStart:
            msg = QString(tr("The Gdb process failed to start. Either the "
                "invoked program '%1' is missing, or you may have insufficient "
                "permissions to invoke the program.")).arg(q->settings()->m_gdbCmd);
            break;
        case QProcess::Crashed:
            msg = tr("The Gdb process crashed some time after starting "
                "successfully.");
            break;
        case QProcess::Timedout:
            msg = tr("The last waitFor...() function timed out. "
                "The state of QProcess is unchanged, and you can try calling "
                "waitFor...() again.");
            break;
        case QProcess::WriteError:
            msg = tr("An error occurred when attempting to write "
                "to the Gdb process. For example, the process may not be running, "
                "or it may have closed its input channel.");
            break;
        case QProcess::ReadError:
            msg = tr("An error occurred when attempting to read from "
                "the Gdb process. For example, the process may not be running.");
            break;
        default:
            msg = tr("An unknown error in the Gdb process occurred. "
                "This is the default return value of error().");
    }

    q->showStatusMessage(msg);
    QMessageBox::critical(q->mainWindow(), tr("Error"), msg);
    // act as if it was closed by the core
    q->exitDebugger();
}

static void skipSpaces(const char *&from, const char *to)
{
    while (from != to && QChar(*from).isSpace())
        ++from;
}

static inline bool isNameChar(char c)
{
    // could be 'stopped' or 'shlibs-added'
    return (c >= 'a' && c <= 'z') || c == '-';
}

#if 0
static void dump(const char *first, const char *middle, const QString & to)
{
    QByteArray ba(first, middle - first);
    Q_UNUSED(to);
    // note that qDebug cuts off output after a certain size... (bug?)
    qDebug("\n>>>>> %s\n%s\n====\n%s\n<<<<<\n",
        qPrintable(currentTime()),
        qPrintable(QString(ba).trimmed()),
        qPrintable(to.trimmed()));
    //qDebug() << "";
    //qDebug() << qPrintable(currentTime())
    //    << " Reading response:  " << QString(ba).trimmed() << "\n";
}
#endif

static void skipTerminator(const char *&from, const char *to)
{
    skipSpaces(from, to);
    // skip '(gdb)'
    if (from[0] == '(' && from[1] == 'g' && from[3] == 'b' && from[4] == ')')
        from += 5;
    skipSpaces(from, to);
}

void GdbEngine::readDebugeeOutput(const QByteArray &data)
{
    emit applicationOutputAvailable(m_outputCodec->toUnicode(
            data.constData(), data.length(), &m_outputCodecState));
}

// called asyncronously as response to Gdb stdout output in
// gdbResponseAvailable()
void GdbEngine::handleResponse()
{
    static QTime lastTime;

    emit gdbOutputAvailable("            ", currentTime());
    emit gdbOutputAvailable("stdout:", m_inbuffer);

#if 0
    qDebug() // << "#### start response handling #### "
        << currentTime()
        << lastTime.msecsTo(QTime::currentTime()) << "ms,"
        << "buf: " << m_inbuffer.left(1500) << "..."
        //<< "buf: " << m_inbuffer
        << "size:" << m_inbuffer.size();
#else
    //qDebug() << "buf: " << m_inbuffer;
#endif

    lastTime = QTime::currentTime();

    while (1) {
        if (m_inbuffer.isEmpty())
            break;

        const char *from = m_inbuffer.constData();
        // FIXME: check for line ending in '\n(gdb)\n'
        const char *to = from + m_inbuffer.size();
        const char *inner;

        //const char *oldfrom = from;

        //skipSpaces(from, to);
        skipTerminator(from, to);
        int token = -1;

        // token is a sequence of numbers
        for (inner = from; inner != to; ++inner)
            if (*inner < '0' || *inner > '9')
                break;
        if (from != inner) {
            token = QString(QByteArray(from, inner - from)).toInt();
            from = inner;
            //qDebug() << "found token " << token;
        }

        if (from == to) {
            //qDebug() << "Returning: " << toString();
            break;
        }

        // next char decides kind of record
        const char c = *from++;
        //qDebug() << "CODE:" << c;

        switch (c) {
            case '*':
            case '+':
            case '=': {
                QByteArray asyncClass;
                for (; from != to; ++from) {
                    const char c = *from;
                    if (!isNameChar(c))
                        break;
                    asyncClass += *from;
                }
                //qDebug() << "ASYNCCLASS" << asyncClass;

                GdbMi record;
                while (from != to && *from == ',') {
                    ++from; // skip ','
                    GdbMi data;
                    data.parseResultOrValue(from, to);
                    if (data.isValid()) {
                        //qDebug() << "parsed response: " << data.toString();
                        record.m_children += data;
                        record.m_type = GdbMi::Tuple;
                    }
                }
                //dump(oldfrom, from, record.toString());
                skipTerminator(from, to);
                m_inbuffer = QByteArray(from, to - from);
                if (asyncClass == "stopped") {
                    handleAsyncOutput(record);
                } else if (asyncClass == "running") {
                    // Archer has 'thread-id="all"' here
                } else {
                    qDebug() << "IGNORED ASYNC OUTPUT " << record.toString();
                }
                break;
            }

            case '~':
            case '@':
            case '&': {
                QString data = GdbMi::parseCString(from, to);
                handleStreamOutput(data, c);
                //dump(oldfrom, from, record.toString());
                m_inbuffer = QByteArray(from, to - from);
                break;
            }

            case '^': {
                GdbResultRecord record;

                record.token = token;

                for (inner = from; inner != to; ++inner)
                    if (*inner < 'a' || *inner > 'z')
                        break;

                QByteArray resultClass(from, inner - from);

                if (resultClass == "done")
                    record.resultClass = GdbResultDone;
                else if (resultClass == "running")
                    record.resultClass = GdbResultRunning;
                else if (resultClass == "connected")
                    record.resultClass = GdbResultConnected;
                else if (resultClass == "error")
                    record.resultClass = GdbResultError;
                else if (resultClass == "exit")
                    record.resultClass = GdbResultExit;
                else
                    record.resultClass = GdbResultUnknown;

                from = inner;
                skipSpaces(from, to);
                if (from != to && *from == ',') {
                    ++from;
                    record.data.parseTuple_helper(from, to);
                    record.data.m_type = GdbMi::Tuple;
                    record.data.m_name = "data";
                }
                skipSpaces(from, to);
                skipTerminator(from, to);

                //qDebug() << "\nLOG STREAM:" + m_pendingLogStreamOutput;
                //qDebug() << "\nTARGET STREAM:" + m_pendingTargetStreamOutput;
                //qDebug() << "\nCONSOLE STREAM:" + m_pendingConsoleStreamOutput;
                record.data.setStreamOutput("logstreamoutput",
                    m_pendingLogStreamOutput);
                record.data.setStreamOutput("targetstreamoutput",
                    m_pendingTargetStreamOutput);
                record.data.setStreamOutput("consolestreamoutput",
                    m_pendingConsoleStreamOutput);
                QByteArray custom = m_customOutputForToken[token];
                if (!custom.isEmpty())
                    record.data.setStreamOutput("customvaluecontents",
                        '{' + custom + '}');
                //m_customOutputForToken.remove(token);
                m_pendingLogStreamOutput.clear();
                m_pendingTargetStreamOutput.clear();
                m_pendingConsoleStreamOutput.clear();

                //dump(oldfrom, from, record.toString());
                m_inbuffer = QByteArray(from, to - from);
                handleResultRecord(record);
                break;
            }
            default: {
                qDebug() << "FIXME: UNKNOWN CODE: " << c << " IN " << m_inbuffer;
                m_inbuffer = QByteArray(from, to - from);
                break;
            }
        }
    }

    //qDebug() << "##### end response handling ####\n\n\n"
    //    << currentTime() << lastTime.msecsTo(QTime::currentTime());
    lastTime = QTime::currentTime();
}

#ifdef Q_OS_MAC
static void fixMac(QByteArray &out)
{
    // HACK: gdb on Mac mixes MI1 and MI2 syntax. Not nice.
    // it returns:   9^done,locals={{name="a"},{name="w"}}
    // instead of:   9^done,locals=[{name="a"},{name="w"}]
    if (!out.contains("locals={{name"))
        return;

    static const QByteArray termArray("(gdb) ");
    int pos = out.indexOf(termArray);
    if (pos == -1)
        return;

    int pos1 = out.indexOf("={{");
    if (pos1 == -1)
        return;

    int pos2 = out.indexOf("]]");
    if (pos2 == -1)
        return;

    if (pos1 < pos && pos2 < pos) {
        out[pos1 + 1] = '[';
        out[pos2 + 1] = ']';
    }
}
#endif

void GdbEngine::readGdbStandardError()
{
    qWarning() << "Unexpected gdb stderr:" << m_gdbProc.readAllStandardError();
}

void GdbEngine::readGdbStandardOutput()
{
    // This is the function called whenever the Gdb process created
    // output. As a rule of thumb, stdout contains _real_ Gdb output
    // as responses to our command
    // and "spontaneous" events like messages on loaded shared libraries.
    // OTOH, stderr contains application output produced by qDebug etc.
    // There is no organized way to pass application stdout output.

    QByteArray out = m_gdbProc.readAllStandardOutput();

    //qDebug() << "\n\n\nPLUGIN OUT: '" <<  out.data() << "'\n\n\n";

    #ifdef Q_OS_MAC
    fixMac(out);
    #endif

    m_inbuffer.append(out);
    //QTC_ASSERT(!m_inbuffer.isEmpty(), return);

    char c = m_inbuffer[m_inbuffer.size() - 1];
    static const QByteArray termArray("(gdb) ");
    if (out.indexOf(termArray) == -1 && c != 10 && c != 13) {
        //qDebug() << "\n\nBuffer not yet filled, waiting for more data to arrive";
        //qDebug() << m_inbuffer.data() << m_inbuffer.size();
        //qDebug() << "\n\n";
        return;
    }

    emit gdbResponseAvailable();
}

void GdbEngine::interruptInferior()
{
    if (m_gdbProc.state() == QProcess::NotRunning)
        return;

    if (q->m_attachedPID > 0) {
        if (interruptProcess(q->m_attachedPID))
            qq->notifyInferiorStopped();
        return;
    }

#ifdef Q_OS_MAC
    sendCommand("-exec-interrupt", GdbExecInterrupt);
    qq->notifyInferiorStopped();
#else
    qDebug() << "CANNOT STOP INFERIOR" << m_gdbProc.pid();
    if (interruptChildProcess(m_gdbProc.pid()))
        qq->notifyInferiorStopped();
#endif
}

void GdbEngine::maybeHandleInferiorPidChanged(const QString &pid0)
{
    int pid = pid0.toInt();
    if (pid == 0) {
        qDebug() << "Cannot parse PID from " << pid0;
        return;
    }
    if (pid == q->m_attachedPID)
        return;
    q->m_attachedPID = pid;
    qq->notifyInferiorPidChanged(pid); 
}

void GdbEngine::sendSynchronizedCommand(const QString & command,
    int type, const QVariant &cookie, bool needStop)
{
    sendCommand(command, type, cookie, needStop, true);
}

void GdbEngine::sendCommand(const QString &command, int type,
    const QVariant &cookie, bool needStop, bool synchronized)
{
    if (m_gdbProc.state() == QProcess::NotRunning) {
        //qDebug() << "NO GDB PROCESS RUNNING, CMD IGNORED:" << command;
        return;
    }

    bool temporarilyStopped = false;
    if (needStop && q->status() == DebuggerInferiorRunning) {
        q->showStatusMessage(tr("Temporarily stopped"));
        interruptInferior();
        temporarilyStopped = true;
    }

    ++currentToken();
    if (synchronized) {
        ++m_pendingRequests;
        PENDING_DEBUG("   TYPE " << type << " INCREMENTS PENDING TO: "
            << m_pendingRequests << command);
    } else {
        PENDING_DEBUG("   UNKNOWN TYPE " << type << " LEAVES PENDING AT: "
            << m_pendingRequests << command);
    }

    GdbCookie cmd;
    cmd.synchronized = synchronized;
    cmd.command = command;
    cmd.command = QString::number(currentToken()) + cmd.command;
    if (cmd.command.contains("%1"))
        cmd.command = cmd.command.arg(currentToken());
    cmd.type = type;
    cmd.cookie = cookie;

    m_cookieForToken[currentToken()] = cmd;

    //qDebug() << "";
    if (!command.isEmpty()) {
        //qDebug() << qPrintable(currentTime()) << "RUNNING" << cmd.command;
        m_gdbProc.write(cmd.command.toLatin1() + "\r\n");
        //emit gdbInputAvailable(QString(), "         " +  currentTime());
        emit gdbInputAvailable(QString(), "[" + currentTime() + "]    " + cmd.command);
        //emit gdbInputAvailable(QString(), cmd.command);
    }

    if (temporarilyStopped)
        sendCommand("-exec-continue");

    // slows down
    //qApp->processEvents();
}

void GdbEngine::handleResultRecord(const GdbResultRecord &record)
{
    //qDebug() << "TOKEN: " << record.token
    //    << " ACCEPTABLE: " << m_oldestAcceptableToken;
    //qDebug() << "";
    //qDebug() << "\nRESULT" << record.token << record.toString();

    int token = record.token;
    if (token == -1)
        return;

    GdbCookie cmd = m_cookieForToken.take(token);

    // FIXME: this falsely rejects results from the custom dumper recognition
    // procedure, too...
    if (record.token < m_oldestAcceptableToken) {
        //qDebug() << "### SKIPPING OLD RESULT " << record.toString();
        //QMessageBox::information(m_mainWindow, tr("Skipped"), "xxx");
        return;
    }

#if 0
    qDebug() << "# handleOutput, "
        << "cmd type: " << cmd.type
        << "cmd synchronized: " << cmd.synchronized
        << "\n record: " << record.toString();
#endif

    // << "\n data: " << record.data.toString(true);

    if (cmd.type != GdbInvalidCommand)
        handleResult(record, cmd.type, cmd.cookie);

    if (cmd.synchronized) {
        --m_pendingRequests;
        PENDING_DEBUG("   TYPE " << cmd.type << " DECREMENTS PENDING TO: "
            << m_pendingRequests << cmd.command);
        if (m_pendingRequests <= 0)
            updateWatchModel2();
    } else {
        PENDING_DEBUG("   UNKNOWN TYPE " << cmd.type << " LEAVES PENDING AT: "
            << m_pendingRequests << cmd.command);
    }
}

void GdbEngine::handleResult(const GdbResultRecord & record, int type,
    const QVariant & cookie)
{
    switch (type) {
        case GdbExecNext:
        case GdbExecStep:
        case GdbExecNextI:
        case GdbExecStepI:
        case GdbExecContinue:
        case GdbExecFinish:
            // evil code sharing
        case GdbExecRun:
            handleExecRun(record);
            break;
        case GdbInfoProc:
            handleInfoProc(record);
            break;

        case GdbShowVersion:
            handleShowVersion(record);
            break;
        case GdbFileExecAndSymbols:
            handleFileExecAndSymbols(record);
            break;
        case GdbExecRunToFunction:
            // that should be "^running". We need to handle the resulting
            // "Stopped"
            //handleExecRunToFunction(record);
            break;
        case GdbExecInterrupt:
            break;
        case GdbExecJumpToLine:
            handleExecJumpToLine(record);
            break;
        case GdbQueryPwd:
            handleQueryPwd(record);
            break;
        case GdbQuerySources:
            handleQuerySources(record);
            break;
        case GdbAsyncOutput2:
            handleAsyncOutput2(cookie.value<GdbMi>());
            break;
        case GdbInfoShared:
            handleInfoShared(record);
            break;
        case GdbQueryDataDumper1:
            handleQueryDataDumper1(record);
            break;
        case GdbQueryDataDumper2:
            handleQueryDataDumper2(record);
            break;

        case BreakList:
            handleBreakList(record);
            break;
        case BreakInsert:
            handleBreakInsert(record, cookie.toInt());
            break;
        case BreakInsert1:
            handleBreakInsert1(record, cookie.toInt());
            break;
        case BreakInfo:
            handleBreakInfo(record, cookie.toInt());
            break;
        case BreakEnablePending:
        case BreakDelete:
            // nothing
            break;
        case BreakIgnore:
            handleBreakIgnore(record, cookie.toInt());
            break;
        case BreakCondition:
            handleBreakCondition(record, cookie.toInt());
            break;

        case DisassemblerList:
            handleDisassemblerList(record, cookie.toString());
            break;

        case ModulesList:
            handleModulesList(record);
            break;

        case RegisterListNames:
            handleRegisterListNames(record);
            break;
        case RegisterListValues:
            handleRegisterListValues(record);
            break;

        case StackListFrames:
            handleStackListFrames(record);
            break;
        case StackListThreads:
            handleStackListThreads(record, cookie.toInt());
            break;
        case StackSelectThread:
            handleStackSelectThread(record, cookie.toInt());
            break;
        case StackListLocals:
            handleStackListLocals(record);
            break;
        case StackListArguments:
            handleStackListArguments(record);
            break;

        case WatchVarListChildren:
            handleVarListChildren(record, cookie.value<WatchData>());
            break;
        case WatchVarCreate:
            handleVarCreate(record, cookie.value<WatchData>());
            break;
        case WatchVarAssign:
            handleVarAssign();
            break;
        case WatchEvaluateExpression:
            handleEvaluateExpression(record, cookie.value<WatchData>());
            break;
        case WatchToolTip:
            handleToolTip(record, cookie.toString());
            break;
        case WatchDumpCustomValue1:
            handleDumpCustomValue1(record, cookie.value<WatchData>());
            break;
        case WatchDumpCustomValue2:
            handleDumpCustomValue2(record, cookie.value<WatchData>());
            break;
        case WatchDumpCustomSetup:
            handleDumpCustomSetup(record);
            break;

        default:
            qDebug() << "FIXME: GdbEngine::handleResult: "
                "should not happen" << type;
            break;
    }
}

void GdbEngine::executeDebuggerCommand(const QString &command)
{
    //createGdbProcessIfNeeded();
    if (m_gdbProc.state() == QProcess::NotRunning) {
        qDebug() << "NO GDB PROCESS RUNNING, PLAIN CMD IGNORED: " << command;
        return;
    }

    GdbCookie cmd;
    cmd.command = command;
    cmd.type = -1;

    //m_cookieForToken[currentToken()] = cmd;
    //++currentToken();

    //qDebug() << "";
    //qDebug() << currentTime() << "Running command:   " << cmd.command;
    emit gdbInputAvailable(QString(), cmd.command);
    m_gdbProc.write(cmd.command.toLatin1() + "\r\n");
}

void GdbEngine::handleQueryPwd(const GdbResultRecord &record)
{
    // FIXME: remove this special case as soon as 'pwd'
    // is supported by MI
    //qDebug() << "PWD OUTPUT:" <<  record.toString();
    // Gdb responses _unless_ we get an error first.
    if (record.resultClass == GdbResultDone) {
#ifdef Q_OS_LINUX
        // "5^done,{logstreamoutput="pwd ",consolestreamoutput
        // ="Working directory /home/apoenitz/dev/work/test1.  "}
        m_pwd = record.data.findChild("consolestreamoutput").data();
        int pos = m_pwd.indexOf("Working directory");
        m_pwd = m_pwd.mid(pos + 18);
        m_pwd = m_pwd.trimmed();
        if (m_pwd.endsWith('.'))
            m_pwd.chop(1);
#endif
#ifdef Q_OS_WIN
        // ~"Working directory C:\\Users\\Thomas\\Documents\\WBTest3\\debug.\n"
        m_pwd = record.data.findChild("consolestreamoutput").data();
        m_pwd = m_pwd.trimmed();
#endif
        //qDebug() << "PWD RESULT:" <<  m_pwd;
    }
}

void GdbEngine::handleQuerySources(const GdbResultRecord &record)
{
    if (record.resultClass == GdbResultDone) {
        m_shortToFullName.clear();
        m_fullToShortName.clear();
        // "^done,files=[{file="../../../../bin/gdbmacros/gdbmacros.cpp",
        // fullname="/data5/dev/ide/main/bin/gdbmacros/gdbmacros.cpp"},
        GdbMi files = record.data.findChild("files");
        foreach (const GdbMi &item, files.children()) {
            QString fileName = item.findChild("file").data();
            GdbMi fullName = item.findChild("fullname");
            QString full = fullName.data();
            #ifdef Q_OS_WIN
            full = QDir::cleanPath(full);
            #endif
            if (fullName.isValid() && QFileInfo(full).isReadable()) {
                //qDebug() << "STORING 2: " << fileName << full;
                m_shortToFullName[fileName] = full;
                m_fullToShortName[full] = fileName;
            }
        }
    }
}

void GdbEngine::handleInfoProc(const GdbResultRecord &record)
{
    if (record.resultClass == GdbResultDone) {
        #if defined(Q_OS_MAC)
        //^done,process-id="85075"
        maybeHandleInferiorPidChanged(record.data.findChild("process-id").data());
        #endif

        #if defined(Q_OS_LINUX) || defined(Q_OS_WIN)
        // FIXME: use something more robust
        QRegExp re(QLatin1String("process (\\d+)"));
        QString data = record.data.findChild("consolestreamoutput").data();
        if (re.indexIn(data) != -1)
            maybeHandleInferiorPidChanged(re.cap(1));
        #endif
    }
}

void GdbEngine::handleInfoShared(const GdbResultRecord &record)
{
    if (record.resultClass == GdbResultDone) {
        // let the modules handler do the parsing
        handleModulesList(record);
        QList<Module> modules = qq->modulesHandler()->modules();
        bool reloadNeeded = false;
        foreach (const Module &module, modules) {
            // FIXME: read this from some list
            if (!module.symbolsRead && !module.moduleName.contains("Q")) {
                reloadNeeded = true;
                sendCommand("sharedlibrary " + dotEscape(module.moduleName));
            }
        }
        if (reloadNeeded)
            reloadModules();
        continueInferior();
    }
}

void GdbEngine::handleExecJumpToLine(const GdbResultRecord &record)
{
    // FIXME: remove this special case as soon as 'jump'
    // is supported by MI
    // "&"jump /home/apoenitz/dev/work/test1/test1.cpp:242"
    // ~"Continuing at 0x4058f3."
    // ~"run1 (argc=1, argv=0x7fffb213a478) at test1.cpp:242"
    // ~"242\t x *= 2;"
    //109^done"
    qq->notifyInferiorStopped();
    q->showStatusMessage(tr("Jumped. Stopped."));
    QString output = record.data.findChild("logstreamoutput").data();
    if (!output.isEmpty())
        return;
    QString fileAndLine = output.section(' ', 1, 1);
    QString file = fileAndLine.section(':', 0, 0);
    int line = fileAndLine.section(':', 1, 1).toInt();
    q->gotoLocation(file, line, true);
}

void GdbEngine::handleExecRunToFunction(const GdbResultRecord &record)
{
    // FIXME: remove this special case as soon as there's a real
    // reason given when the temporary breakpoint is hit.
    // reight now we get:
    // 14*stopped,thread-id="1",frame={addr="0x0000000000403ce4",
    // func="foo",args=[{name="str",value="@0x7fff0f450460"}],
    // file="main.cpp",fullname="/tmp/g/main.cpp",line="37"}
    qq->notifyInferiorStopped();
    q->showStatusMessage(tr("Run to Function finished. Stopped."));
    GdbMi frame = record.data.findChild("frame");
    QString file = frame.findChild("fullname").data();
    int line = frame.findChild("line").data().toInt();
    qDebug() << "HIT: " << file << line << " IN " << frame.toString()
        << " -- " << record.toString();
    q->gotoLocation(file, line, true);
}

void GdbEngine::handleStreamOutput(const QString &data, char code)
{
    // Linux
    if (data.contains("[New Thread")) {
        QRegExp re("\\[New Thread 0x([0-9a-f]*) \\(LWP ([0-9]*)\\)\\]");
        if (re.indexIn(data) != -1)
            maybeHandleInferiorPidChanged(re.cap(2));
    }

    // Mac
    if (data.contains("[Switching to process ")) {
        QRegExp re("\\[Switching to process ([0-9]*) local thread 0x([0-9a-f]*)\\]");
        if (re.indexIn(data) != -1)
            maybeHandleInferiorPidChanged(re.cap(1));
    }

    // present it twice: now and together with the next 'real' result
    switch (code) {
        case '~':
            m_pendingConsoleStreamOutput += data;
            break;
        case '@':
            m_pendingTargetStreamOutput += data;
            break;
        case '&':
            m_pendingLogStreamOutput += data;
            // On Windows, the contents seem to depend on the debugger
            // version and/or OS version used.
            if (data.startsWith("warning:"))
                qq->showApplicationOutput(data);
            break;
    }

#ifdef Q_OS_LINUX
    if (data.startsWith("Pending break") && data.contains("\" resolved")) {
        qDebug() << "SCHEDULING -break-list";
        //m_breakListOnStopNeeded = true;
    }
#endif

#if 0
    if (m_slurpingPTypeOutput)
        qDebug() << "SLURP: " << output.data;

    //  "No symbol \"__dlopen\" in current context."
    //  "No symbol \"dlopen\" in current context."
    if (output.data.startsWith("No symbol ")
            && output.data.contains("dlopen")) {
        m_dlopened = true;
        return;
    }

    // output of 'ptype <foo>'
    if (output.data.startsWith("type = ")) {
        if (output.data.endsWith("{") || output.data.endsWith("{\\n")) {
            // multi-line output started here...
            m_slurpingPTypeOutput = true;
            m_slurpedPTypeOutput = output.data;
        } else {
            // Happens for simple types. Process it immediately
            m_watchHandler->handleTypeContents(output.data);
        }
        return;
    }
    if (m_slurpingPTypeOutput) {
        m_slurpedPTypeOutput += '\n';
        m_slurpedPTypeOutput += output.data;
        if (output.data.startsWith("}")) {
            // this is the last line...
            m_slurpingPTypeOutput = false;
            m_watchHandler->handleTypeContents(m_slurpedPTypeOutput);
            m_slurpedPTypeOutput.clear();
        }
        return;
    }
#endif
}

static bool isExitedReason(const QString &reason)
{
    return reason == QLatin1String("exited-normally")   // inferior exited normally
        || reason == QLatin1String("exited-signalled")  // inferior exited because of a signal
        //|| reason == QLatin1String("signal-received") // inferior received signal
        || reason == QLatin1String("exited");           // inferior exited
}

static bool isStoppedReason(const QString &reason)
{
    return reason == QLatin1String("function-finished")  // -exec-finish
        || reason == QLatin1String("signal-received")  // handled as "isExitedReason"
        || reason == QLatin1String("breakpoint-hit")     // -exec-continue
        || reason == QLatin1String("end-stepping-range") // -exec-next, -exec-step
        || reason == QLatin1String("location-reached")   // -exec-until
        || reason == QLatin1String("access-watchpoint-trigger")
        || reason == QLatin1String("read-watchpoint-trigger")
#ifdef Q_OS_MAC
        || reason.isEmpty()
#endif
    ;
}

void GdbEngine::handleAsyncOutput(const GdbMi &data)
{
    const QString reason = data.findChild("reason").data();

    QString console = data.findChild("consolestreamoutput").data();
    if (console.contains("Stopped due to shared library event") || reason.isEmpty()) {
        ++m_shared;
        //if (m_shared == 2)
        //    tryLoadCustomDumpers();
        //qDebug() << "SHARED LIBRARY EVENT " << data.toString() << m_shared;
        if (qq->useFastStart()) {
            if (1 || m_shared <= 16) { // libpthread?
                sendCommand("info shared", GdbInfoShared);
                //sendCommand("sharedlibrary gdbdebugger ");
                //continueInferior();
            } else {
                // auto-load from now on
                sendCommand("info shared");
                sendCommand("set auto-solib-add on");
                sendCommand("-file-list-exec-source-files", GdbQuerySources);
                sendCommand("-break-list", BreakList);
                //sendCommand("bt");
                //QVariant var = QVariant::fromValue<GdbMi>(data);
                //sendCommand("p 1", GdbAsyncOutput2, var);  // dummy
                continueInferior();
            }
        } else {
            // slow start requested.
            q->showStatusMessage(tr("Loading %1...").arg(QString(data.toString())));
            continueInferior();
        }
        return;
    }

    if (isExitedReason(reason)) {
        qq->notifyInferiorExited();
        QString msg = "Program exited normally";
        if (reason == "exited") {
            msg = "Program exited with exit code "
                + data.findChild("exit-code").toString();
        } else if (reason == "exited-signalled") {
            msg = "Program exited after receiving signal "
                + data.findChild("signal-name").toString();
        } else if (reason == "signal-received") {
            msg = "Program exited after receiving signal "
                + data.findChild("signal-name").toString();
        }
        q->showStatusMessage(msg);
        q->exitDebugger();
        return;
    }

    tryLoadCustomDumpers();

    // jump over well-known frames
    static int stepCounter = 0;
    if (qq->skipKnownFrames()) {
        if (reason == "end-stepping-range" || reason == "function-finished") {
            GdbMi frame = data.findChild("frame");
            //qDebug() << frame.toString();
            m_currentFrame = frame.findChild("addr").data() + '%' +
                 frame.findChild("func").data() + '%';

            QString funcName = frame.findChild("func").data();
            QString fileName = frame.findChild("file").data();
            if (isLeavableFunction(funcName, fileName)) {
                //qDebug() << "LEAVING" << funcName;
                ++stepCounter;
                q->stepOutExec();
                //stepExec();
                return;
            }
            if (isSkippableFunction(funcName, fileName)) {
                //qDebug() << "SKIPPING" << funcName;
                ++stepCounter;
                q->stepExec();
                return;
            }
            //if (stepCounter)
            //    qDebug() << "STEPCOUNTER:" << stepCounter;
            stepCounter = 0;
        }
    }

    if (isStoppedReason(reason) || reason.isEmpty()) {
        // Need another round trip
        if (reason == "breakpoint-hit") {
            q->showStatusMessage(tr("Stopped at breakpoint"));
            GdbMi frame = data.findChild("frame");
            //qDebug() << frame.toString();
            m_currentFrame = frame.findChild("addr").data() + '%' +
                 frame.findChild("func").data() + '%';

            QApplication::alert(q->mainWindow(), 3000);
            sendCommand("-file-list-exec-source-files", GdbQuerySources);
            sendCommand("-break-list", BreakList);
            QVariant var = QVariant::fromValue<GdbMi>(data);
            sendCommand("p 0", GdbAsyncOutput2, var);  // dummy
        } else {
            q->showStatusMessage(tr("Stopped: \"%1\"").arg(reason));
            handleAsyncOutput2(data);
        }
        return;
    }

    qDebug() << "STOPPED FOR UNKNOWN REASON" << data.toString();
    // Ignore it. Will be handled with full response later in the
    // JumpToLine or RunToFunction handlers
#if 1
    // FIXME: remove this special case as soon as there's a real
    // reason given when the temporary breakpoint is hit.
    // reight now we get:
    // 14*stopped,thread-id="1",frame={addr="0x0000000000403ce4",
    // func="foo",args=[{name="str",value="@0x7fff0f450460"}],
    // file="main.cpp",fullname="/tmp/g/main.cpp",line="37"}
    //
    // MAC yields sometimes:
    // stdout:3661*stopped,time={wallclock="0.00658",user="0.00142",
    // system="0.00136",start="1218810678.805432",end="1218810678.812011"}
    q->resetLocation();
    qq->notifyInferiorStopped();
    q->showStatusMessage(tr("Run to Function finished. Stopped."));
    GdbMi frame = data.findChild("frame");
    QString file = frame.findChild("fullname").data();
    int line = frame.findChild("line").data().toInt();
    qDebug() << "HIT: " << file << line << " IN " << frame.toString()
        << " -- " << data.toString();
    q->gotoLocation(file, line, true);
#endif
}


void GdbEngine::handleAsyncOutput2(const GdbMi &data)
{
    qq->notifyInferiorStopped();

    //
    // Breakpoints
    //
    //qDebug() << "BREAK ASYNC: " << output.toString();
    //sendListBreakpoints();
    //attemptBreakpointSynchronization();
    //if (m_breakListOnStopNeeded)
    //    sendListBreakpoints();

    // something reasonably 'invariant'
    // Linux:
    //"79*stopped,reason="end-stepping-range",reason="breakpoint-hit",bkptno="1",
    //thread-id="1",frame={addr="0x0000000000405d8f",func="run1",
    //args=[{name="argc",value="1"},{name="argv",value="0x7fffb7c23058"}],
    //file="test1.cpp",fullname="/home/apoenitz/dev/work/test1/test1.cpp"
    //,line="261"}"
    // Mac: (but only sometimes)
    // "82*stopped,bkpt={number="0",type="step
    // resume",disp="keep",enabled="y",addr="0x43127171",at="<Find::
    // Internal::FindToolWindow::invokeFindIncremental()
    // +225>",thread="1",shlib="/Users/epreuss/dev/ide/main/bin/
    // workbench.app/Contents/PlugIns/Trolltech/libFind.1.0.0.dylib",
    // frame="0xbfffd800",thread="1",times="1"},

    //
    // Stack
    //
    qq->stackHandler()->setCurrentIndex(0);
    updateLocals(); // Quick shot

    int currentId = data.findChild("thread-id").data().toInt();
    sendSynchronizedCommand("-stack-list-frames", StackListFrames);
    if (supportsThreads())
        sendSynchronizedCommand("-thread-list-ids", StackListThreads, currentId);

    //
    // Disassembler
    //
    // Linux:
    //"79*stopped,reason="end-stepping-range",reason="breakpoint-hit",bkptno="1",
    //thread-id="1",frame={addr="0x0000000000405d8f",func="run1",
    //args=[{name="argc",value="1"},{name="argv",value="0x7fffb7c23058"}],
    //file="test1.cpp",fullname="/home/apoenitz/dev/work/test1/test1.cpp",line="261"}"
    // Mac: (but only sometimes)
    m_address = data.findChild("frame").findChild("addr").data();
    qq->reloadDisassembler();

    //
    // Registers
    //
    qq->reloadRegisters();
}

void GdbEngine::handleShowVersion(const GdbResultRecord &response)
{
    if (response.resultClass == GdbResultDone) {
        m_gdbVersion = 100;
        QString msg = response.data.findChild("consolestreamoutput").data();
        QRegExp supported("GNU gdb(.*) (\\d+)\\.(\\d+)(\\.(\\d+))?");
        if (supported.indexIn(msg) == -1) {
            qDebug() << "UNSUPPORTED GDB VERSION " << msg;
            QStringList list = msg.split("\n");
            while (list.size() > 2)
                list.removeLast();
            msg = tr("The debugger you are using identifies itself as:")
                + "<p><p>" + list.join("<br>") + "<p><p>"
                + tr("This version is not officially supported by Qt Creator.\n"
                     "Debugging will most likely not work well.\n"
                     "Using gdb 6.7 or later is strongly recommended.");
#if 0
            // ugly, but 'Show again' check box...
            static QErrorMessage *err = new QErrorMessage(m_mainWindow);
            err->setMinimumSize(400, 300);
            err->showMessage(msg);
#else
            //QMessageBox::information(m_mainWindow, tr("Warning"), msg);
#endif
        } else {
            m_gdbVersion = 10000 * supported.cap(2).toInt()
                         +   100 * supported.cap(3).toInt()
                         +     1 * supported.cap(5).toInt();
            //qDebug() << "GDB VERSION " << m_gdbVersion;
        }
    }
}

void GdbEngine::handleFileExecAndSymbols
    (const GdbResultRecord &response)
{
    if (response.resultClass == GdbResultDone) {
        //m_breakHandler->clearBreakMarkers();
    } else if (response.resultClass == GdbResultError) {
        QString msg = response.data.findChild("msg").data();
        QMessageBox::critical(q->mainWindow(), tr("Error"),
            tr("Starting executable failed:\n") + msg);
        QTC_ASSERT(q->status() == DebuggerInferiorRunning, /**/);
        interruptInferior();
    }
}

void GdbEngine::handleExecRun(const GdbResultRecord &response)
{
    if (response.resultClass == GdbResultRunning) {
        qq->notifyInferiorRunning();
        q->showStatusMessage(tr("Running..."));
        //reloadModules();
    } else if (response.resultClass == GdbResultError) {
        QString msg = response.data.findChild("msg").data();
        if (msg == "Cannot find bounds of current function") {
            qq->notifyInferiorStopped();
            //q->showStatusMessage(tr("No debug information available. "
            //  "Leaving function..."));
            //stepOutExec();
        } else {
            QMessageBox::critical(q->mainWindow(), tr("Error"),
                tr("Starting executable failed:\n") + msg);
            QTC_ASSERT(q->status() == DebuggerInferiorRunning, /**/);
            interruptInferior();
        }
    }
}

void GdbEngine::queryFullName(const QString &fileName, QString *full)
{
    *full = fullName(fileName);
}

QString GdbEngine::shortName(const QString &fullName)
{
    return m_fullToShortName.value(fullName, QString());
}

QString GdbEngine::fullName(const QString &fileName)
{
    //QString absName = m_manager->currentWorkingDirectory() + "/" + file; ??
    if (fileName.isEmpty())
        return QString();
    QString full = m_shortToFullName.value(fileName, QString());
    //qDebug() << "RESOLVING: " << fileName << full;
    if (!full.isEmpty())
        return full;
    QFileInfo fi(fileName);
    if (!fi.isReadable())
        return QString();
    full = fi.absoluteFilePath();
    #ifdef Q_OS_WIN
    full = QDir::cleanPath(full);
    #endif
    //qDebug() << "STORING: " << fileName << full;
    m_shortToFullName[fileName] = full;
    m_fullToShortName[full] = fileName;
    return full;
}

QString GdbEngine::fullName(const QStringList &candidates)
{
    QString full;
    foreach (const QString &fileName, candidates) {
        full = fullName(fileName);
        if (!full.isEmpty())
            return full;
    }
    foreach (const QString &fileName, candidates) {
        if (!fileName.isEmpty())
            return fileName;
    }
    return full;
}

void GdbEngine::shutdown()
{
    exitDebugger();
}

void GdbEngine::exitDebugger()
{
    //qDebug() << "EXITING: " << m_gdbProc.state();
    if (m_gdbProc.state() == QProcess::Starting)
        m_gdbProc.waitForStarted();
    if (m_gdbProc.state() == QProcess::Running) {
        interruptInferior();
        sendCommand("kill");
        sendCommand("-gdb-exit");
        // 20s can easily happen when loading webkit debug information
        m_gdbProc.waitForFinished(20000);
        if (m_gdbProc.state() != QProcess::Running) {
            m_gdbProc.terminate();
            m_gdbProc.waitForFinished(20000);
        }
    }
    if (m_gdbProc.state() != QProcess::NotRunning)
        qDebug() << "PROBLEM STOPPING DEBUGGER";

    m_shortToFullName.clear();
    m_fullToShortName.clear();
    m_varToType.clear();
    m_dataDumperState = DataDumperUninitialized;
    m_shared = 0;
    m_outputCollector.shutdown();
    //q->settings()->m_debugDumpers = false;
}


int GdbEngine::currentFrame() const
{
    return qq->stackHandler()->currentIndex();
}


bool GdbEngine::startDebugger()
{
    QStringList gdbArgs;

    QFileInfo fi(q->m_executable);
    QString fileName = '"' + fi.absoluteFilePath() + '"';

    if (m_gdbProc.state() != QProcess::NotRunning) {
        qDebug() << "GDB IS ALREADY RUNNING!";
        return false;
    }

    if (!m_outputCollector.listen()) {
        QMessageBox::critical(q->mainWindow(), tr("Debugger Startup Failure"),
                              tr("Cannot set up communication with child process: %1")
                              .arg(m_outputCollector.errorString()));
        return false;
    }

    gdbArgs.prepend(QLatin1String("--tty=") + m_outputCollector.serverName());

    //gdbArgs.prepend(QLatin1String("--quiet"));
    gdbArgs.prepend(QLatin1String("mi"));
    gdbArgs.prepend(QLatin1String("-i"));

    if (!q->m_workingDir.isEmpty())
        m_gdbProc.setWorkingDirectory(q->m_workingDir);
    if (!q->m_environment.isEmpty())
        m_gdbProc.setEnvironment(q->m_environment);

    #if 0
    qDebug() << "Command: " << q->settings()->m_gdbCmd;
    qDebug() << "WorkingDirectory: " << m_gdbProc.workingDirectory();
    qDebug() << "ScriptFile: " << q->settings()->m_scriptFile;
    qDebug() << "Environment: " << m_gdbProc.environment();
    qDebug() << "Arguments: " << gdbArgs;
    qDebug() << "BuildDir: " << q->m_buildDir;
    qDebug() << "ExeFile: " << q->m_executable;
    #endif

    q->showStatusMessage(tr("Starting Debugger"));
    emit gdbInputAvailable(QString(), q->settings()->m_gdbCmd + ' ' + gdbArgs.join(" "));

    m_gdbProc.start(q->settings()->m_gdbCmd, gdbArgs);
    m_gdbProc.waitForStarted();

    if (m_gdbProc.state() != QProcess::Running) {
        QMessageBox::critical(q->mainWindow(), tr("Debugger Startup Failure"),
                              tr("Cannot start debugger: %1").arg(m_gdbProc.errorString()));
        m_outputCollector.shutdown();
        return false;
    }

    q->showStatusMessage(tr("Gdb Running"));

    sendCommand("show version", GdbShowVersion);
    if (qq->useFastStart()) {
        sendCommand("set auto-solib-add off");
        sendCommand("set stop-on-solib-events 1");
    }
    //sendCommand("-enable-timings");
    //sendCommand("set stop-on-solib-events 1");
    sendCommand("set print static-members off"); // Seemingly doesn't work.
    //sendCommand("define hook-stop\n-thread-list-ids\n-stack-list-frames\nend");
    //sendCommand("define hook-stop\nprint 4\nend");
    //sendCommand("define hookpost-stop\nprint 5\nend");
    //sendCommand("define hook-call\nprint 6\nend");
    //sendCommand("define hookpost-call\nprint 7\nend");
    //sendCommand("set print object on"); // works with CLI, but not MI
    //sendCommand("set step-mode on");  // we can't work with that yes
    //sendCommand("set exec-done-display on");
    //sendCommand("set print pretty on");
    //sendCommand("set confirm off");
    //sendCommand("set pagination off");
    sendCommand("set breakpoint pending on", BreakEnablePending);
    sendCommand("set print elements 10000");

    // one of the following is needed to prevent crashes in gdb on code like:
    //  template <class T> T foo() { return T(0); }
    //  int main() { return foo<int>(); }
    //  (gdb) call 'int foo<int>'()
    //  /build/buildd/gdb-6.8/gdb/valops.c:2069: internal-error:
    sendCommand("set overload-resolution off");
    //sendCommand("set demangle-style none");

    // From the docs:
    //  Stop means reenter debugger if this signal happens (implies print).
    //  Print means print a message if this signal happens.
    //  Pass means let program see this signal;
    //  otherwise program doesn't know.
    //  Pass and Stop may be combined.
    // We need "print" as otherwise we would get no feedback whatsoever
    // Custom Dumper crashs which happen regularily for when accessing
    // uninitialized variables.
    sendCommand("handle SIGSEGV nopass stop print");

    // This is useful to kill the inferior whenever gdb dies.
    //sendCommand("handle SIGTERM pass nostop print");

    sendCommand("set unwindonsignal on");
    sendCommand("pwd", GdbQueryPwd);

    #ifdef Q_OS_MAC
    sendCommand("-gdb-set inferior-auto-start-cfm off");
    sendCommand("-gdb-set sharedLibrary load-rules "
            "dyld \".*libSystem.*\" all "
            "dyld \".*libauto.*\" all "
            "dyld \".*AppKit.*\" all "
            "dyld \".*PBGDBIntrospectionSupport.*\" all "
            "dyld \".*Foundation.*\" all "
            "dyld \".*CFDataFormatters.*\" all "
            "dyld \".*libobjc.*\" all "
            "dyld \".*CarbonDataFormatters.*\" all");
    #endif

    QString scriptFileName = q->settings()->m_scriptFile;
    if (!scriptFileName.isEmpty()) {
        QFile scriptFile(scriptFileName);
        if (scriptFile.open(QIODevice::ReadOnly)) {
            sendCommand("source " + scriptFileName);
        } else {
            QMessageBox::warning(q->mainWindow(),
            tr("Cannot find debugger initialization script"),
            tr("The debugger settings point to a script file at '%1' "
               "which is not accessible. If a script file is not needed, "
               "consider clearing that entry to avoid this warning. "
              ).arg(scriptFileName));
        }
    }

    if (q->startMode() == q->attachExternal) {
        sendCommand("attach " + QString::number(q->m_attachedPID));
    }

    if (q->startMode() == q->startInternal || q->startMode() == q->startExternal) {
        sendCommand("-file-exec-and-symbols " + fileName, GdbFileExecAndSymbols);
        #ifdef Q_OS_MAC
        sendCommand("sharedlibrary apply-load-rules all");
        #endif
        sendCommand("-file-list-exec-source-files", GdbQuerySources);
        //sendCommand("-gdb-set stop-on-solib-events 1");
    }

    sendCommand("-data-list-register-names", RegisterListNames);

    // set all to "pending"
    if (q->startMode() == q->attachExternal)
        qq->breakHandler()->removeAllBreakpoints();
    else
        qq->breakHandler()->setAllPending();

    QTimer::singleShot(0, this, SLOT(attemptBreakpointSynchronization()));

    return true;
}

void GdbEngine::continueInferior()
{
    q->resetLocation();
    setTokenBarrier();
    qq->notifyInferiorRunningRequested();
    emit gdbInputAvailable(QString(), QString());
    sendCommand("-exec-continue", GdbExecContinue);
}

void GdbEngine::runInferior()
{
    q->resetLocation();
    // FIXME: this ignores important startup messages
    setTokenBarrier();
    if (!q->m_processArgs.isEmpty())
        sendCommand("-exec-arguments " + q->m_processArgs.join(" "));
    qq->notifyInferiorRunningRequested();
    emit gdbInputAvailable(QString(), QString());
    sendCommand("-exec-run", GdbExecRun);
#if defined(Q_OS_WIN)
    sendCommand("info proc", GdbInfoProc);
#endif
#if defined(Q_OS_LINUX)
    sendCommand("info proc", GdbInfoProc);
#endif
#if defined(Q_OS_MAC)
    sendCommand("info pid", GdbInfoProc, QVariant(), true);
#endif
}

void GdbEngine::stepExec()
{
    setTokenBarrier();
    qq->notifyInferiorRunningRequested();
    emit gdbInputAvailable(QString(), QString());
    sendCommand("-exec-step", GdbExecStep);
}

void GdbEngine::stepIExec()
{
    setTokenBarrier();
    qq->notifyInferiorRunningRequested();
    sendCommand("-exec-step-instruction", GdbExecStepI);
}

void GdbEngine::stepOutExec()
{
    setTokenBarrier();
    qq->notifyInferiorRunningRequested();
    sendCommand("-exec-finish", GdbExecFinish);
}

void GdbEngine::nextExec()
{
    setTokenBarrier();
    qq->notifyInferiorRunningRequested();
    emit gdbInputAvailable(QString(), QString());
    sendCommand("-exec-next", GdbExecNext);
}

void GdbEngine::nextIExec()
{
    setTokenBarrier();
    qq->notifyInferiorRunningRequested();
    sendCommand("-exec-next-instruction", GdbExecNextI);
}

void GdbEngine::runToLineExec(const QString &fileName, int lineNumber)
{
    setTokenBarrier();
    qq->notifyInferiorRunningRequested();
    sendCommand("-exec-until " + fileName + ":" + QString::number(lineNumber));
}

void GdbEngine::runToFunctionExec(const QString &functionName)
{
    setTokenBarrier();
    sendCommand("-break-insert -t " + functionName);
    qq->notifyInferiorRunningRequested();
    sendCommand("-exec-continue", GdbExecRunToFunction);
}

void GdbEngine::jumpToLineExec(const QString &fileName, int lineNumber)
{
#if 1
    // not available everywhere?
    //sendCliCommand("tbreak " + fileName + ":" + QString::number(lineNumber));
    sendCommand("-break-insert -t " + fileName + ":" + QString::number(lineNumber));
    sendCommand("jump " + fileName + ":" + QString::number(lineNumber));
    // will produce something like
    //  &"jump /home/apoenitz/dev/work/test1/test1.cpp:242"
    //  ~"Continuing at 0x4058f3."
    //  ~"run1 (argc=1, argv=0x7fffbf1f5538) at test1.cpp:242"
    //  ~"242\t x *= 2;"
    //  23^done"
    q->gotoLocation(fileName, lineNumber, true);
    //setBreakpoint();
    //sendCommand("jump " + fileName + ":" + QString::number(lineNumber));
#else
    q->gotoLocation(fileName, lineNumber, true);
    setBreakpoint(fileName, lineNumber);
    sendCommand("jump " + fileName + ":" + QString::number(lineNumber));
#endif
}

/*!
    \fn void GdbEngine::setTokenBarrier()
    \brief Sets up internal structures to handle a new debugger turn.

    This method is called at the beginnign of all step/next/finish etc.
    debugger functions.
*/

void GdbEngine::setTokenBarrier()
{
    m_oldestAcceptableToken = currentToken();
}

void GdbEngine::setDebugDumpers(bool on)
{
    if (on) {
        qDebug() << "SWITCHING ON DUMPER DEBUGGING";
        sendCommand("set unwindonsignal off");
        q->breakByFunction("qDumpObjectData440");
        //updateLocals();
    } else {
        qDebug() << "SWITCHING OFF DUMPER DEBUGGING";
        sendCommand("set unwindonsignal on");
    }
}


//////////////////////////////////////////////////////////////////////
//
// Breakpoint specific stuff
//
//////////////////////////////////////////////////////////////////////

void GdbEngine::breakpointDataFromOutput(BreakpointData *data, const GdbMi &bkpt)
{
    if (!bkpt.isValid())
        return;
    if (!data)
        return;
    data->pending = false;
    data->bpMultiple = false;
    data->bpCondition.clear();
    QStringList files;
    foreach (const GdbMi &child, bkpt.children()) {
        if (child.hasName("number")) {
            data->bpNumber = child.data();
        } else if (child.hasName("func")) {
            data->bpFuncName = child.data();
        } else if (child.hasName("addr")) {
            // <MULTIPLE> happens in constructors. In this case there are
            // _two_ fields named "addr" in the response. On Linux that is...
            if (child.data() == "<MULTIPLE>")
                data->bpMultiple = true;
            else
                data->bpAddress = child.data();
        } else if (child.hasName("file")) {
            files.append(child.data());
        } else if (child.hasName("fullname")) {
            QString fullName = child.data();
            #ifdef Q_OS_WIN
            fullName = QDir::cleanPath(fullName);
            #endif
            files.prepend(fullName);
        } else if (child.hasName("line")) {
            data->bpLineNumber = child.data();
            if (child.data().toInt())
                data->markerLineNumber = child.data().toInt();
        } else if (child.hasName("cond")) {
            data->bpCondition = child.data();
            // gdb 6.3 likes to "rewrite" conditions. Just accept that fact.
            if (data->bpCondition != data->condition && data->conditionsMatch())
                data->condition = data->bpCondition;
        }
        else if (child.hasName("pending")) {
            data->pending = true;
            int pos = child.data().lastIndexOf(':');
            if (pos > 0) {
                data->bpLineNumber = child.data().mid(pos + 1);
                data->markerLineNumber = child.data().mid(pos + 1).toInt();
                files.prepend(child.data().left(pos));
            } else {
                files.prepend(child.data());
            }
        }
    }
    // This field is not present.  Contents needs to be parsed from
    // the plain "ignore" response.
    //else if (child.hasName("ignore"))
    //    data->bpIgnoreCount = child.data();

    QString name = fullName(files);
    if (data->bpFileName.isEmpty())
        data->bpFileName = name;
    if (data->markerFileName.isEmpty())
        data->markerFileName = name;
}

void GdbEngine::sendInsertBreakpoint(int index)
{
    const BreakpointData *data = qq->breakHandler()->at(index);
    QString where;
    if (data->funcName.isEmpty()) {
        where = data->fileName;
#ifdef Q_OS_MAC
        // full names do not work on Mac/MI
        QFileInfo fi(data->fileName);
        where = fi.fileName();
        //where = fi.absoluteFilePath();
#endif
#ifdef Q_OS_WIN
        // full names do not work on Mac/MI
        QFileInfo fi(data->fileName);
        where = fi.fileName();
    //where = m_manager->shortName(data->fileName);
        //if (where.isEmpty())
        //    where = data->fileName;
#endif
        // we need something like   "\"file name.cpp\":100"  to
        // survive the gdb command line parser with file names intact
        where = "\"\\\"" + where + "\\\":" + data->lineNumber + "\"";
    } else {
        where = data->funcName;
    }

    // set up fallback in case of pending breakpoints which aren't handled
    // by the MI interface
#ifdef Q_OS_LINUX
    QString cmd = "-break-insert ";
    //if (!data->condition.isEmpty())
    //    cmd += "-c " + data->condition + " ";
    cmd += where;
#endif
#ifdef Q_OS_MAC
    QString cmd = "-break-insert -l -1 ";
    //if (!data->condition.isEmpty())
    //    cmd += "-c " + data->condition + " ";
    cmd += where;
#endif
#ifdef Q_OS_WIN
    QString cmd = "-break-insert ";
    //if (!data->condition.isEmpty())
    //    cmd += "-c " + data->condition + " ";
    cmd += where;
#endif
    sendCommand(cmd, BreakInsert, index, true);
    //processQueueAndContinue();
}

void GdbEngine::handleBreakList(const GdbResultRecord &record)
{
    // 45^done,BreakpointTable={nr_rows="2",nr_cols="6",hdr=[
    // {width="3",alignment="-1",col_name="number",colhdr="Num"}, ...
    // body=[bkpt={number="1",type="breakpoint",disp="keep",enabled="y",
    //  addr="0x000000000040109e",func="main",file="app.cpp",
    //  fullname="/home/apoenitz/dev/work/plugintest/app/app.cpp",
    //  line="11",times="1"},
    //  bkpt={number="2",type="breakpoint",disp="keep",enabled="y",
    //  addr="<PENDING>",pending="plugin.cpp:7",times="0"}] ... }

    if (record.resultClass == GdbResultDone) {
        GdbMi table = record.data.findChild("BreakpointTable");
        if (table.isValid())
            handleBreakList(table);
    }
}

void GdbEngine::handleBreakList(const GdbMi &table)
{
    //qDebug() << "GdbEngine::handleOutput: table: "
    //  << table.toString();
    GdbMi body = table.findChild("body");
    //qDebug() << "GdbEngine::handleOutput: body: "
    //  << body.toString();
    QList<GdbMi> bkpts;
    if (body.isValid()) {
        // Non-Mac
        bkpts = body.children();
    } else {
        // Mac
        bkpts = table.children();
        // remove the 'hdr' and artificial items
        //qDebug() << "FOUND " << bkpts.size() << " BREAKPOINTS";
        for (int i = bkpts.size(); --i >= 0; ) {
            int num = bkpts.at(i).findChild("number").data().toInt();
            if (num <= 0) {
                //qDebug() << "REMOVING " << i << bkpts.at(i).toString();
                bkpts.removeAt(i);
            }
        }
        //qDebug() << "LEFT " << bkpts.size() << " BREAKPOINTS";
    }

    BreakHandler *handler = qq->breakHandler();
    for (int index = 0; index != bkpts.size(); ++index) {
        BreakpointData temp(handler);
        breakpointDataFromOutput(&temp, bkpts.at(index));
        int found = handler->findBreakpoint(temp);
        if (found != -1)
            breakpointDataFromOutput(handler->at(found), bkpts.at(index));
        //else
            //qDebug() << "CANNOT HANDLE RESPONSE " << bkpts.at(index).toString();
    }

    attemptBreakpointSynchronization();
    handler->updateMarkers();
}


void GdbEngine::handleBreakIgnore(const GdbResultRecord &record, int index)
{
    // gdb 6.8:
    // ignore 2 0:
    // ~"Will stop next time breakpoint 2 is reached.\n"
    // 28^done
    // ignore 2 12:
    // &"ignore 2 12\n"
    // ~"Will ignore next 12 crossings of breakpoint 2.\n"
    // 29^done
    //
    // gdb 6.3 does not produce any console output
    BreakHandler *handler = qq->breakHandler();
    if (record.resultClass == GdbResultDone && index < handler->size()) {
        QString msg = record.data.findChild("consolestreamoutput").data();
        BreakpointData *data = handler->at(index);
        //if (msg.contains("Will stop next time breakpoint")) {
        //    data->bpIgnoreCount = "0";
        //} else if (msg.contains("Will ignore next")) {
        //    data->bpIgnoreCount = data->ignoreCount;
        //}
        // FIXME: this assumes it is doing the right thing...
        data->bpIgnoreCount = data->ignoreCount;
        attemptBreakpointSynchronization();
        handler->updateMarkers();
    }
}

void GdbEngine::handleBreakCondition(const GdbResultRecord &record, int index)
{
    BreakHandler *handler = qq->breakHandler();
    if (record.resultClass == GdbResultDone) {
        // we just assume it was successful. otherwise we had to parse
        // the output stream data
        BreakpointData *data = handler->at(index);
        //qDebug() << "HANDLE BREAK CONDITION " << index << data->condition;
        data->bpCondition = data->condition;
        attemptBreakpointSynchronization();
        handler->updateMarkers();
    } else if (record.resultClass == GdbResultError) {
        QString msg = record.data.findChild("msg").data();
        // happens on Mac
        if (1 || msg.startsWith("Error parsing breakpoint condition. "
                " Will try again when we hit the breakpoint.")) {
            BreakpointData *data = handler->at(index);
            //qDebug() << "ERROR BREAK CONDITION " << index << data->condition;
            data->bpCondition = data->condition;
            attemptBreakpointSynchronization();
            handler->updateMarkers();
        }
    }
}

void GdbEngine::handleBreakInsert(const GdbResultRecord &record, int index)
{
    BreakHandler *handler = qq->breakHandler();
    if (record.resultClass == GdbResultDone) {
        //qDebug() << "HANDLE BREAK INSERT " << index;
//#ifdef Q_OS_MAC
        // interesting only on Mac?
        BreakpointData *data = handler->at(index);
        GdbMi bkpt = record.data.findChild("bkpt");
        //qDebug() << "BKPT: " << bkpt.toString() << " DATA" << data->toToolTip();
        breakpointDataFromOutput(data, bkpt);
//#endif
        attemptBreakpointSynchronization();
        handler->updateMarkers();
    } else if (record.resultClass == GdbResultError) {
        const BreakpointData *data = handler->at(index);
#ifdef Q_OS_LINUX
        //QString where = "\"\\\"" + data->fileName + "\\\":"
        //    + data->lineNumber + "\"";
        QString where = "\"" + data->fileName + "\":"
            + data->lineNumber;
        sendCommand("break " + where, BreakInsert1, index);
#endif
#ifdef Q_OS_MAC
        QFileInfo fi(data->fileName);
        QString where = "\"" + fi.fileName() + "\":"
            + data->lineNumber;
        sendCommand("break " + where, BreakInsert1, index);
#endif
#ifdef Q_OS_WIN
        QFileInfo fi(data->fileName);
        QString where = "\"" + fi.fileName() + "\":"
            + data->lineNumber;
        //QString where = m_data->fileName + QLatin1Char(':') + data->lineNumber;
        sendCommand("break " + where, BreakInsert1, index);
#endif
    }
}

void GdbEngine::extractDataFromInfoBreak(const QString &output, BreakpointData *data)
{
    data->bpFileName = "<MULTIPLE>";

    //qDebug() << output;
    if (output.isEmpty())
        return;
    // "Num     Type           Disp Enb Address            What
    // 4       breakpoint     keep y   <MULTIPLE>         0x00000000004066ad
    // 4.1                         y     0x00000000004066ad in CTorTester
    //  at /data5/dev/ide/main/tests/manual/gdbdebugger/simple/app.cpp:124
    // - or - 
    // everything on a single line on Windows for constructors of classes
    // within namespaces.
    // Sometimes the path is relative too.
  
    QRegExp re("MULTIPLE.*(0x[0-9a-f]+) in (.*)\\s+at (.*):([\\d]+)([^\\d]|$)");
    re.setMinimal(true);

    if (re.indexIn(output) != -1) {
        data->bpAddress = re.cap(1);
        data->bpFuncName = re.cap(2).trimmed();
        data->bpLineNumber = re.cap(4);
        QString full = fullName(re.cap(3));
        data->markerLineNumber = data->bpLineNumber.toInt();
        data->markerFileName = full;
        data->bpFileName = full;
        //qDebug() << "FOUND BREAKPOINT\n" << output
        //    << re.cap(1) << "\n" << re.cap(2) << "\n"
        //    << re.cap(3) << "\n" << re.cap(4) << "\n";
    } else {
        qDebug() << "COULD NOT MATCH " << re.pattern() << " AND " << output;
        data->bpNumber = "<unavailable>";
    }
}

void GdbEngine::handleBreakInfo(const GdbResultRecord &record, int bpNumber)
{
    BreakHandler *handler = qq->breakHandler();
    if (record.resultClass == GdbResultDone) {
        // Old-style output for multiple breakpoints, presumably in a
        // constructor
        int found = handler->findBreakpoint(bpNumber);
        if (found != -1) {
            QString str = record.data.findChild("consolestreamoutput").data();
            extractDataFromInfoBreak(str, handler->at(found));
            handler->updateMarkers();
            attemptBreakpointSynchronization(); // trigger "ready"
        }
    }
}

void GdbEngine::handleBreakInsert1(const GdbResultRecord &record, int index)
{
    BreakHandler *handler = qq->breakHandler();
    if (record.resultClass == GdbResultDone) {
        // Pending breakpoints in dylibs on Mac only?
        BreakpointData *data = handler->at(index);
        GdbMi bkpt = record.data.findChild("bkpt");
        breakpointDataFromOutput(data, bkpt);
        attemptBreakpointSynchronization(); // trigger "ready"
        handler->updateMarkers();
    } else if (record.resultClass == GdbResultError) {
        qDebug() << "INSERTING BREAKPOINT WITH BASE NAME FAILED. GIVING UP";
        BreakpointData *data = handler->at(index);
        data->bpNumber = "<unavailable>";
        attemptBreakpointSynchronization(); // trigger "ready"
        handler->updateMarkers();
    }
}

void GdbEngine::attemptBreakpointSynchronization()
{
    BreakHandler *handler = qq->breakHandler();
    //qDebug() << "BREAKPOINT SYNCHRONIZATION ";

    foreach (BreakpointData *data, handler->takeRemovedBreakpoints()) {
        //qDebug() << " SYNCHRONIZATION REMOVING" << data;
        QString bpNumber = data->bpNumber;
        if (!bpNumber.trimmed().isEmpty())
            sendCommand("-break-delete " + bpNumber, BreakDelete, 0, true);
        //else
        //    qDebug() << "BP HAS NO NUMBER: " << data->markerFileName;
        delete data;
    }

    bool updateNeeded = false;

    for (int index = 0; index != handler->size(); ++index) {
        BreakpointData *data = handler->at(index);
        // multiple breakpoints?
        if (data->bpMultiple && data->bpFileName.isEmpty()) {
            sendCommand(QString("info break %1").arg(data->bpNumber),
                BreakInfo, data->bpNumber.toInt());
            updateNeeded = true;
            break;
        }
    }

    for (int index = 0; index != handler->size(); ++index) {
        BreakpointData *data = handler->at(index);
        // unset breakpoints?
        if (data->bpNumber.isEmpty()) {
            data->bpNumber = " ";
            sendInsertBreakpoint(index);
            //qDebug() << "UPDATE NEEDED BECAUSE OF UNKNOWN BREAKPOINT";
            updateNeeded = true;
            break;
        }
    }

    if (!updateNeeded) {
        for (int index = 0; index != handler->size(); ++index) {
            BreakpointData *data = handler->at(index);
            // update conditions if needed
            if (data->bpNumber.toInt() && data->condition != data->bpCondition
                   && !data->conditionsMatch()) {
                sendCommand(QString("condition %1 %2").arg(data->bpNumber)
                    .arg(data->condition), BreakCondition, index);
                //qDebug() << "UPDATE NEEDED BECAUSE OF CONDITION"
                //    << data->condition << data->bpCondition;
                updateNeeded = true;
                break;
            }
            // update ignorecount if needed
            if (data->bpNumber.toInt() && data->ignoreCount != data->bpIgnoreCount) {
                sendCommand(QString("ignore %1 %2").arg(data->bpNumber)
                    .arg(data->ignoreCount), BreakIgnore, index);
                updateNeeded = true;
                break;
            }
        }
    }

    for (int index = 0; index != handler->size(); ++index) {
        // happens sometimes on Mac. Brush over symptoms
        BreakpointData *data = handler->at(index);
        if (data->markerFileName.startsWith("../")) {
            data->markerFileName = fullName(data->markerFileName);
            handler->updateMarkers();
        }
    }

    if (updateNeeded) {
        //interruptAndContinue();
        //sendListBreakpoints();
    }

    if (!updateNeeded && q->status() == DebuggerProcessStartingUp)
        qq->notifyStartupFinished();
}


//////////////////////////////////////////////////////////////////////
//
// Disassembler specific stuff
//
//////////////////////////////////////////////////////////////////////

void GdbEngine::reloadDisassembler()
{
    emit sendCommand("disassemble", DisassemblerList, m_address);
}

void GdbEngine::handleDisassemblerList(const GdbResultRecord &record,
    const QString &cookie)
{
    QList<DisassemblerLine> lines;
    static const QString pad = QLatin1String("    ");
    int currentLine = -1;
    if (record.resultClass == GdbResultDone) {
        QString res = record.data.findChild("consolestreamoutput").data();
        QTextStream ts(&res, QIODevice::ReadOnly);
        while (!ts.atEnd()) {
            //0x0000000000405fd8 <_ZN11QTextStreamD1Ev@plt+0>:
            //    jmpq   *2151890(%rip)    # 0x6135b0 <_GLOBAL_OFFSET_TABLE_+640>
            //0x0000000000405fde <_ZN11QTextStreamD1Ev@plt+6>:
            //    pushq  $0x4d
            //0x0000000000405fe3 <_ZN11QTextStreamD1Ev@plt+11>:
            //    jmpq   0x405af8 <_init+24>
            //0x0000000000405fe8 <_ZN9QHashData6rehashEi@plt+0>:
            //    jmpq   *2151882(%rip)    # 0x6135b8 <_GLOBAL_OFFSET_TABLE_+648>
            QString str = ts.readLine();
            if (!str.startsWith(QLatin1String("0x"))) {
                //qDebug() << "IGNORING DISASSEMBLER" << str;
                continue;
            }
            DisassemblerLine line;
            QTextStream ts(&str, QIODevice::ReadOnly);
            ts >> line.address >> line.symbol;
            line.mnemonic = ts.readLine().trimmed();
            if (line.symbol.endsWith(QLatin1Char(':')))
                line.symbol.chop(1);
            line.addressDisplay = line.address + pad;
            if (line.addressDisplay.startsWith(QLatin1String("0x00000000")))
                line.addressDisplay.replace(2, 8, QString());
            line.symbolDisplay = line.symbol + pad;

            if (line.address == cookie)
                currentLine = lines.size();

            lines.append(line);
        }
    } else {
        DisassemblerLine line;
        line.addressDisplay = tr("<could not retreive module information>");
        lines.append(line);
    }

    qq->disassemblerHandler()->setLines(lines);
    if (currentLine != -1)
        qq->disassemblerHandler()->setCurrentLine(currentLine);
}


//////////////////////////////////////////////////////////////////////
//
// Modules specific stuff
//
//////////////////////////////////////////////////////////////////////

void GdbEngine::loadSymbols(const QString &moduleName)
{
    // FIXME: gdb does not understand quoted names here (tested with 6.8)
    sendCommand("sharedlibrary " + dotEscape(moduleName));
    reloadModules();
}

void GdbEngine::loadAllSymbols()
{
    sendCommand("sharedlibrary .*");
    reloadModules();
}

void GdbEngine::reloadModules()
{
    sendCommand("info shared", ModulesList, QVariant());
}

void GdbEngine::handleModulesList(const GdbResultRecord &record)
{
    QList<Module> modules;
    if (record.resultClass == GdbResultDone) {
        QString data = record.data.findChild("consolestreamoutput").data();
        QTextStream ts(&data, QIODevice::ReadOnly);
        while (!ts.atEnd()) {
            QString line = ts.readLine();
            if (!line.startsWith("0x"))
                continue;
            Module module;
            QString symbolsRead;
            QTextStream ts(&line, QIODevice::ReadOnly);
            ts >> module.startAddress >> module.endAddress >> symbolsRead;
            module.moduleName = ts.readLine().trimmed();
            module.symbolsRead = (symbolsRead == "Yes");
            modules.append(module);
        }
    }
    qq->modulesHandler()->setModules(modules);
}


//////////////////////////////////////////////////////////////////////
//
// Stack specific stuff
//
//////////////////////////////////////////////////////////////////////

void GdbEngine::handleStackSelectThread(const GdbResultRecord &record, int)
{
    Q_UNUSED(record);
    //qDebug("FIXME: StackHandler::handleOutput: SelectThread");
    q->showStatusMessage(tr("Retrieving data for stack view..."), 3000);
    sendCommand("-stack-list-frames", StackListFrames);
}


void GdbEngine::handleStackListFrames(const GdbResultRecord &record)
{
    QList<StackFrame> stackFrames;

    const GdbMi stack = record.data.findChild("stack");
    QString dummy = stack.toString();
    if (!stack.isValid()) {
        qDebug() << "FIXME: stack: " << stack.toString();
        return;
    }

    int topFrame = -1;

    for (int i = 0; i != stack.childCount(); ++i) {
        //qDebug() << "HANDLING FRAME: " << stack.childAt(i).toString();
        const GdbMi frameMi = stack.childAt(i);
        StackFrame frame;
        frame.level = i;
        QStringList files;
        files.append(frameMi.findChild("fullname").data());
        files.append(frameMi.findChild("file").data());
        frame.file = fullName(files);
        frame.function = frameMi.findChild("func").data();
        frame.from = frameMi.findChild("from").data();
        frame.line = frameMi.findChild("line").data().toInt();
        frame.address = frameMi.findChild("addr").data();

        stackFrames.append(frame);

#ifdef Q_OS_WIN
        const bool isBogus =
            // Assume this is wrong and points to some strange stl_algobase
            // implementation. Happens on Karsten's XP system with Gdb 5.50
            (frame.file.endsWith("/bits/stl_algobase.h") && frame.line == 150)
            // Also wrong. Happens on Vista with Gdb 5.50
               || (frame.function == "operator new" && frame.line == 151);

        // immediately leave bogus frames
        if (topFrame == -1 && isBogus) {
            sendCommand("-exec-finish");
            return;
        }

#endif

        // Initialize top frame to the first valid frame
        const bool isValid = !frame.file.isEmpty() && !frame.function.isEmpty();
        if (isValid && topFrame == -1)
            topFrame = i;
    }

    qq->stackHandler()->setFrames(stackFrames);

#if 0
    if (0 && topFrame != -1) {
        // updates of locals already triggered early
        const StackFrame &frame = qq->stackHandler()->currentFrame();
        bool usable = !frame.file.isEmpty() && QFileInfo(frame.file).isReadable();
        if (usable)
            q->gotoLocation(frame.file, frame.line, true);
        else
            qDebug() << "FULL NAME NOT USABLE 0: " << frame.file;
    } else {
        activateFrame(topFrame);
    }
#else
    if (topFrame != -1) {
        // updates of locals already triggered early
        const StackFrame &frame = qq->stackHandler()->currentFrame();
        bool usable = !frame.file.isEmpty() && QFileInfo(frame.file).isReadable();
        if (usable)
            q->gotoLocation(frame.file, frame.line, true);
        else
            qDebug() << "FULL NAME NOT USABLE 0: " << frame.file << topFrame;
    }
#endif
}

void GdbEngine::selectThread(int index)
{
    //reset location arrow
    q->resetLocation();

    ThreadsHandler *threadsHandler = qq->threadsHandler();
    threadsHandler->setCurrentThread(index);

    QList<ThreadData> threads = threadsHandler->threads();
    QTC_ASSERT(index < threads.size(), return);
    int id = threads.at(index).id;
    q->showStatusMessage(tr("Retrieving data for stack view..."), 10000);
    sendCommand(QLatin1String("-thread-select ") + QString::number(id),
        StackSelectThread);
}

void GdbEngine::activateFrame(int frameIndex)
{
    if (q->status() != DebuggerInferiorStopped)
        return;

    StackHandler *stackHandler = qq->stackHandler();
    int oldIndex = stackHandler->currentIndex();
    //qDebug() << "ACTIVATE FRAME: " << frameIndex << oldIndex
    //    << stackHandler->currentIndex();

    QTC_ASSERT(frameIndex < stackHandler->stackSize(), return);

    if (oldIndex != frameIndex) {
        // Assuming this always succeeds saves a roundtrip.
        // Otherwise the lines below would need to get triggered
        // after a response to this -stack-select-frame here.
        sendCommand("-stack-select-frame " + QString::number(frameIndex));

        stackHandler->setCurrentIndex(frameIndex);
        updateLocals();
    }

    const StackFrame &frame = stackHandler->currentFrame();

    bool usable = !frame.file.isEmpty() && QFileInfo(frame.file).isReadable();
    if (usable)
        q->gotoLocation(frame.file, frame.line, true);
    else
        qDebug() << "FULL NAME NOT USABLE: " << frame.file;
}

void GdbEngine::handleStackListThreads(const GdbResultRecord &record, int id)
{
    // "72^done,{thread-ids={thread-id="2",thread-id="1"},number-of-threads="2"}
    const QList<GdbMi> items = record.data.findChild("thread-ids").children();
    QList<ThreadData> threads;
    int currentIndex = -1;
    for (int index = 0, n = items.size(); index != n; ++index) {
        ThreadData thread;
        thread.id = items.at(index).data().toInt();
        threads.append(thread);
        if (thread.id == id) {
            //qDebug() << "SETTING INDEX TO: " << index << " ID: "<< id << "RECOD: "<< record.toString();
            currentIndex = index;
        }
    }
    ThreadsHandler *threadsHandler = qq->threadsHandler();
    threadsHandler->setThreads(threads);
    threadsHandler->setCurrentThread(currentIndex);
}


//////////////////////////////////////////////////////////////////////
//
// Register specific stuff
//
//////////////////////////////////////////////////////////////////////

void GdbEngine::reloadRegisters()
{
    QString format = qq->registerHandler()->model()->property(PROPERTY_REGISTER_FORMAT).toString();
    sendCommand("-data-list-register-values " + format, RegisterListValues);
}

void GdbEngine::handleRegisterListNames(const GdbResultRecord &record)
{
    if (record.resultClass != GdbResultDone)
        return;

    QList<Register> registers;
    foreach (const GdbMi &item, record.data.findChild("register-names").children())
        registers.append(Register(item.data()));

    qq->registerHandler()->setRegisters(registers);
}

void GdbEngine::handleRegisterListValues(const GdbResultRecord &record)
{
    if (record.resultClass != GdbResultDone)
        return;

    QList<Register> registers = qq->registerHandler()->registers();

    // 24^done,register-values=[{number="0",value="0xf423f"},...]
    foreach (const GdbMi &item, record.data.findChild("register-values").children()) {
        int index = item.findChild("number").data().toInt();
        if (index < registers.size()) {
            Register &reg = registers[index];
            QString value = item.findChild("value").data();
            reg.changed = (value != reg.value);
            if (reg.changed)
                reg.value = value;
        }
    }
    qq->registerHandler()->setRegisters(registers);
}


//////////////////////////////////////////////////////////////////////
//
// Thread specific stuff
//
//////////////////////////////////////////////////////////////////////

bool GdbEngine::supportsThreads() const
{
    // 6.3 crashes happily on -thread-list-ids. So don't use it.
    // The test below is a semi-random pick, 6.8 works fine
    return m_gdbVersion > 60500;
}

//////////////////////////////////////////////////////////////////////
//
// Tooltip specific stuff
//
//////////////////////////////////////////////////////////////////////

static WatchData m_toolTip;
static QString m_toolTipExpression;
static QPoint m_toolTipPos;
static QHash<QString, WatchData> m_toolTipCache;

static bool hasLetterOrNumber(const QString &exp)
{
    for (int i = exp.size(); --i >= 0; )
        if (exp[i].isLetterOrNumber() || exp[i] == '_')
            return true;
    return false;
}

static bool hasSideEffects(const QString &exp)
{
    // FIXME: complete?
    return exp.contains("-=")
        || exp.contains("+=")
        || exp.contains("/=")
        || exp.contains("*=")
        || exp.contains("&=")
        || exp.contains("|=")
        || exp.contains("^=")
        || exp.contains("--")
        || exp.contains("++");
}

static bool isKeyWord(const QString &exp)
{
    // FIXME: incomplete
    return exp == QLatin1String("class")
        || exp == QLatin1String("const")
        || exp == QLatin1String("do")
        || exp == QLatin1String("if")
        || exp == QLatin1String("return")
        || exp == QLatin1String("struct")
        || exp == QLatin1String("template")
        || exp == QLatin1String("void")
        || exp == QLatin1String("volatile")
        || exp == QLatin1String("while");
}

void GdbEngine::setToolTipExpression(const QPoint &pos, const QString &exp0)
{
    //qDebug() << "SET TOOLTIP EXP" << pos << exp0;
    if (q->status() != DebuggerInferiorStopped) {
        //qDebug() << "SUPPRESSING DEBUGGER TOOLTIP, INFERIOR NOT STOPPED";
        return;
    }
    
    if (q->settings()->m_debugDumpers) {
        // minimize interference
        return;
    }

    m_toolTipPos = pos;
    m_toolTipExpression = exp0;
    QString exp = exp0;
/*
    if (m_toolTip.isTypePending()) {
        qDebug() << "suppressing duplicated tooltip creation";
        return;
    }
*/
    if (m_toolTipCache.contains(exp)) {
        const WatchData & data = m_toolTipCache[exp];
        // FIXME: qq->watchHandler()->collapseChildren(data.iname);
        insertData(data);
        return;
    }

    QToolTip::hideText();
    if (exp.isEmpty() || exp.startsWith("#"))  {
        QToolTip::hideText();
        return;
    }

    if (!hasLetterOrNumber(exp)) {
        QToolTip::showText(m_toolTipPos,
            "'" + exp + "' contains no identifier");
        return;
    }

    if (isKeyWord(exp))
        return;

    if (exp.startsWith('"') && exp.endsWith('"'))  {
        QToolTip::showText(m_toolTipPos, "String literal " + exp);
        return;
    }

    if (exp.startsWith("++") || exp.startsWith("--"))
        exp = exp.mid(2);

    if (exp.endsWith("++") || exp.endsWith("--"))
        exp = exp.mid(2);

    if (exp.startsWith("<") || exp.startsWith("["))
        return;

    if (hasSideEffects(exp)) {
        QToolTip::showText(m_toolTipPos,
            "Cowardly refusing to evaluate expression '" + exp
                + "' with potential side effects");
        return;
    }

    // Gdb crashes when creating a variable object with the name
    // of the type of 'this'
/*
    for (int i = 0; i != m_currentLocals.childCount(); ++i) {
        if (m_currentLocals.childAt(i).exp == "this") {
            qDebug() << "THIS IN ROW " << i;
            if (m_currentLocals.childAt(i).type.startsWith(exp)) {
                QToolTip::showText(m_toolTipPos,
                    exp + ": type of current 'this'");
                qDebug() << " TOOLTIP CRASH SUPPRESSED";
                return;
            }
            break;
        }
    }
*/

    //if (m_manager->status() != DebuggerInferiorStopped)
    //    return;

    // FIXME: 'exp' can contain illegal characters
    m_toolTip = WatchData();
    //m_toolTip.level = 0;
   // m_toolTip.row = 0;
   // m_toolTip.parentIndex = 2;
    m_toolTip.exp = exp;
    m_toolTip.name = exp;
    m_toolTip.iname = tooltipIName;
    insertData(m_toolTip);
    updateWatchModel2();
}


//////////////////////////////////////////////////////////////////////
//
// Watch specific stuff
//
//////////////////////////////////////////////////////////////////////

static const QString strNotInScope = QLatin1String("<not in scope>");

static bool isPointerType(const QString &type)
{
    return type.endsWith("*") || type.endsWith("* const");
}

static bool isAccessSpecifier(const QString &str)
{
    static const QStringList items =
        QStringList() << "private" << "protected" << "public";
    return items.contains(str);
}

static bool startsWithDigit(const QString &str)
{
    return !str.isEmpty() && str[0] >= '0' && str[0] <= '9';
}

QString stripPointerType(QString type)
{
    if (type.endsWith("*"))
        type.chop(1);
    if (type.endsWith("* const"))
        type.chop(7);
    if (type.endsWith(' '))
        type.chop(1);
    return type;
}

static QString gdbQuoteTypes(const QString &type)
{
    // gdb does not understand sizeof(Core::IFile*).
    // "sizeof('Core::IFile*')" is also not acceptable,
    // it needs to be "sizeof('Core::IFile'*)"
    //
    // We never will have a perfect solution here (even if we had a full blown
    // C++ parser as we do not have information on what is a type and what is
    // a vriable name. So "a<b>::c" could either be two comparisons of values
    // 'a', 'b' and '::c', or a nested type 'c' in a template 'a<b>'. We
    // assume here it is the latter.
    //return type;

    // (*('myns::QPointer<myns::QObject>*'*)0x684060)" is not acceptable
    // (*('myns::QPointer<myns::QObject>'**)0x684060)" is acceptable
    if (isPointerType(type))
        return gdbQuoteTypes(stripPointerType(type)) + "*";

    QString accu;
    QString result;
    int templateLevel = 0;
    for (int i = 0; i != type.size(); ++i) {
        QChar c = type.at(i);
        if (c.isLetterOrNumber() || c == '_' || c == ':' || c == ' ') {
            accu += c;
        } else if (c == '<') {
            ++templateLevel;
            accu += c;
        } else if (c == '<') {
            --templateLevel;
            accu += c;
        } else if (templateLevel > 0) {
            accu += c;
        } else {
            if (accu.contains(':') || accu.contains('<'))
                result += '\'' + accu + '\'';
            else
                result += accu;
            accu.clear();
            result += c;
        }
    }
    if (accu.contains(':') || accu.contains('<'))
        result += '\'' + accu + '\'';
    else
        result += accu;
    //qDebug() << "GDB_QUOTING" << type << " TO " << result;

    return result;
}

static void setWatchDataValue(WatchData &data, const GdbMi &mi,
    int encoding = 0)
{
    if (mi.isValid()) {
        QByteArray ba;
        switch (encoding) {
            case 0: // unencoded 8 bit data
                ba = mi.data();
                break;
            case 1: //  base64 encoded 8 bit data
                ba = QByteArray::fromBase64(mi.data());
                ba = '"' + ba + '"';
                break;
            case 2: //  base64 encoded 16 bit data
                ba = QByteArray::fromBase64(mi.data());
                ba = QString::fromUtf16((ushort *)ba.data(), ba.size() / 2).toUtf8();
                ba = '"' + ba + '"';
                break;
            case 3: //  base64 encoded 32 bit data
                ba = QByteArray::fromBase64(mi.data());
                ba = QString::fromUcs4((uint *)ba.data(), ba.size() / 4).toUtf8();
                ba = '"' + ba + '"';
                break;
        }
       data.setValue(ba);
    } else {
       data.setValueNeeded();
    }
}

static void setWatchDataEditValue(WatchData &data, const GdbMi &mi)
{
    if (mi.isValid())
        data.editvalue = mi.data();
}

static void setWatchDataValueToolTip(WatchData &data, const GdbMi &mi)
{
    if (mi.isValid())
        data.setValueToolTip(mi.data());
}

static void setWatchDataChildCount(WatchData &data, const GdbMi &mi)
{
    if (mi.isValid()) {
        data.childCount = mi.data().toInt();
        data.setChildCountUnneeded();
        if (data.childCount == 0)
            data.setChildrenUnneeded();
    } else {
        data.childCount = -1;
    }
}

static void setWatchDataValueDisabled(WatchData &data, const GdbMi &mi)
{
    if (mi.data() == "true")
        data.valuedisabled = true;
    else if (mi.data() == "false")
        data.valuedisabled = false;
}

static void setWatchDataExpression(WatchData &data, const GdbMi &mi)
{
    if (mi.isValid())
        data.exp = "(" + mi.data() + ")";
}

static void setWatchDataAddress(WatchData &data, const GdbMi &mi)
{
    if (mi.isValid()) {
        data.addr = mi.data();
        if (data.exp.isEmpty())
            data.exp = "(*(" + gdbQuoteTypes(data.type) + "*)" + data.addr + ")";
    }
}

static bool extractTemplate(const QString &type, QString *tmplate, QString *inner)
{
    // Input "Template<Inner1,Inner2,...>::Foo" will return "Template::Foo" in
    // 'tmplate' and "Inner1@Inner2@..." etc in 'inner'. Result indicates
    // whether parsing was successful
    int level = 0;
    bool skipSpace = false;
    for (int i = 0; i != type.size(); ++i) {
        QChar c = type[i];
        if (c == ' ' && skipSpace) {
            skipSpace = false;
        } else if (c == '<') {
            *(level == 0 ? tmplate : inner) += c;
            ++level;
        } else if (c == '>') {
            --level;
            *(level == 0 ? tmplate : inner) += c;
        } else if (c == ',') {
            *inner += (level == 1) ? '@' : ',';
            skipSpace = true;
        } else {
            *(level == 0 ? tmplate : inner) += c;
        }
    }
    *tmplate = tmplate->trimmed();
    *tmplate = tmplate->remove("<>");
    *inner = inner->trimmed();
    //qDebug() << "EXTRACT TEMPLATE: " << *tmplate << *inner << " FROM " << type;
    return !inner->isEmpty();
}

static QString extractTypeFromPTypeOutput(const QString &str)
{
    int pos0 = str.indexOf('=');
    int pos1 = str.indexOf('{');
    int pos2 = str.lastIndexOf('}');
    QString res = str;
    if (pos0 != -1 && pos1 != -1 && pos2 != -1)
        res = str.mid(pos0 + 2, pos1 - 1 - pos0)
            + " ... " + str.right(str.size() - pos2);
    return res.simplified();
}

static bool isIntOrFloatType(const QString &type)
{
    static const QStringList types = QStringList()
        << "char" << "int" << "short" << "float" << "double" << "long"
        << "bool" << "signed char" << "unsigned" << "unsigned char"
        << "unsigned int" << "unsigned long" << "long long"
        << "unsigned long long";
    return types.contains(type);
}

static QString sizeofTypeExpression(const QString &type)
{
    if (type.endsWith('*'))
        return "sizeof(void*)";
    if (type.endsWith('>'))
        return "sizeof(" + type + ")";
    return "sizeof(" + gdbQuoteTypes(type) + ")";
}

void GdbEngine::setUseCustomDumpers(bool on)
{
    //qDebug() << "SWITCHING ON/OFF DUMPER DEBUGGING:" << on;
    Q_UNUSED(on);
    // FIXME: a bit too harsh, but otherwise the treeview sometimes look funny
    //m_expandedINames.clear();
    updateLocals();
}

bool GdbEngine::isCustomValueDumperAvailable(const QString &type) const
{
    DebuggerSettings *s = q->settings();
    if (!s->m_useCustomDumpers)
        return false;
    if (s->m_debugDumpers && qq->stackHandler()->isDebuggingDumpers())
        return false;
    if (m_dataDumperState != DataDumperAvailable)
        return false;

    // simple types
    if (m_availableSimpleDumpers.contains(type))
        return true;

    // templates
    QString tmplate;
    QString inner;
    if (!extractTemplate(type, &tmplate, &inner))
        return false;
    return m_availableSimpleDumpers.contains(tmplate);
}

void GdbEngine::runCustomDumper(const WatchData & data0, bool dumpChildren)
{
    WatchData data = data0;
    QTC_ASSERT(!data.exp.isEmpty(), return);
    QString tmplate;
    QString inner;
    bool isTemplate = extractTemplate(data.type, &tmplate, &inner);
    QStringList inners = inner.split('@');
    if (inners.at(0).isEmpty())
        inners.clear();
    for (int i = 0; i != inners.size(); ++i)
        inners[i] = inners[i].simplified();

    QString outertype = isTemplate ? tmplate : data.type;
    // adjust the data extract
    if (outertype == m_namespace + "QWidget")
        outertype = m_namespace + "QObject";

    QString extraArgs[4];
    extraArgs[0] = "0";
    extraArgs[1] = "0";
    extraArgs[2] = "0";
    extraArgs[3] = "0";
    int extraArgCount = 0;

    // "generic" template dumpers: passing sizeof(argument)
    // gives already most information the dumpers need
    foreach (const QString &arg, inners)
        extraArgs[extraArgCount++] = sizeofTypeExpression(arg);

    // in rare cases we need more or less:
    if (outertype == m_namespace + "QObject") {
        extraArgs[0] = "(char*)&((('"
            + m_namespace + "QObjectPrivate'*)&"
            + data.exp + ")->children)-(char*)&" + data.exp;
    } else if (outertype == m_namespace + "QVector") {
        extraArgs[1] = "(char*)&(("
            + data.exp + ").d->array)-(char*)" + data.exp + ".d";
    } else if (outertype == m_namespace + "QObjectSlot"
            || outertype == m_namespace + "QObjectSignal") {
        // we need the number out of something like
        // iname="local.ob.slots.[2]deleteLater()"
        int lastOpened = data.iname.lastIndexOf('[');
        int lastClosed = data.iname.lastIndexOf(']');
        QString slotNumber = "-1";
        if (lastOpened != -1 && lastClosed != -1)
            slotNumber = data.iname.mid(lastOpened + 1, lastClosed - lastOpened - 1);
        extraArgs[0] = slotNumber;
    } else if (outertype == m_namespace + "QMap" || outertype == m_namespace + "QMultiMap") {
        QString nodetype;
        if (m_qtVersion >= (4 << 16) + (5 << 8) + 0) {
            nodetype  = m_namespace + "QMapNode";
            nodetype += data.type.mid(outertype.size());
        } else {
            // FIXME: doesn't work for QMultiMap
            nodetype  = data.type + "::Node"; 
        }
        //qDebug() << "OUTERTYPE: " << outertype << " NODETYPE: " << nodetype
        //    << "QT VERSION" << m_qtVersion << ((4 << 16) + (5 << 8) + 0);
        extraArgs[2] = sizeofTypeExpression(nodetype);
        extraArgs[3] = "(size_t)&(('" + nodetype + "'*)0)->value";
    } else if (outertype == m_namespace + "QMapNode") {
        extraArgs[2] = sizeofTypeExpression(data.type);
        extraArgs[3] = "(size_t)&(('" + data.type + "'*)0)->value";
    } else if (outertype == "std::vector") {
        //qDebug() << "EXTRACT TEMPLATE: " << outertype << inners;
        if (inners.at(0) == "bool") {
            outertype = "std::vector::bool";
        } else {
            //extraArgs[extraArgCount++] = sizeofTypeExpression(data.type);
            //extraArgs[extraArgCount++] = "(size_t)&(('" + data.type + "'*)0)->value";
        }
    } else if (outertype == "std::deque") {
        // remove 'std::allocator<...>':
        extraArgs[1] = "0";
    } else if (outertype == "std::stack") {
        // remove 'std::allocator<...>':
        extraArgs[1] = "0";
    } else if (outertype == "std::map") {
        // We don't want the comparator and the allocator confuse gdb.
        // But we need the offset of the second item in the value pair.
        // We read the type of the pair from the allocator argument because
        // that gets the constness "right" (in the sense that gdb can
        // read it back;
        QString pairType = inners.at(3);
        // remove 'std::allocator<...>':
        pairType = pairType.mid(15, pairType.size() - 15 - 2);
        extraArgs[2] = "(size_t)&(('" + pairType + "'*)0)->second";
        extraArgs[3] = "0";
    } else if (outertype == "std::basic_string") {
        //qDebug() << "EXTRACT TEMPLATE: " << outertype << inners;
        if (inners.at(0) == "char") {
            outertype = "std::string";
        } else if (inners.at(0) == "wchar_t") {
            outertype = "std::wstring";
        }
        extraArgs[0] = "0";
        extraArgs[1] = "0";
        extraArgs[2] = "0";
        extraArgs[3] = "0";
    }

    //int protocol = (data.iname.startsWith("watch") && data.type == "QImage") ? 3 : 2;
    //int protocol = data.iname.startsWith("watch") ? 3 : 2;
    int protocol = 2;
    //int protocol = isDisplayedIName(data.iname) ? 3 : 2;

    QString addr;
    if (data.addr.startsWith("0x"))
        addr = "(void*)" + data.addr;
    else
        addr = "&(" + data.exp + ")";

    QByteArray params;
    params.append(outertype);
    params.append('\0');
    params.append(data.iname);
    params.append('\0');
    params.append(data.exp);
    params.append('\0');
    params.append(inner);
    params.append('\0');
    params.append(data.iname);
    params.append('\0');

    sendWatchParameters(params);

    QString cmd ="call "
            + QString("qDumpObjectData440(")
            + QString::number(protocol)
            + ',' + "%1+1"                // placeholder for token
            + ',' + addr
            + ',' + (dumpChildren ? "1" : "0")
            + ',' + extraArgs[0]
            + ',' + extraArgs[1]
            + ',' + extraArgs[2]
            + ',' + extraArgs[3] + ')';

    //qDebug() << "CMD: " << cmd;

    QVariant var;
    var.setValue(data);
    sendSynchronizedCommand(cmd, WatchDumpCustomValue1, var);

    q->showStatusMessage(
        tr("Retrieving data for watch view (%1 requests pending)...")
            .arg(m_pendingRequests + 1), 10000);

    // retrieve response
    sendSynchronizedCommand("p (char*)qDumpOutBuffer", WatchDumpCustomValue2, var);
}

void GdbEngine::createGdbVariable(const WatchData &data)
{
    sendSynchronizedCommand("-var-delete \"" + data.iname + '"');
    QString exp = data.exp;
    if (exp.isEmpty() && data.addr.startsWith("0x"))
        exp = "*(" + gdbQuoteTypes(data.type) + "*)" + data.addr;
    QVariant val = QVariant::fromValue<WatchData>(data);
    sendSynchronizedCommand("-var-create \"" + data.iname + '"' + " * "
        + '"' + exp + '"', WatchVarCreate, val);
}

void GdbEngine::updateSubItem(const WatchData &data0)
{
    WatchData data = data0;
    #if DEBUG_SUBITEM
    qDebug() << "UPDATE SUBITEM: " << data.toString();
    #endif
    QTC_ASSERT(data.isValid(), return);

    // in any case we need the type first
    if (data.isTypeNeeded()) {
        // This should only happen if we don't have a variable yet.
        // Let's play safe, though.
        if (!data.variable.isEmpty()) {
            // Update: It does so for out-of-scope watchers.
            #if 1
            qDebug() << "FIXME: GdbEngine::updateSubItem: "
                 << data.toString() << "should not happen";
            #else
            data.setType("<out of scope>");
            data.setValue("<out of scope>");
            data.setChildCount(0);
            insertData(data);
            return;
            #endif
        }
        // The WatchVarCreate handler will receive type information
        // and re-insert a WatchData item with correct type, so
        // we will not re-enter this bit.
        // FIXME: Concurrency issues?
        createGdbVariable(data);
        return;
    }

    // we should have a type now. this is relied upon further below
    QTC_ASSERT(!data.type.isEmpty(), return);

    // a common case that can be easily solved
    if (data.isChildrenNeeded() && isPointerType(data.type)
        && !isCustomValueDumperAvailable(data.type)) {
        // We sometimes know what kind of children pointers have
        #if DEBUG_SUBITEM
        qDebug() << "IT'S A POINTER";
        #endif
#if 1
        WatchData data1;
        data1.iname = data.iname + ".*";
        data1.name = "*" + data.name;
        data1.exp = "(*(" + data.exp + "))";
        data1.type = stripPointerType(data.type);
        data1.setValueNeeded();
        insertData(data1);
        data.setChildrenUnneeded();
        insertData(data);
#else
        // Try automatic dereferentiation
        data.exp = "*(" + data.exp + ")";
        data.type = data.type + "."; // FIXME: fragile HACK to avoid recursion
        insertData(data);
#endif
        return;
    }

    if (data.isValueNeeded() && isCustomValueDumperAvailable(data.type)) {
        #if DEBUG_SUBITEM
        qDebug() << "UPDATE SUBITEM: CUSTOMVALUE";
        #endif
        runCustomDumper(data, qq->watchHandler()->isExpandedIName(data.iname));
        return;
    }

/*
    if (data.isValueNeeded() && data.exp.isEmpty()) {
        #if DEBUG_SUBITEM
        qDebug() << "UPDATE SUBITEM: NO EXPRESSION?";
        #endif
        data.setError("<no expression given>");
        insertData(data);
        return;
    }
*/

    if (data.isValueNeeded() && data.variable.isEmpty()) {
        #if DEBUG_SUBITEM
        qDebug() << "UPDATE SUBITEM: VARIABLE NEEDED FOR VALUE";
        #endif
        createGdbVariable(data);
        // the WatchVarCreate handler will re-insert a WatchData
        // item, with valueNeeded() set.
        return;
    }

    if (data.isValueNeeded()) {
        QTC_ASSERT(!data.variable.isEmpty(), return); // tested above
        #if DEBUG_SUBITEM
        qDebug() << "UPDATE SUBITEM: VALUE";
        #endif
        QString cmd = "-var-evaluate-expression \"" + data.iname + "\"";
        sendSynchronizedCommand(cmd, WatchEvaluateExpression,
            QVariant::fromValue(data));
        return;
    }

    if (data.isChildrenNeeded() && isCustomValueDumperAvailable(data.type)) {
        #if DEBUG_SUBITEM
        qDebug() << "UPDATE SUBITEM: CUSTOMVALUE WITH CHILDREN";
        #endif
        runCustomDumper(data, true);
        return;
    }

    if (data.isChildrenNeeded() && data.variable.isEmpty()) {
        #if DEBUG_SUBITEM
        qDebug() << "UPDATE SUBITEM: VARIABLE NEEDED FOR CHILDREN";
        #endif
        createGdbVariable(data);
        // the WatchVarCreate handler will re-insert a WatchData
        // item, with childrenNeeded() set.
        return;
    }

    if (data.isChildrenNeeded()) {
        QTC_ASSERT(!data.variable.isEmpty(), return); // tested above
        QString cmd = "-var-list-children --all-values \"" + data.variable + "\"";
        sendSynchronizedCommand(cmd, WatchVarListChildren, QVariant::fromValue(data));
        return;
    }

    if (data.isChildCountNeeded() && isCustomValueDumperAvailable(data.type)) {
        #if DEBUG_SUBITEM
        qDebug() << "UPDATE SUBITEM: CUSTOMVALUE WITH CHILDREN";
        #endif
        runCustomDumper(data, qq->watchHandler()->isExpandedIName(data.iname));
        return;
    }

    if (data.isChildCountNeeded() && data.variable.isEmpty()) {
        #if DEBUG_SUBITEM
        qDebug() << "UPDATE SUBITEM: VARIABLE NEEDED FOR CHILDCOUNT";
        #endif
        createGdbVariable(data);
        // the WatchVarCreate handler will re-insert a WatchData
        // item, with childrenNeeded() set.
        return;
    }

    if (data.isChildCountNeeded()) {
        QTC_ASSERT(!data.variable.isEmpty(), return); // tested above
        QString cmd = "-var-list-children --all-values \"" + data.variable + "\"";
        sendCommand(cmd, WatchVarListChildren, QVariant::fromValue(data));
        return;
    }

    qDebug() << "FIXME: UPDATE SUBITEM: " << data.toString();
    QTC_ASSERT(false, return);
}

void GdbEngine::updateWatchModel()
{
    m_pendingRequests = 0;
    PENDING_DEBUG("EXTERNAL TRIGGERING UPDATE WATCH MODEL");
    updateWatchModel2();
}

void GdbEngine::updateWatchModel2()
{
    PENDING_DEBUG("UPDATE WATCH MODEL");
    QList<WatchData> incomplete = qq->watchHandler()->takeCurrentIncompletes();
    //QTC_ASSERT(incomplete.isEmpty(), /**/);
    if (!incomplete.isEmpty()) {
        #if DEBUG_PENDING
        qDebug() << "##############################################";
        qDebug() << "UPDATE MODEL, FOUND INCOMPLETES:";
        foreach (const WatchData &data, incomplete)
            qDebug() << data.toString();
        #endif

        // Bump requests to avoid model rebuilding during the nested
        // updateWatchModel runs.
        ++m_pendingRequests;
        foreach (const WatchData &data, incomplete)
            updateSubItem(data);
        PENDING_DEBUG("INTERNAL TRIGGERING UPDATE WATCH MODEL");
        updateWatchModel2();
        --m_pendingRequests;

        return;
    }

    if (m_pendingRequests > 0) {
        PENDING_DEBUG("UPDATE MODEL, PENDING: " << m_pendingRequests);
        return;
    }

    PENDING_DEBUG("REBUILDING MODEL");
    emit gdbInputAvailable(QString(),
        "[" + currentTime() + "]    <Rebuild Watchmodel>");
    q->showStatusMessage(tr("Finished retrieving data."), 400);
    qq->watchHandler()->rebuildModel();

    if (!m_toolTipExpression.isEmpty()) {
        WatchData *data = qq->watchHandler()->findData(tooltipIName);
        if (data) {
            //m_toolTipCache[data->exp] = *data;
            QToolTip::showText(m_toolTipPos,
                    "(" + data->type + ") " + data->exp + " = " + data->value);
        } else {
            QToolTip::showText(m_toolTipPos,
                "Cannot evaluate expression: " + m_toolTipExpression);
        }
    }
}

void GdbEngine::handleQueryDataDumper1(const GdbResultRecord &record)
{
    Q_UNUSED(record);
}

void GdbEngine::handleQueryDataDumper2(const GdbResultRecord &record)
{
    //qDebug() << "DATA DUMPER TRIAL:" << record.toString();
    GdbMi output = record.data.findChild("consolestreamoutput");
    QByteArray out = output.data();
    out = out.mid(out.indexOf('"') + 2); // + 1 is success marker
    out = out.left(out.lastIndexOf('"'));
    //out.replace('\'', '"');
    out.replace("\\", "");
    out = "dummy={" + out + "}";
    //qDebug() << "OUTPUT: " << out;

    GdbMi contents;
    contents.fromString(out);
    GdbMi simple = contents.findChild("dumpers");
    m_namespace = contents.findChild("namespace").data();
    GdbMi qtversion = contents.findChild("qtversion");
    if (qtversion.children().size() == 3) {
        m_qtVersion = (qtversion.childAt(0).data().toInt() << 16)
                    + (qtversion.childAt(1).data().toInt() << 8)
                    + qtversion.childAt(2).data().toInt();
        //qDebug() << "FOUND QT VERSION: " << qtversion.toString() << m_qtVersion;
    } else {
        m_qtVersion = 0;
    }
   
    //qDebug() << "CONTENTS: " << contents.toString();
    //qDebug() << "SIMPLE DUMPERS: " << simple.toString();
    m_availableSimpleDumpers.clear();
    foreach (const GdbMi &item, simple.children())
        m_availableSimpleDumpers.append(item.data());
    if (m_availableSimpleDumpers.isEmpty()) {
        m_dataDumperState = DataDumperUnavailable;
        QMessageBox::warning(q->mainWindow(),
            tr("Cannot find special data dumpers"),
            tr("The debugged binary does not contain information needed for "
                    "nice display of Qt data types.\n\n"
                    "You might want to try including the file\n\n"
<<<<<<< HEAD
                    ".../share/qtcreator/gdbmacros/gdbmacros.cpp'\n\n"
=======
                    ".../share/qtcreator/gdbmacros/gdbmacros.cpp\n\n"
>>>>>>> fa492e53
                    "into your project directly.")
                );
    } else {
        m_dataDumperState = DataDumperAvailable;
    }
    //qDebug() << "DATA DUMPERS AVAILABLE" << m_availableSimpleDumpers;
}

void GdbEngine::sendWatchParameters(const QByteArray &params0)
{
    QByteArray params = params0;
    params.append('\0');
    char buf[50];
    sprintf(buf, "set {char[%d]} qDumpInBuffer = {", params.size());
    QByteArray encoded;
    encoded.append(buf);
    for (int i = 0; i != params.size(); ++i) {
        sprintf(buf, "%d,", int(params[i]));
        encoded.append(buf);
    }
    encoded[encoded.size() - 1] = '}';

    sendCommand(encoded);
}

void GdbEngine::handleVarAssign()
{
    // everything might have changed, force re-evaluation
    // FIXME: Speed this up by re-using variables and only
    // marking values as 'unknown'
    updateLocals();
}

void GdbEngine::setWatchDataType(WatchData &data, const GdbMi &mi)
{
    if (mi.isValid()) {
        if (!data.framekey.isEmpty())
            m_varToType[data.framekey] = mi.data();
        data.setType(mi.data());
    } else if (data.type.isEmpty()) {
        data.setTypeNeeded();
    }
}

void GdbEngine::handleVarCreate(const GdbResultRecord &record,
    const WatchData &data0)
{
    WatchData data = data0;
    // happens e.g. when we already issued a var-evaluate command
    if (!data.isValid())
        return;
    //qDebug() << "HANDLE VARIABLE CREATION: " << data.toString();
    if (record.resultClass == GdbResultDone) {
        data.variable = data.iname;
        setWatchDataType(data, record.data.findChild("type"));
        if (isCustomValueDumperAvailable(data.type)) {
            // we do not trust gdb if we have a custom dumper
            if (record.data.findChild("children").isValid())
                data.setChildrenUnneeded();
            else if (qq->watchHandler()->isExpandedIName(data.iname))
                data.setChildrenNeeded();
            insertData(data);
        } else {
            if (record.data.findChild("children").isValid())
                data.setChildrenUnneeded();
            else if (qq->watchHandler()->isExpandedIName(data.iname))
                data.setChildrenNeeded();
            setWatchDataChildCount(data, record.data.findChild("numchild"));
            //if (data.isValueNeeded() && data.childCount > 0)
            //    data.setValue(QByteArray());
            insertData(data);
        }
    } else if (record.resultClass == GdbResultError) {
        data.setError(record.data.findChild("msg").data());
        if (data.isWatcher()) {
            data.value = strNotInScope;
            data.type = " ";
            data.setAllUnneeded();
            data.setChildCount(0);
            data.valuedisabled = true;
            insertData(data);
        }
    }
}

void GdbEngine::handleEvaluateExpression(const GdbResultRecord &record,
    const WatchData &data0)
{
    WatchData data = data0;
    QTC_ASSERT(data.isValid(), qDebug() << "HUH?");
    if (record.resultClass == GdbResultDone) {
        //if (col == 0)
        //    data.name = record.data.findChild("value").data();
        //else
            setWatchDataValue(data, record.data.findChild("value"));
    } else if (record.resultClass == GdbResultError) {
        data.setError(record.data.findChild("msg").data());
    }
    //qDebug() << "HANDLE EVALUATE EXPRESSION: " << data.toString();
    insertData(data);
    //updateWatchModel2();
}

void GdbEngine::handleDumpCustomSetup(const GdbResultRecord &record)
{
    qDebug() << "CUSTOM SETUP RESULT: " << record.toString();
    if (record.resultClass == GdbResultDone) {
    } else if (record.resultClass == GdbResultError) {
        QString msg = record.data.findChild("msg").data();
        qDebug() << "CUSTOM DUMPER SETUP ERROR MESSAGE: " << msg;
    }
}

void GdbEngine::handleDumpCustomValue1(const GdbResultRecord &record,
    const WatchData &data0)
{
    WatchData data = data0;
    QTC_ASSERT(data.isValid(), return);
    if (record.resultClass == GdbResultDone) {
        // ignore this case, data will follow
    } else if (record.resultClass == GdbResultError) {
        // Record an extra result, as the socket result will be lost
        // in transmission
        //--m_pendingRequests;
        QString msg = record.data.findChild("msg").data();
        //qDebug() << "CUSTOM DUMPER ERROR MESSAGE: " << msg;
#ifdef QT_DEBUG
        // Make debugging of dumpers easier
        if (q->settings()->m_debugDumpers
                && msg.startsWith("The program being debugged stopped while")
                && msg.contains("qDumpObjectData440")) {
            // Fake full stop
            sendCommand("-file-list-exec-source-files", GdbQuerySources);
            sendCommand("-break-list", BreakList);
            sendCommand("p 0", GdbAsyncOutput2);  // dummy
            return;
        }
#endif
        //if (msg.startsWith("The program being debugged was sig"))
        //    msg = strNotInScope;
        //if (msg.startsWith("The program being debugged stopped while"))
        //    msg = strNotInScope;
        //data.setError(msg);
        //insertData(data);
    }
}

void GdbEngine::handleDumpCustomValue2(const GdbResultRecord &record,
    const WatchData &data0)
{
    WatchData data = data0;
    QTC_ASSERT(data.isValid(), return);
    //qDebug() << "CUSTOM VALUE RESULT: " << record.toString();
    //qDebug() << "FOR DATA: " << data.toString() << record.resultClass;
    if (record.resultClass != GdbResultDone) {
        qDebug() << "STRANGE CUSTOM DUMPER RESULT DATA: " << data.toString();
        return;
    }

    GdbMi output = record.data.findChild("consolestreamoutput");
    QByteArray out = output.data();

    int markerPos = out.indexOf('"') + 1; // position of 'success marker'
    if (markerPos == -1 || out.at(markerPos) == 'f') {  // 't' or 'f'
        // custom dumper produced no output
        data.setError(strNotInScope);
        insertData(data);
        return;
    }

    out = out.mid(markerPos +  1);
    out = out.left(out.lastIndexOf('"'));
    out.replace("\\", "");
    out = "dummy={" + out + "}";
    
    GdbMi contents;
    contents.fromString(out);
    //qDebug() << "CONTENTS" << contents.toString(true);
    if (!contents.isValid()) {
        data.setError(strNotInScope);
        insertData(data);
        return;
    }

    setWatchDataType(data, contents.findChild("type"));
    setWatchDataValue(data, contents.findChild("value"),
        contents.findChild("valueencoded").data().toInt());
    setWatchDataAddress(data, contents.findChild("addr"));
    setWatchDataChildCount(data, contents.findChild("numchild"));
    setWatchDataValueToolTip(data, contents.findChild("valuetooltip"));
    setWatchDataValueDisabled(data, contents.findChild("valuedisabled"));
    setWatchDataEditValue(data, contents.findChild("editvalue"));
    if (qq->watchHandler()->isDisplayedIName(data.iname)) {
        GdbMi editvalue = contents.findChild("editvalue");
        if (editvalue.isValid()) {
            setWatchDataEditValue(data, editvalue);
            qq->watchHandler()->showEditValue(data);
        }
    }
    if (!qq->watchHandler()->isExpandedIName(data.iname))
        data.setChildrenUnneeded();
    GdbMi children = contents.findChild("children");
    if (children.isValid() || !qq->watchHandler()->isExpandedIName(data.iname))
        data.setChildrenUnneeded();
    data.setValueUnneeded();

    // try not to repeat data too often
    WatchData childtemplate;
    setWatchDataType(childtemplate, contents.findChild("childtype"));
    setWatchDataChildCount(childtemplate, contents.findChild("childnumchild"));
    //qDebug() << "DATA: " << data.toString();
    insertData(data);
    foreach (GdbMi item, children.children()) {
        WatchData data1 = childtemplate;
        data1.name = item.findChild("name").data();
        data1.iname = data.iname + "." + data1.name;
        if (!data1.name.isEmpty() && data1.name.at(0).isDigit())
            data1.name = '[' + data1.name + ']';
        QString key = item.findChild("key").data();
        if (!key.isEmpty()) {
            if (item.findChild("keyencoded").data()[0] == '1') {
                key = '"' + QByteArray::fromBase64(key.toUtf8()) + '"';
                if (key.size() > 13) {
                    key = key.left(12);
                    key += "...";
                }
            }
            //data1.name += " (" + key + ")";
            data1.name = key;
        }
        setWatchDataType(data1, item.findChild("type"));
        setWatchDataExpression(data1, item.findChild("exp"));
        setWatchDataChildCount(data1, item.findChild("numchild"));
        setWatchDataValue(data1, item.findChild("value"),
            item.findChild("valueencoded").data().toInt());
        setWatchDataAddress(data1, item.findChild("addr"));
        setWatchDataValueToolTip(data1, item.findChild("valuetooltip"));
        setWatchDataValueDisabled(data1, item.findChild("valuedisabled"));
        if (!qq->watchHandler()->isExpandedIName(data1.iname))
            data1.setChildrenUnneeded();
        //qDebug() << "HANDLE CUSTOM SUBCONTENTS:" << data1.toString();
        insertData(data1);
    }
}

void GdbEngine::updateLocals()
{
setTokenBarrier();

m_pendingRequests = 0;
PENDING_DEBUG("\nRESET PENDING");
m_toolTipCache.clear();
m_toolTipExpression.clear();
qq->watchHandler()->reinitializeWatchers();

int level = currentFrame();
// '2' is 'list with type and value'
QString cmd = QString("-stack-list-arguments 2 %1 %2").arg(level).arg(level);
sendSynchronizedCommand(cmd, StackListArguments);                 // stage 1/2
// '2' is 'list with type and value'
sendSynchronizedCommand("-stack-list-locals 2", StackListLocals); // stage 2/2
}

void GdbEngine::handleStackListArguments(const GdbResultRecord &record)
{
// stage 1/2

// Linux:
// 12^done,stack-args=
//   [frame={level="0",args=[
//     {name="argc",type="int",value="1"},
//     {name="argv",type="char **",value="(char **) 0x7..."}]}]
// Mac:
// 78^done,stack-args=
//    {frame={level="0",args={
//      varobj=
//        {exp="this",value="0x38a2fab0",name="var21",numchild="3",
//             type="CurrentDocumentFind *  const",typecode="PTR",
//             dynamic_type="",in_scope="true",block_start_addr="0x3938e946",
//             block_end_addr="0x3938eb2d"},
//      varobj=
//         {exp="before",value="@0xbfffb9f8: {d = 0x3a7f2a70}",
//              name="var22",numchild="1",type="const QString  ...} }}}
//
// In both cases, iterating over the children of stack-args/frame/args
// is ok.
m_currentFunctionArgs.clear();
if (record.resultClass == GdbResultDone) {
    const GdbMi list = record.data.findChild("stack-args");
    const GdbMi frame = list.findChild("frame");
    const GdbMi args = frame.findChild("args");
    m_currentFunctionArgs = args.children();
} else if (record.resultClass == GdbResultError) {
    qDebug() << "FIXME: GdbEngine::handleStackListArguments: should not happen";
}
}

void GdbEngine::handleStackListLocals(const GdbResultRecord &record)
{
// stage 2/2

// There could be shadowed variables
QList<GdbMi> locals = record.data.findChild("locals").children();
locals += m_currentFunctionArgs;

setLocals(locals);
}

void GdbEngine::setLocals(const QList<GdbMi> &locals) 
{ 
//qDebug() << m_varToType;
QHash<QString, int> seen;

foreach (const GdbMi &item, locals) {
    // Local variables of inlined code are reported as 
    // 26^done,locals={varobj={exp="this",value="",name="var4",exp="this",
    // numchild="1",type="const QtSharedPointer::Basic<CPlusPlus::..."
    // We do not want these at all. Current hypotheses is that those
    // "spurious" locals have _two_ "exp" field. Try to filter them:
    #ifdef Q_OS_MAC
    int numExps = 0;
    foreach (const GdbMi &child, item.children())
        numExps += int(child.name() == "exp");
    if (numExps > 1)
        continue;
    QString name = item.findChild("exp").data();
    #else
    QString name = item.findChild("name").data();
    #endif
    int n = seen.value(name);
    if (n) {
        seen[name] = n + 1;
        WatchData data;
        data.iname = "local." + name + QString::number(n + 1);
        data.name = name + QString(" <shadowed %1>").arg(n);
        //data.setValue("<shadowed>");
        setWatchDataValue(data, item.findChild("value"));
        data.setType("<shadowed>");
        data.setChildCount(0);
        insertData(data);
    } else {
        seen[name] = 1;
        WatchData data;
        data.iname = "local." + name;
        data.name = name;
        data.exp = name;
        data.framekey = m_currentFrame + data.name;
        setWatchDataType(data, item.findChild("type"));
        // set value only directly if it is simple enough, otherwise
        // pass through the insertData() machinery
        if (isIntOrFloatType(data.type) || isPointerType(data.type))
            setWatchDataValue(data, item.findChild("value"));
        if (!qq->watchHandler()->isExpandedIName(data.iname))
            data.setChildrenUnneeded();
        if (isPointerType(data.type) || data.name == "this")
            data.setChildCount(1);
        if (0 && m_varToType.contains(data.framekey)) {
            qDebug() << "RE-USING " << m_varToType.value(data.framekey);
            data.setType(m_varToType.value(data.framekey));
        }
        insertData(data);
    }
    }
}

void GdbEngine::insertData(const WatchData &data0)
{
    //qDebug() << "INSERT DATA" << data0.toString();
    WatchData data = data0;
    if (data.value.startsWith("mi_cmd_var_create:")) {
        qDebug() << "BOGUS VALUE: " << data.toString();
        return;
    }
    qq->watchHandler()->insertData(data);
}

void GdbEngine::handleTypeContents(const QString &output)
{
    // output.startsWith("type = ") == true
    // "type = int"
    // "type = class QString {"
    // "type = class QStringList : public QList<QString> {"
    QString tip;
    QString className;
    if (output.startsWith("type = class")) {
        int posBrace = output.indexOf('{');
        QString head = output.mid(13, posBrace - 13 - 1);
        int posColon = head.indexOf(": public");
        if (posColon == -1)
            posColon = head.indexOf(": protected");
        if (posColon == -1)
            posColon = head.indexOf(": private");
        if (posColon == -1) {
            className = head;
            tip = "class " + className + " { ... }";
        } else {
            className = head.left(posColon - 1);
            tip = "class " + head + " { ... }";
        }
        //qDebug() << "posColon: " << posColon;
        //qDebug() << "posBrace: " << posBrace;
        //qDebug() << "head: " << head;
    } else {
        className = output.mid(7);
        tip = className;
    }
    //qDebug() << "output: " << output.left(100) + "...";
    //qDebug() << "className: " << className;
    //qDebug() << "tip: " << tip;
    //m_toolTip.type = className;
    m_toolTip.type.clear();
    m_toolTip.value = tip;
}

void GdbEngine::handleVarListChildrenHelper(const GdbMi &item,
    const WatchData &parent)
{
    //qDebug() <<  "VAR_LIST_CHILDREN: PARENT 2" << parent.toString();
    //qDebug() <<  "VAR_LIST_CHILDREN: APPENDEE " << data.toString();
    QByteArray exp = item.findChild("exp").data();
    QByteArray name = item.findChild("name").data();
    if (isAccessSpecifier(exp)) {
        // suppress 'private'/'protected'/'public' level
        WatchData data;
        data.variable = name;
        data.iname = parent.iname;
        //data.iname = data.variable;
        data.exp = parent.exp;
        data.setTypeUnneeded();
        data.setValueUnneeded();
        data.setChildCountUnneeded();
        data.setChildrenUnneeded();
        //qDebug() << "DATA" << data.toString();
        QString cmd = "-var-list-children --all-values \"" + data.variable + "\"";
        //iname += '.' + exp;
        sendSynchronizedCommand(cmd, WatchVarListChildren, QVariant::fromValue(data));
    } else if (item.findChild("numchild").data() == "0") {
        // happens for structs without data, e.g. interfaces.
        WatchData data;
        data.iname = parent.iname + '.' + exp;
        data.name = exp;
        data.variable = name;
        setWatchDataType(data, item.findChild("type"));
        setWatchDataValue(data, item.findChild("value"));
        setWatchDataAddress(data, item.findChild("addr"));
        data.setChildCount(0);
        insertData(data);
    } else if (parent.iname.endsWith('.')) {
        // Happens with anonymous unions
        WatchData data;
        data.iname = name;
        QString cmd = "-var-list-children --all-values \"" + data.variable + "\"";
        sendSynchronizedCommand(cmd, WatchVarListChildren, QVariant::fromValue(data));
    } else if (exp == "staticMetaObject") {
        //    && item.findChild("type").data() == "const QMetaObject")
        // FIXME: Namespaces?
        // { do nothing }    FIXME: make coinfigurable?
        // special "clever" hack to avoid clutter in the GUI.
        // I am not sure this is a good idea...
    } else {
        WatchData data;
        data.iname = parent.iname + '.' + exp;
        data.variable = name;
        setWatchDataType(data, item.findChild("type"));
        setWatchDataValue(data, item.findChild("value"));
        setWatchDataAddress(data, item.findChild("addr"));
        setWatchDataChildCount(data, item.findChild("numchild"));
        if (!qq->watchHandler()->isExpandedIName(data.iname))
            data.setChildrenUnneeded();

        data.name = exp;
        if (isPointerType(parent.type) && data.type == exp) {
            data.exp = "*(" + parent.exp + ")";
            data.name = "*" + parent.name;
        } else if (data.type == exp) {
            // A type we derive from? gdb crashes when creating variables here
            data.exp = parent.exp;
        } else if (exp.startsWith("*")) {
            // A pointer
            data.exp = "*(" + parent.exp + ")";
        } else if (startsWithDigit(exp)) {
            // An array. No variables needed?
            data.name = "[" + data.name + "]";
            data.exp = parent.exp + "[" + exp + "]";
        } else if (0 && parent.name.endsWith('.')) {
            // Happens with anonymous unions
            data.exp = parent.exp + exp;
            //data.name = "<anonymous union>";
        } else if (exp.isEmpty()) {
            // Happens with anonymous unions
            data.exp = parent.exp;
            data.name = "<n/a>";
            data.iname = parent.iname + ".@";
            data.type = "<anonymous union>";
        } else {
            // A structure. Hope there's nothing else...
            data.exp = parent.exp + '.' + exp;
        }

        if (isCustomValueDumperAvailable(data.type)) {
            // we do not trust gdb if we have a custom dumper
            data.setValueNeeded();
            data.setChildCountNeeded();
        }

        //qDebug() <<  "VAR_LIST_CHILDREN: PARENT 3" << parent.toString();
        //qDebug() <<  "VAR_LIST_CHILDREN: APPENDEE " << data.toString();
        insertData(data);
    }
}

void GdbEngine::handleVarListChildren(const GdbResultRecord &record,
    const WatchData &data0)
{
    //WatchResultCounter dummy(this, WatchVarListChildren);
    WatchData data = data0;
    if (!data.isValid())
        return;
    if (record.resultClass == GdbResultDone) {
        //qDebug() <<  "VAR_LIST_CHILDREN: PARENT " << data.toString();
        GdbMi children = record.data.findChild("children");

        foreach (const GdbMi &child, children.children())
            handleVarListChildrenHelper(child, data);

        if (!isAccessSpecifier(data.variable.split('.').takeLast())) {
            data.setChildrenUnneeded();
            insertData(data);
        }
    } else if (record.resultClass == GdbResultError) {
        data.setError(record.data.findChild("msg").data());
    } else {
        data.setError("Unknown error: " + record.toString());
    }
}

void GdbEngine::handleToolTip(const GdbResultRecord &record,
        const QString &what)
{
    //qDebug() << "HANDLE TOOLTIP: " << what << m_toolTip.toString();
    //    << "record: " << record.toString();
    if (record.resultClass == GdbResultError) {
        QString msg = record.data.findChild("msg").data();
        if (what == "create") {
            sendCommand("ptype " + m_toolTip.exp, WatchToolTip, "ptype");
            return;
        }
        if (what == "evaluate") {
            if (msg.startsWith("Cannot look up value of a typedef")) {
                m_toolTip.value = m_toolTip.exp + " is a typedef.";
                //return;
            }
        }
    } else if (record.resultClass == GdbResultDone) {
        if (what == "create") {
            setWatchDataType(m_toolTip, record.data.findChild("type"));
            setWatchDataChildCount(m_toolTip, record.data.findChild("numchild"));
            if (isCustomValueDumperAvailable(m_toolTip.type))
                runCustomDumper(m_toolTip, false);
            else
                q->showStatusMessage(tr("Retrieving data for tooltip..."), 10000);
                sendCommand("-data-evaluate-expression " + m_toolTip.exp,
                    WatchToolTip, "evaluate");
                //sendToolTipCommand("-var-evaluate-expression tooltip")
            return;
        }
        if (what == "evaluate") {
            m_toolTip.value = m_toolTip.type + ' ' + m_toolTip.exp
                   + " = " + record.data.findChild("value").data();
            //return;
        }
        if (what == "ptype") {
            GdbMi mi = record.data.findChild("consolestreamoutput");
            m_toolTip.value = extractTypeFromPTypeOutput(mi.data());
            //return;
        }
    }

    m_toolTip.iname = tooltipIName;
    m_toolTip.setChildrenUnneeded();
    m_toolTip.setChildCountUnneeded();
    insertData(m_toolTip);
    qDebug() << "DATA INSERTED";
    QTimer::singleShot(0, this, SLOT(updateWatchModel2()));
    qDebug() << "HANDLE TOOLTIP END";
}

#if 0
void GdbEngine::handleChangedItem(QStandardItem *item)
{
    // HACK: Just store the item for the slot
    //  handleChangedItem(QWidget *widget) below.
    QModelIndex index = item->index().sibling(item->index().row(), 0);
    //WatchData data = m_currentSet.takeData(iname);
    //m_editedData = inameFromItem(m_model.itemFromIndex(index)).exp;
    //qDebug() << "HANDLE CHANGED EXPRESSION: " << m_editedData;
}
#endif

void GdbEngine::assignValueInDebugger(const QString &expression, const QString &value)
{
    sendCommand("-var-delete assign");
    sendCommand("-var-create assign * " + expression);
    sendCommand("-var-assign assign " + value, WatchVarAssign);
}


void GdbEngine::tryLoadCustomDumpers()
{
    if (m_dataDumperState != DataDumperUninitialized)
        return;

    PENDING_DEBUG("TRY LOAD CUSTOM DUMPERS");
    m_dataDumperState = DataDumperLoadTried;

#if defined(Q_OS_LINUX)
    QString lib = q->m_buildDir + "/qtc-gdbmacros/libgdbmacros.so";
    if (QFileInfo(lib).isExecutable()) {
        //sendCommand("p dlopen");
        if (qq->useFastStart())
            sendCommand("set stop-on-solib-events 0");
        QString flag = QString::number(RTLD_NOW);
        sendCommand("call (void)dlopen(\"" + lib + "\", " + flag + ")");
        // some older systems like CentOS 4.6 prefer this:
        sendCommand("call (void)__dlopen(\"" + lib + "\", " + flag + ")");
        sendCommand("sharedlibrary " + dotEscape(lib));
        if (qq->useFastStart())
            sendCommand("set stop-on-solib-events 1");
    } else {
        qDebug() << "DEBUG HELPER LIBRARY IS NOT USABLE: "
            << lib << QFileInfo(lib).isExecutable();
    }
#endif
#if defined(Q_OS_MAC)
    QString lib = q->m_buildDir + "/qtc-gdbmacros/libgdbmacros.dylib";
    if (QFileInfo(lib).isExecutable()) {
        //sendCommand("p dlopen"); // FIXME: remove me
        if (qq->useFastStart())
            sendCommand("set stop-on-solib-events 0");
        QString flag = QString::number(RTLD_NOW);
        sendCommand("call (void)dlopen(\"" + lib + "\", " + flag + ")");
        sendCommand("sharedlibrary " + dotEscape(lib));
        if (qq->useFastStart())
            sendCommand("set stop-on-solib-events 1");
    } else {
        qDebug() << "DEBUG HELPER LIBRARY IS NOT USABLE: "
            << lib << QFileInfo(lib).isExecutable();
    }
#endif
#if defined(Q_OS_WIN)
    QString lib = q->m_buildDir + "/qtc-gdbmacros/debug/gdbmacros.dll";
    if (QFileInfo(lib).exists()) {
        if (qq->useFastStart())
            sendCommand("set stop-on-solib-events 0");
        //sendCommand("handle SIGSEGV pass stop print");
        //sendCommand("set unwindonsignal off");
        sendCommand("call LoadLibraryA(\"" + lib + "\")");
        sendCommand("sharedlibrary " + dotEscape(lib));
        if (qq->useFastStart())
            sendCommand("set stop-on-solib-events 1");
    } else {
        qDebug() << "DEBUG HELPER LIBRARY IS NOT USABLE: "
            << lib << QFileInfo(lib).isExecutable();
    }
#endif

    // retreive list of dumpable classes
    sendCommand("call qDumpObjectData440(1,%1+1,0,0,0,0,0,0)",
        GdbQueryDataDumper1);
    sendCommand("p (char*)qDumpOutBuffer", GdbQueryDataDumper2);
}


IDebuggerEngine *createGdbEngine(DebuggerManager *parent)
{
    return new GdbEngine(parent);
}
<|MERGE_RESOLUTION|>--- conflicted
+++ resolved
@@ -3338,11 +3338,7 @@
             tr("The debugged binary does not contain information needed for "
                     "nice display of Qt data types.\n\n"
                     "You might want to try including the file\n\n"
-<<<<<<< HEAD
-                    ".../share/qtcreator/gdbmacros/gdbmacros.cpp'\n\n"
-=======
                     ".../share/qtcreator/gdbmacros/gdbmacros.cpp\n\n"
->>>>>>> fa492e53
                     "into your project directly.")
                 );
     } else {
