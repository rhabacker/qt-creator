/****************************************************************************
**
** Copyright (C) 2016 The Qt Company Ltd.
** Contact: https://www.qt.io/licensing/
**
** This file is part of Qt Creator.
**
** Commercial License Usage
** Licensees holding valid commercial Qt licenses may use this file in
** accordance with the commercial license agreement provided with the
** Software or, alternatively, in accordance with the terms contained in
** a written agreement between you and The Qt Company. For licensing terms
** and conditions see https://www.qt.io/terms-conditions. For further
** information use the contact form at https://www.qt.io/contact-us.
**
** GNU General Public License Usage
** Alternatively, this file may be used under the terms of the GNU
** General Public License version 3 as published by the Free Software
** Foundation with exceptions as appearing in the file LICENSE.GPL3-EXCEPT
** included in the packaging of this file. Please review the following
** information to ensure the GNU General Public License requirements will
** be met: https://www.gnu.org/licenses/gpl-3.0.html.
**
****************************************************************************/

#include "qmakestep.h"

#include "qmakemakestep.h"
#include "qmakebuildconfiguration.h"
#include "qmakekitinformation.h"
#include "qmakenodes.h"
#include "qmakeparser.h"
#include "qmakeproject.h"
#include "qmakeprojectmanagerconstants.h"
#include "qmakesettings.h"

#include <projectexplorer/buildmanager.h>
#include <projectexplorer/buildsteplist.h>
#include <projectexplorer/gnumakeparser.h>
#include <projectexplorer/processparameters.h>
#include <projectexplorer/projectexplorer.h>
#include <projectexplorer/target.h>
#include <projectexplorer/toolchain.h>

#include <coreplugin/icore.h>
#include <coreplugin/icontext.h>
#include <coreplugin/variablechooser.h>
#include <qtsupport/qtkitinformation.h>
#include <qtsupport/qtversionmanager.h>
#include <qtsupport/qtsupportconstants.h>
#include <utils/algorithm.h>
#include <utils/hostosinfo.h>
#include <utils/qtcprocess.h>
#include <utils/utilsicons.h>

#include <QCheckBox>
#include <QComboBox>
#include <QDir>
#include <QFormLayout>
#include <QLabel>
#include <QLineEdit>
#include <QListWidget>
#include <QMessageBox>
#include <QPlainTextEdit>

using namespace QmakeProjectManager;
using namespace QmakeProjectManager::Internal;
using namespace QtSupport;
using namespace ProjectExplorer;
using namespace Utils;

namespace {
const char QMAKE_ARGUMENTS_KEY[] = "QtProjectManager.QMakeBuildStep.QMakeArguments";
const char QMAKE_FORCED_KEY[] = "QtProjectManager.QMakeBuildStep.QMakeForced";
}

QMakeStep::QMakeStep(BuildStepList *bsl) : AbstractProcessStep(bsl, Constants::QMAKE_BS_ID)
{
    //: QMakeStep default display name
    setDefaultDisplayName(tr("qmake"));
    setLowPriority();
}

QmakeBuildConfiguration *QMakeStep::qmakeBuildConfiguration() const
{
    return qobject_cast<QmakeBuildConfiguration *>(buildConfiguration());
}

QmakeBuildSystem *QMakeStep::qmakeBuildSystem() const
{
    return qmakeBuildConfiguration()->qmakeBuildSystem();
}

///
/// Returns all arguments
/// That is: possbile subpath
/// spec
/// config arguemnts
/// moreArguments
/// user arguments
QString QMakeStep::allArguments(const BaseQtVersion *v, ArgumentFlags flags) const
{
    QTC_ASSERT(v, return QString());
    QmakeBuildConfiguration *bc = qmakeBuildConfiguration();
    QStringList arguments;
    if (bc->subNodeBuild())
        arguments << bc->subNodeBuild()->filePath().toUserOutput();
    else if (flags & ArgumentFlag::OmitProjectPath)
        arguments << project()->projectFilePath().fileName();
    else
        arguments << project()->projectFilePath().toUserOutput();

    if (v->qtVersion() < QtVersionNumber(5, 0, 0))
        arguments << "-r";
    bool userProvidedMkspec = false;
    for (QtcProcess::ConstArgIterator ait(m_userArgs); ait.next(); ) {
        if (ait.value() == "-spec") {
            if (ait.next()) {
                userProvidedMkspec = true;
                break;
            }
        }
    }
    const QString specArg = mkspec();
    if (!userProvidedMkspec && !specArg.isEmpty())
        arguments << "-spec" << QDir::toNativeSeparators(specArg);

    // Find out what flags we pass on to qmake
    arguments << bc->configCommandLineArguments();

    arguments << deducedArguments().toArguments();

    QString args = QtcProcess::joinArgs(arguments);
    // User arguments
    QtcProcess::addArgs(&args, m_userArgs);
    foreach (QString arg, m_extraArgs)
        QtcProcess::addArgs(&args, arg);
    return (flags & ArgumentFlag::Expand) ? bc->macroExpander()->expand(args) : args;
}

QMakeStepConfig QMakeStep::deducedArguments() const
{
    ProjectExplorer::Kit *kit = target()->kit();
    QMakeStepConfig config;
    ProjectExplorer::ToolChain *tc
            = ProjectExplorer::ToolChainKitAspect::toolChain(kit, ProjectExplorer::Constants::CXX_LANGUAGE_ID);
    ProjectExplorer::Abi targetAbi;
    if (tc) {
        targetAbi = tc->targetAbi();
        if (HostOsInfo::isWindowsHost()
            && tc->typeId() == ProjectExplorer::Constants::CLANG_TOOLCHAIN_TYPEID) {
            config.sysRoot = ProjectExplorer::SysRootKitAspect::sysRoot(kit).toString();
            config.targetTriple = tc->originalTargetTriple();
        }
    }

    BaseQtVersion *version = QtKitAspect::qtVersion(target()->kit());

    config.archConfig = QMakeStepConfig::targetArchFor(targetAbi, version);
    config.osType = QMakeStepConfig::osTypeFor(targetAbi, version);
    config.separateDebugInfo = qmakeBuildConfiguration()->separateDebugInfo();
    config.linkQmlDebuggingQQ2 = qmakeBuildConfiguration()->qmlDebugging();
    config.useQtQuickCompiler = qmakeBuildConfiguration()->useQtQuickCompiler();

    return config;
}

bool QMakeStep::init()
{
    m_wasSuccess = true;
    QmakeBuildConfiguration *qmakeBc = qmakeBuildConfiguration();
    const BaseQtVersion *qtVersion = QtKitAspect::qtVersion(target()->kit());

    if (!qtVersion) {
        emit addOutput(tr("No Qt version configured."), BuildStep::OutputFormat::ErrorMessage);
        return false;
    }

    FilePath workingDirectory;

    if (qmakeBc->subNodeBuild())
        workingDirectory = qmakeBc->subNodeBuild()->buildDir(qmakeBc);
    else
        workingDirectory = qmakeBc->buildDirectory();

    m_qmakeCommand = CommandLine{qtVersion->qmakeCommand(), allArguments(qtVersion), CommandLine::Raw};
    m_runMakeQmake = (qtVersion->qtVersion() >= QtVersionNumber(5, 0 ,0));

    QString makefile = workingDirectory.toString() + '/';

    if (qmakeBc->subNodeBuild()) {
        QmakeProFileNode *pro = qmakeBc->subNodeBuild();
        if (pro && !pro->makefile().isEmpty())
            makefile.append(pro->makefile());
        else
            makefile.append("Makefile");
    } else if (!qmakeBc->makefile().isEmpty()) {
        makefile.append(qmakeBc->makefile());
    } else {
        makefile.append("Makefile");
    }

    if (m_runMakeQmake) {
        const FilePath make = makeCommand();
        if (make.isEmpty()) {
            emit addOutput(tr("Could not determine which \"make\" command to run. "
                              "Check the \"make\" step in the build configuration."),
                           BuildStep::OutputFormat::ErrorMessage);
            return false;
        }
        m_makeCommand = CommandLine{make, makeArguments(makefile), CommandLine::Raw};
    } else {
        m_makeCommand = {};
    }

    // Check whether we need to run qmake
    if (m_forced || QmakeSettings::alwaysRunQmake()
            || qmakeBc->compareToImportFrom(makefile) != QmakeBuildConfiguration::MakefileMatches) {
        m_needToRunQMake = true;
    }
    m_forced = false;

    ProcessParameters *pp = processParameters();
    pp->setMacroExpander(qmakeBc->macroExpander());
    pp->setWorkingDirectory(workingDirectory);
    pp->setEnvironment(qmakeBc->environment());

    setOutputParser(new QMakeParser);

    QmakeProFileNode *node = static_cast<QmakeProFileNode *>(qmakeBc->project()->rootProjectNode());
    if (qmakeBc->subNodeBuild())
        node = qmakeBc->subNodeBuild();
    QTC_ASSERT(node, return false);
    QString proFile = node->filePath().toString();

    Tasks tasks = qtVersion->reportIssues(proFile, workingDirectory.toString());
    Utils::sort(tasks);

    if (!tasks.isEmpty()) {
        bool canContinue = true;
        foreach (const ProjectExplorer::Task &t, tasks) {
            emit addTask(t);
            if (t.type == Task::Error)
                canContinue = false;
        }
        if (!canContinue) {
            emitFaultyConfigurationMessage();
            return false;
        }
    }

    m_scriptTemplate = node->projectType() == ProjectType::ScriptTemplate;

    return AbstractProcessStep::init();
}

void QMakeStep::doRun()
{
    if (m_scriptTemplate) {
        emit finished(true);
        return;
    }

    if (!m_needToRunQMake) {
        emit addOutput(tr("Configuration unchanged, skipping qmake step."), BuildStep::OutputFormat::NormalMessage);
        emit finished(true);
        return;
    }

    m_needToRunQMake = false;

    m_nextState = State::RUN_QMAKE;
    runNextCommand();
}

void QMakeStep::setForced(bool b)
{
    m_forced = b;
}

ProjectExplorer::BuildStepConfigWidget *QMakeStep::createConfigWidget()
{
    return new QMakeStepConfigWidget(this);
}

void QMakeStep::processStartupFailed()
{
    m_needToRunQMake = true;
    AbstractProcessStep::processStartupFailed();
}

bool QMakeStep::processSucceeded(int exitCode, QProcess::ExitStatus status)
{
    bool result = AbstractProcessStep::processSucceeded(exitCode, status);
    if (!result)
        m_needToRunQMake = true;
    emit buildConfiguration()->buildDirectoryChanged();
    return result;
}

void QMakeStep::doCancel()
{
    AbstractProcessStep::doCancel();
}

void QMakeStep::finish(bool success)
{
    m_wasSuccess = success;
    runNextCommand();
}

void QMakeStep::startOneCommand(const CommandLine &command)
{
    ProcessParameters *pp = processParameters();
    pp->setCommandLine(command);

    AbstractProcessStep::doRun();
}

void QMakeStep::runNextCommand()
{
    if (isCanceled())
        m_wasSuccess = false;

    if (!m_wasSuccess)
        m_nextState = State::POST_PROCESS;

    emit progress(static_cast<int>(m_nextState) * 100 / static_cast<int>(State::POST_PROCESS),
                  QString());

    switch (m_nextState) {
    case State::IDLE:
        return;
    case State::RUN_QMAKE:
        setOutputParser(new QMakeParser);
        m_nextState = (m_runMakeQmake ? State::RUN_MAKE_QMAKE_ALL : State::POST_PROCESS);
        startOneCommand(m_qmakeCommand);
        return;
    case State::RUN_MAKE_QMAKE_ALL:
        {
            auto *parser = new GnuMakeParser;
            parser->setWorkingDirectory(processParameters()->workingDirectory().toString());
            setOutputParser(parser);
            m_nextState = State::POST_PROCESS;
            startOneCommand(m_makeCommand);
        }
        return;
    case State::POST_PROCESS:
        m_nextState = State::IDLE;
        emit finished(m_wasSuccess);
        return;
    }
}

void QMakeStep::setUserArguments(const QString &arguments)
{
    if (m_userArgs == arguments)
        return;
    m_userArgs = arguments;

    emit userArgumentsChanged();

    emit qmakeBuildConfiguration()->qmakeBuildConfigurationChanged();
    qmakeBuildSystem()->scheduleUpdateAllNowOrLater();
}

QStringList QMakeStep::extraArguments() const
{
    return m_extraArgs;
}

void QMakeStep::setExtraArguments(const QStringList &args)
{
    if (m_extraArgs != args) {
        m_extraArgs = args;
        emit extraArgumentsChanged();
        emit qmakeBuildConfiguration()->qmakeBuildConfigurationChanged();
        qmakeBuildSystem()->scheduleUpdateAllNowOrLater();
    }
}

QStringList QMakeStep::extraParserArguments() const
{
    return m_extraParserArgs;
}

void QMakeStep::setExtraParserArguments(const QStringList &args)
{
    m_extraParserArgs = args;
}

FilePath QMakeStep::makeCommand() const
{
    if (auto ms = stepList()->firstOfType<MakeStep>())
        return ms->makeExecutable();
    return FilePath();
}

QString QMakeStep::makeArguments(const QString &makefile) const
{
    QString args;
    if (!makefile.isEmpty()) {
        Utils::QtcProcess::addArg(&args, "-f");
        Utils::QtcProcess::addArg(&args, makefile);
    }
    Utils::QtcProcess::addArg(&args, "qmake_all");
    return args;
}

QString QMakeStep::effectiveQMakeCall() const
{
    BaseQtVersion *qtVersion = QtKitAspect::qtVersion(target()->kit());
    QString qmake = qtVersion ? qtVersion->qmakeCommand().toUserOutput() : QString();
    if (qmake.isEmpty())
        qmake = tr("<no Qt version>");
    QString make = makeCommand().toString();
    if (make.isEmpty())
        make = tr("<no Make step found>");

    QString result = qmake;
    if (qtVersion) {
        QmakeBuildConfiguration *qmakeBc = qmakeBuildConfiguration();
        const QString makefile = qmakeBc ? qmakeBc->makefile() : QString();
        result += ' ' + allArguments(qtVersion, ArgumentFlag::Expand);
        if (qtVersion->qtVersion() >= QtVersionNumber(5, 0, 0))
            result.append(QString::fromLatin1(" && %1 %2").arg(make).arg(makeArguments(makefile)));
    }
    return result;
}

QStringList QMakeStep::parserArguments()
{
    // NOTE: extra parser args placed before the other args intentionally
    QStringList result = m_extraParserArgs;
    BaseQtVersion *qt = QtKitAspect::qtVersion(target()->kit());
    QTC_ASSERT(qt, return QStringList());
    for (QtcProcess::ConstArgIterator ait(allArguments(qt, ArgumentFlag::Expand)); ait.next(); ) {
        if (ait.isSimple())
            result << ait.value();
    }
    return result;
}

QString QMakeStep::userArguments()
{
    return m_userArgs;
}

QString QMakeStep::mkspec() const
{
    QString additionalArguments = m_userArgs;
    QtcProcess::addArgs(&additionalArguments, m_extraArgs);
    for (QtcProcess::ArgIterator ait(&additionalArguments); ait.next(); ) {
        if (ait.value() == "-spec") {
            if (ait.next())
                return FilePath::fromUserInput(ait.value()).toString();
        }
    }

    return QmakeKitAspect::effectiveMkspec(target()->kit());
}

QVariantMap QMakeStep::toMap() const
{
    QVariantMap map(AbstractProcessStep::toMap());
    map.insert(QMAKE_ARGUMENTS_KEY, m_userArgs);
    map.insert(QMAKE_FORCED_KEY, m_forced);
    return map;
}

bool QMakeStep::fromMap(const QVariantMap &map)
{
    m_userArgs = map.value(QMAKE_ARGUMENTS_KEY).toString();
    m_forced = map.value(QMAKE_FORCED_KEY, false).toBool();

    // Backwards compatibility with < Creator 4.12.
    const QVariant separateDebugInfo
            = map.value("QtProjectManager.QMakeBuildStep.SeparateDebugInfo");
    if (separateDebugInfo.isValid())
        qmakeBuildConfiguration()->forceSeparateDebugInfo(separateDebugInfo.toBool());
    const QVariant qmlDebugging
            = map.value("QtProjectManager.QMakeBuildStep.LinkQmlDebuggingLibrary");
    if (qmlDebugging.isValid())
        qmakeBuildConfiguration()->forceQmlDebugging(qmlDebugging.toBool());
    const QVariant useQtQuickCompiler
            = map.value("QtProjectManager.QMakeBuildStep.UseQtQuickCompiler");
    if (useQtQuickCompiler.isValid())
        qmakeBuildConfiguration()->forceQtQuickCompiler(useQtQuickCompiler.toBool());

    return BuildStep::fromMap(map);
}

////
// QMakeStepConfigWidget
////

QMakeStepConfigWidget::QMakeStepConfigWidget(QMakeStep *step)
    : BuildStepConfigWidget(step), m_step(step)
{
    auto label_0 = new QLabel(tr("qmake build configuration:"), this);

    auto buildConfigurationWidget = new QWidget(this);

    buildConfigurationComboBox = new QComboBox(buildConfigurationWidget);
    buildConfigurationComboBox->addItem(tr("Debug"));
    buildConfigurationComboBox->addItem(tr("Release"));

    QSizePolicy sizePolicy(QSizePolicy::Expanding, QSizePolicy::Fixed);
    sizePolicy.setHorizontalStretch(0);
    sizePolicy.setVerticalStretch(0);
    sizePolicy.setHeightForWidth(buildConfigurationComboBox->sizePolicy().hasHeightForWidth());
    buildConfigurationComboBox->setSizePolicy(sizePolicy);

    auto horizontalLayout_0 = new QHBoxLayout(buildConfigurationWidget);
    horizontalLayout_0->setContentsMargins(0, 0, 0, 0);
    horizontalLayout_0->addWidget(buildConfigurationComboBox);
    horizontalLayout_0->addItem(new QSpacerItem(71, 20, QSizePolicy::Expanding, QSizePolicy::Minimum));

    auto qmakeArgsLabel = new QLabel(tr("Additional arguments:"), this);

    qmakeAdditonalArgumentsLineEdit = new QLineEdit(this);

    auto label = new QLabel(tr("Effective qmake call:"), this);
    label->setAlignment(Qt::AlignLeading|Qt::AlignLeft|Qt::AlignTop);

    qmakeArgumentsEdit = new QPlainTextEdit(this);
    qmakeArgumentsEdit->setEnabled(true);
    qmakeArgumentsEdit->setMaximumSize(QSize(16777215, 120));
    qmakeArgumentsEdit->setTextInteractionFlags(Qt::TextSelectableByKeyboard|Qt::TextSelectableByMouse);

    abisLabel = new QLabel(tr("ABIs:"), this);
    abisLabel->setAlignment(Qt::AlignLeading|Qt::AlignLeft|Qt::AlignTop);

    abisListWidget = new QListWidget(this);

    auto formLayout = new QFormLayout(this);
    formLayout->addRow(label_0, buildConfigurationWidget);
    formLayout->addRow(qmakeArgsLabel, qmakeAdditonalArgumentsLineEdit);
    formLayout->addRow(label, qmakeArgumentsEdit);
    formLayout->addRow(abisLabel, abisListWidget);

    qmakeBuildConfigChanged();

    updateSummaryLabel();
    updateEffectiveQMakeCall();

    connect(qmakeAdditonalArgumentsLineEdit, &QLineEdit::textEdited,
            this, &QMakeStepConfigWidget::qmakeArgumentsLineEdited);
    connect(buildConfigurationComboBox,
            QOverload<int>::of(&QComboBox::currentIndexChanged),
            this, &QMakeStepConfigWidget::buildConfigurationSelected);
    connect(step, &QMakeStep::userArgumentsChanged,
            this, &QMakeStepConfigWidget::userArgumentsChanged);
    connect(step->qmakeBuildConfiguration(), &QmakeBuildConfiguration::qmlDebuggingChanged,
            this, [this] {
        linkQmlDebuggingLibraryChanged();
        askForRebuild(tr("QML Debugging"));
    });
    connect(step->project(), &Project::projectLanguagesUpdated,
            this, &QMakeStepConfigWidget::linkQmlDebuggingLibraryChanged);
    connect(step->target(), &Target::parsingFinished,
            this, &QMakeStepConfigWidget::updateEffectiveQMakeCall);
    connect(step->qmakeBuildConfiguration(), &QmakeBuildConfiguration::useQtQuickCompilerChanged,
            this, &QMakeStepConfigWidget::useQtQuickCompilerChanged);
    connect(step->qmakeBuildConfiguration(), &QmakeBuildConfiguration::separateDebugInfoChanged,
            this, &QMakeStepConfigWidget::separateDebugInfoChanged);
    connect(step->qmakeBuildConfiguration(), &QmakeBuildConfiguration::qmakeBuildConfigurationChanged,
            this, &QMakeStepConfigWidget::qmakeBuildConfigChanged);
    connect(step->target(), &Target::kitChanged, this, &QMakeStepConfigWidget::qtVersionChanged);
    connect(abisListWidget, &QListWidget::itemChanged, this, [this]{
        abisChanged();
        QmakeBuildConfiguration *bc = m_step->qmakeBuildConfiguration();
        if (!bc)
            return;

        QList<ProjectExplorer::BuildStepList *> stepLists;
        const Core::Id clean = ProjectExplorer::Constants::BUILDSTEPS_CLEAN;
        stepLists << bc->cleanSteps();
        BuildManager::buildLists(stepLists, {ProjectExplorerPlugin::displayNameForStepId(clean)});
    });
    auto chooser = new Core::VariableChooser(qmakeAdditonalArgumentsLineEdit);
    chooser->addMacroExpanderProvider([step] { return step->macroExpander(); });
    chooser->addSupportedWidget(qmakeAdditonalArgumentsLineEdit);
}

QMakeStepConfigWidget::~QMakeStepConfigWidget()
{
}

void QMakeStepConfigWidget::qtVersionChanged()
{
    updateSummaryLabel();
    updateEffectiveQMakeCall();
}

void QMakeStepConfigWidget::qmakeBuildConfigChanged()
{
    QmakeBuildConfiguration *bc = m_step->qmakeBuildConfiguration();
    bool debug = bc->qmakeBuildConfiguration() & BaseQtVersion::DebugBuild;
    m_ignoreChange = true;
    buildConfigurationComboBox->setCurrentIndex(debug? 0 : 1);
    m_ignoreChange = false;
    updateSummaryLabel();
    updateEffectiveQMakeCall();
}

void QMakeStepConfigWidget::userArgumentsChanged()
{
    if (m_ignoreChange)
        return;
    qmakeAdditonalArgumentsLineEdit->setText(m_step->userArguments());
    updateSummaryLabel();
    updateEffectiveQMakeCall();
}

void QMakeStepConfigWidget::linkQmlDebuggingLibraryChanged()
{
    updateSummaryLabel();
    updateEffectiveQMakeCall();
}

void QMakeStepConfigWidget::useQtQuickCompilerChanged()
{
    updateSummaryLabel();
    updateEffectiveQMakeCall();
    askForRebuild(tr("Qt Quick Compiler"));
}

void QMakeStepConfigWidget::separateDebugInfoChanged()
{
    updateSummaryLabel();
    updateEffectiveQMakeCall();
    askForRebuild(tr("Separate Debug Information"));
}

void QMakeStepConfigWidget::abisChanged()
{
    if (m_abisParam.isEmpty())
        return;

    QStringList args = m_step->extraArguments();
    for (auto it = args.begin(); it != args.end(); ++it) {
        if (it->startsWith(m_abisParam)) {
            args.erase(it);
            break;
        }
    }

    QStringList abis;
    for (int i = 0; i < abisListWidget->count(); ++i) {
        auto item = abisListWidget->item(i);
        if (item->checkState() == Qt::CheckState::Checked)
            abis << item->text();
    }
    if (abis.isEmpty()) {
        abisListWidget->item(m_preferredAbiIndex)->setCheckState(Qt::CheckState::Checked);
        return;
    }
    args << QStringLiteral("%1\"%2\"").arg(m_abisParam, abis.join(' '));
    m_step->setExtraArguments(args);

    updateSummaryLabel();
    updateEffectiveQMakeCall();
}

void QMakeStepConfigWidget::qmakeArgumentsLineEdited()
{
    m_ignoreChange = true;
    m_step->setUserArguments(qmakeAdditonalArgumentsLineEdit->text());
    m_ignoreChange = false;

    updateSummaryLabel();
    updateEffectiveQMakeCall();
}

void QMakeStepConfigWidget::buildConfigurationSelected()
{
    if (m_ignoreChange)
        return;
    QmakeBuildConfiguration *bc = m_step->qmakeBuildConfiguration();
    BaseQtVersion::QmakeBuildConfigs buildConfiguration = bc->qmakeBuildConfiguration();
    if (buildConfigurationComboBox->currentIndex() == 0) { // debug
        buildConfiguration = buildConfiguration | BaseQtVersion::DebugBuild;
    } else {
        buildConfiguration = buildConfiguration & ~BaseQtVersion::DebugBuild;
    }
    m_ignoreChange = true;
    bc->setQMakeBuildConfiguration(buildConfiguration);
    m_ignoreChange = false;

    updateSummaryLabel();
    updateEffectiveQMakeCall();
}

void QMakeStepConfigWidget::askForRebuild(const QString &title)
{
    auto *question = new QMessageBox(Core::ICore::mainWindow());
    question->setWindowTitle(title);
    question->setText(tr("The option will only take effect if the project is recompiled. Do you want to recompile now?"));
    question->setStandardButtons(QMessageBox::Yes | QMessageBox::No);
    question->setModal(true);
    connect(question, &QDialog::finished, this, &QMakeStepConfigWidget::recompileMessageBoxFinished);
    question->show();
}

void QMakeStepConfigWidget::updateSummaryLabel()
{
    BaseQtVersion *qtVersion = QtKitAspect::qtVersion(m_step->target()->kit());
    if (!qtVersion) {
        setSummaryText(tr("<b>qmake:</b> No Qt version set. Cannot run qmake."));
        return;
    }
    bool enableAbisSelect = qtVersion->qtAbis().size() > 1;
    abisLabel->setVisible(enableAbisSelect);
    abisListWidget->setVisible(enableAbisSelect);
    if (enableAbisSelect && abisListWidget->count() != qtVersion->qtAbis().size()) {
        abisListWidget->clear();
        bool isAndroid = true;
        m_preferredAbiIndex = -1;
        for (const auto &abi : qtVersion->qtAbis()) {
            auto item = new QListWidgetItem{abi.param(), abisListWidget};
            item->setFlags(Qt::ItemIsUserCheckable | Qt::ItemIsEnabled | Qt::ItemIsSelectable);
            item->setCheckState(Qt::Unchecked);
            isAndroid = isAndroid && abi.osFlavor() == Abi::OSFlavor::AndroidLinuxFlavor;
<<<<<<< HEAD
            if (isAndroid && (item->text() == "arm64-v8a" ||
                              (m_preferredAbiIndex == -1 && item->text() == "armeabi-v7a"))) {
                    m_preferredAbiIndex = abisListWidget->count() - 1;
=======
            if (isAndroid && (item->text() == "armeabi-v7a" ||
                              (m_preferredAbiIndex == -1 && item->text() == "arm64-v8a"))) {
                    m_preferredAbiIndex = m_ui->abisListWidget->count() - 1;
>>>>>>> 9eed77fe
            }
        }
        if (isAndroid)
            m_abisParam = "ANDROID_ABIS=";

        if (m_preferredAbiIndex == -1)
            m_preferredAbiIndex = 0;
        abisListWidget->item(m_preferredAbiIndex)->setCheckState(Qt::Checked);
        abisChanged();
    }

    // We don't want the full path to the .pro file
    const QString args = m_step->allArguments(
                qtVersion,
                QMakeStep::ArgumentFlag::OmitProjectPath
                | QMakeStep::ArgumentFlag::Expand);
    // And we only use the .pro filename not the full path
    const QString program = qtVersion->qmakeCommand().fileName();
    setSummaryText(tr("<b>qmake:</b> %1 %2").arg(program, args));
}

void QMakeStepConfigWidget::updateEffectiveQMakeCall()
{
    qmakeArgumentsEdit->setPlainText(m_step->effectiveQMakeCall());
}

void QMakeStepConfigWidget::recompileMessageBoxFinished(int button)
{
    if (button == QMessageBox::Yes) {
        BuildConfiguration *bc = m_step->buildConfiguration();
        if (!bc)
            return;

        const Core::Id clean = ProjectExplorer::Constants::BUILDSTEPS_CLEAN;
        const Core::Id build = ProjectExplorer::Constants::BUILDSTEPS_BUILD;
        BuildManager::buildLists({bc->cleanSteps(), bc->buildSteps()},
                                 QStringList() << ProjectExplorerPlugin::displayNameForStepId(clean)
                       << ProjectExplorerPlugin::displayNameForStepId(build));
    }
}

////
// QMakeStepFactory
////

QMakeStepFactory::QMakeStepFactory()
{
    registerStep<QMakeStep>(Constants::QMAKE_BS_ID);
    setSupportedConfiguration(Constants::QMAKE_BC_ID);
    setSupportedStepList(ProjectExplorer::Constants::BUILDSTEPS_BUILD);
    setDisplayName(QMakeStep::tr("qmake"));
    setFlags(BuildStepInfo::UniqueStep);
}

QMakeStepConfig::TargetArchConfig QMakeStepConfig::targetArchFor(const Abi &targetAbi, const BaseQtVersion *version)
{
    QMakeStepConfig::TargetArchConfig arch = QMakeStepConfig::NoArch;
    if (!version || version->type() != QtSupport::Constants::DESKTOPQT)
        return arch;
    if ((targetAbi.os() == ProjectExplorer::Abi::DarwinOS)
            && (targetAbi.binaryFormat() == ProjectExplorer::Abi::MachOFormat)) {
        if (targetAbi.architecture() == ProjectExplorer::Abi::X86Architecture) {
            if (targetAbi.wordWidth() == 32)
                arch = QMakeStepConfig::X86;
            else if (targetAbi.wordWidth() == 64)
                arch = QMakeStepConfig::X86_64;
        } else if (targetAbi.architecture() == ProjectExplorer::Abi::PowerPCArchitecture) {
            if (targetAbi.wordWidth() == 32)
                arch = QMakeStepConfig::PowerPC;
            else if (targetAbi.wordWidth() == 64)
                arch = QMakeStepConfig::PowerPC64;
        }
    }
    return arch;
}

QMakeStepConfig::OsType QMakeStepConfig::osTypeFor(const ProjectExplorer::Abi &targetAbi, const BaseQtVersion *version)
{
    QMakeStepConfig::OsType os = QMakeStepConfig::NoOsType;
    const char IOSQT[] = "Qt4ProjectManager.QtVersion.Ios";
    if (!version || version->type() != IOSQT)
        return os;
    if ((targetAbi.os() == ProjectExplorer::Abi::DarwinOS)
            && (targetAbi.binaryFormat() == ProjectExplorer::Abi::MachOFormat)) {
        if (targetAbi.architecture() == ProjectExplorer::Abi::X86Architecture) {
            os = QMakeStepConfig::IphoneSimulator;
        } else if (targetAbi.architecture() == ProjectExplorer::Abi::ArmArchitecture) {
            os = QMakeStepConfig::IphoneOS;
        }
    }
    return os;
}

QStringList QMakeStepConfig::toArguments() const
{
    QStringList arguments;
    if (archConfig == X86)
        arguments << "CONFIG+=x86";
    else if (archConfig == X86_64)
        arguments << "CONFIG+=x86_64";
    else if (archConfig == PowerPC)
        arguments << "CONFIG+=ppc";
    else if (archConfig == PowerPC64)
        arguments << "CONFIG+=ppc64";

    // TODO: make that depend on the actual Qt version that is used
    if (osType == IphoneSimulator)
        arguments << "CONFIG+=iphonesimulator" << "CONFIG+=simulator" /*since Qt 5.7*/;
    else if (osType == IphoneOS)
        arguments << "CONFIG+=iphoneos" << "CONFIG+=device" /*since Qt 5.7*/;

    if (linkQmlDebuggingQQ2 == TriState::Enabled)
        arguments << "CONFIG+=qml_debug";
    else if (linkQmlDebuggingQQ2 == TriState::Disabled)
        arguments << "CONFIG-=qml_debug";

    if (useQtQuickCompiler == TriState::Enabled)
        arguments << "CONFIG+=qtquickcompiler";
    else if (useQtQuickCompiler == TriState::Disabled)
        arguments << "CONFIG-=qtquickcompiler";

    if (separateDebugInfo == TriState::Enabled)
        arguments << "CONFIG+=force_debug_info" << "CONFIG+=separate_debug_info";
    else if (separateDebugInfo == TriState::Disabled)
        arguments << "CONFIG-=separate_debug_info";

    if (!sysRoot.isEmpty()) {
        arguments << ("QMAKE_CFLAGS+=--sysroot=\"" + sysRoot + "\"");
        arguments << ("QMAKE_CXXFLAGS+=--sysroot=\"" + sysRoot + "\"");
        arguments << ("QMAKE_LFLAGS+=--sysroot=\"" + sysRoot + "\"");
        if (!targetTriple.isEmpty()) {
            arguments << ("QMAKE_CFLAGS+=--target=" + targetTriple);
            arguments << ("QMAKE_CXXFLAGS+=--target=" + targetTriple);
            arguments << ("QMAKE_LFLAGS+=--target=" + targetTriple);
        }
    }

    return arguments;
}<|MERGE_RESOLUTION|>--- conflicted
+++ resolved
@@ -722,15 +722,9 @@
             item->setFlags(Qt::ItemIsUserCheckable | Qt::ItemIsEnabled | Qt::ItemIsSelectable);
             item->setCheckState(Qt::Unchecked);
             isAndroid = isAndroid && abi.osFlavor() == Abi::OSFlavor::AndroidLinuxFlavor;
-<<<<<<< HEAD
-            if (isAndroid && (item->text() == "arm64-v8a" ||
-                              (m_preferredAbiIndex == -1 && item->text() == "armeabi-v7a"))) {
-                    m_preferredAbiIndex = abisListWidget->count() - 1;
-=======
             if (isAndroid && (item->text() == "armeabi-v7a" ||
                               (m_preferredAbiIndex == -1 && item->text() == "arm64-v8a"))) {
-                    m_preferredAbiIndex = m_ui->abisListWidget->count() - 1;
->>>>>>> 9eed77fe
+                    m_preferredAbiIndex = abisListWidget->count() - 1;
             }
         }
         if (isAndroid)
