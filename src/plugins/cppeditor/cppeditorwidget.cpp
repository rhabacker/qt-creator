// Copyright (C) 2017 The Qt Company Ltd.
// SPDX-License-Identifier: LicenseRef-Qt-Commercial OR GPL-3.0-only WITH Qt-GPL-exception-1.0

#include "cppeditorwidget.h"

#include "cppcodeformatter.h"
#include "cppcompletionassistprovider.h"
#include "cppeditorconstants.h"
#include "cppeditordocument.h"
#include "cppeditoroutline.h"
#include "cppeditorplugin.h"
#include "cppeditortr.h"
#include "cppfunctiondecldeflink.h"
#include "cpplocalrenaming.h"
#include "cppmodelmanager.h"
#include "cpppreprocessordialog.h"
#include "cppquickfixassistant.h"
#include "cppselectionchanger.h"
#include "cppsemanticinfo.h"
#include "cpptoolssettings.h"
#include "cppuseselectionsupdater.h"
#include "doxygengenerator.h"

#include <coreplugin/actionmanager/actioncontainer.h>
#include <coreplugin/actionmanager/actionmanager.h>
#include <coreplugin/editormanager/documentmodel.h>
#include <coreplugin/editormanager/editormanager.h>
#include <coreplugin/find/searchresultwindow.h>
#include <coreplugin/icore.h>

#include <projectexplorer/buildsystem.h>
#include <projectexplorer/extracompiler.h>
#include <projectexplorer/projectmanager.h>
#include <projectexplorer/projectnodes.h>
#include <projectexplorer/projecttree.h>
#include <projectexplorer/target.h>

#include <texteditor/basefilefind.h>
#include <texteditor/behaviorsettings.h>
#include <texteditor/codeassist/assistproposalitem.h>
#include <texteditor/codeassist/genericproposal.h>
#include <texteditor/codeassist/genericproposalmodel.h>
#include <texteditor/codeassist/iassistprocessor.h>
#include <texteditor/commentssettings.h>
#include <texteditor/completionsettings.h>
#include <texteditor/fontsettings.h>
#include <texteditor/refactoroverlay.h>
#include <texteditor/textdocument.h>
#include <texteditor/textdocumentlayout.h>
#include <texteditor/texteditorsettings.h>

#include <cplusplus/ASTPath.h>
#include <cplusplus/FastPreprocessor.h>
#include <cplusplus/MatchingText.h>

#include <utils/infobar.h>
#include <utils/progressindicator.h>
#include <utils/qtcassert.h>
#include <utils/stylehelper.h>
#include <utils/textutils.h>
#include <utils/utilsicons.h>

#include <QAction>
#include <QApplication>
#include <QElapsedTimer>
#include <QMenu>
#include <QPointer>
#include <QTextEdit>
#include <QTimer>
#include <QToolButton>
#include <QWidgetAction>

enum { UPDATE_FUNCTION_DECL_DEF_LINK_INTERVAL = 200 };

using namespace Core;
using namespace CPlusPlus;
using namespace ProjectExplorer;
using namespace TextEditor;
using namespace Utils;

namespace CppEditor {
namespace Internal {

namespace {

bool isStartOfDoxygenComment(const QTextCursor &cursor)
{
    const int pos = cursor.position();

    QTextDocument *document = cursor.document();
    QString comment = QString(document->characterAt(pos - 3))
            + document->characterAt(pos - 2)
            + document->characterAt(pos - 1);

    return comment == QLatin1String("/**")
           || comment == QLatin1String("/*!")
           || comment == QLatin1String("///")
           || comment == QLatin1String("//!");
}

DoxygenGenerator::DocumentationStyle doxygenStyle(const QTextCursor &cursor,
                                                  const QTextDocument *doc)
{
    const int pos = cursor.position();

    QString comment = QString(doc->characterAt(pos - 3))
            + doc->characterAt(pos - 2)
            + doc->characterAt(pos - 1);

    if (comment == QLatin1String("/**"))
        return DoxygenGenerator::JavaStyle;
    else if (comment == QLatin1String("/*!"))
        return DoxygenGenerator::QtStyle;
    else if (comment == QLatin1String("///"))
        return DoxygenGenerator::CppStyleA;
    else
        return DoxygenGenerator::CppStyleB;
}

/// Check if previous line is a CppStyle Doxygen Comment
bool isPreviousLineCppStyleComment(const QTextCursor &cursor)
{
    const QTextBlock &currentBlock = cursor.block();
    if (!currentBlock.isValid())
        return false;

    const QTextBlock &actual = currentBlock.previous();
    if (!actual.isValid())
        return false;

    const QString text = actual.text().trimmed();
    return text.startsWith(QLatin1String("///")) || text.startsWith(QLatin1String("//!"));
}

/// Check if next line is a CppStyle Doxygen Comment
bool isNextLineCppStyleComment(const QTextCursor &cursor)
{
    const QTextBlock &currentBlock = cursor.block();
    if (!currentBlock.isValid())
        return false;

    const QTextBlock &actual = currentBlock.next();
    if (!actual.isValid())
        return false;

    const QString text = actual.text().trimmed();
    return text.startsWith(QLatin1String("///")) || text.startsWith(QLatin1String("//!"));
}

bool isCppStyleContinuation(const QTextCursor& cursor)
{
    return isPreviousLineCppStyleComment(cursor) || isNextLineCppStyleComment(cursor);
}

bool lineStartsWithCppDoxygenCommentAndCursorIsAfter(const QTextCursor &cursor,
                                                     const QTextDocument *doc)
{
    QTextCursor cursorFirstNonBlank(cursor);
    cursorFirstNonBlank.movePosition(QTextCursor::StartOfLine);
    while (doc->characterAt(cursorFirstNonBlank.position()).isSpace()
           && cursorFirstNonBlank.movePosition(QTextCursor::NextCharacter)) {
    }

    const QTextBlock& block = cursorFirstNonBlank.block();
    const QString text = block.text().trimmed();
    if (text.startsWith(QLatin1String("///")) || text.startsWith(QLatin1String("//!")))
        return (cursor.position() >= cursorFirstNonBlank.position() + 3);

    return false;
}

bool isCursorAfterNonNestedCppStyleComment(const QTextCursor &cursor,
                                           TextEditor::TextEditorWidget *editorWidget)
{
    QTextDocument *document = editorWidget->document();
    QTextCursor cursorBeforeCppComment(cursor);
    while (document->characterAt(cursorBeforeCppComment.position()) != QLatin1Char('/')
           && cursorBeforeCppComment.movePosition(QTextCursor::PreviousCharacter)) {
    }

    if (!cursorBeforeCppComment.movePosition(QTextCursor::PreviousCharacter))
        return false;

    if (document->characterAt(cursorBeforeCppComment.position()) != QLatin1Char('/'))
        return false;

    if (!cursorBeforeCppComment.movePosition(QTextCursor::PreviousCharacter))
        return false;

    return !CPlusPlus::MatchingText::isInCommentHelper(cursorBeforeCppComment);
}

bool handleDoxygenCppStyleContinuation(QTextCursor &cursor)
{
    const int blockPos = cursor.positionInBlock();
    const QString &text = cursor.block().text();
    int offset = 0;
    for (; offset < blockPos; ++offset) {
        if (!text.at(offset).isSpace())
            break;
    }

    // If the line does not start with the comment we don't
    // consider it as a continuation. Handles situations like:
    // void d(); ///<enter>
    if (offset + 3 > text.size())
        return false;
    const QStringView commentMarker = QStringView(text).mid(offset, 3);
    if (commentMarker != QLatin1String("///") && commentMarker != QLatin1String("//!"))
        return false;

    QString newLine(QLatin1Char('\n'));
    newLine.append(text.left(offset)); // indent correctly
    newLine.append(commentMarker.toString());
    newLine.append(QLatin1Char(' '));

    cursor.insertText(newLine);
    return true;
}

bool handleDoxygenContinuation(QTextCursor &cursor,
                               TextEditor::TextEditorWidget *editorWidget,
                               const bool enableDoxygen,
                               const bool leadingAsterisks)
{
    const QTextDocument *doc = editorWidget->document();

    // It might be a continuation if:
    // a) current line starts with /// or //! and cursor is positioned after the comment
    // b) current line is in the middle of a multi-line Qt or Java style comment

    if (!cursor.atEnd()) {
        if (enableDoxygen && lineStartsWithCppDoxygenCommentAndCursorIsAfter(cursor, doc))
            return handleDoxygenCppStyleContinuation(cursor);

        if (isCursorAfterNonNestedCppStyleComment(cursor, editorWidget))
            return false;
    }

    // We continue the comment if the cursor is after a comment's line asterisk and if
    // there's no asterisk immediately after the cursor (that would already be considered
    // a leading asterisk).
    int offset = 0;
    const int blockPos = cursor.positionInBlock();
    const QString &currentLine = cursor.block().text();
    for (; offset < blockPos; ++offset) {
        if (!currentLine.at(offset).isSpace())
            break;
    }

    // In case we don't need to insert leading asteriskses, this code will be run once (right after
    // hitting enter on the line containing '/*'). It will insert a continuation without an
    // asterisk, but with an extra space. After that, the normal indenting will take over and do the
    // Right Thing <TM>.
    if (offset < blockPos
            && (currentLine.at(offset) == QLatin1Char('*')
                || (offset < blockPos - 1
                    && currentLine.at(offset) == QLatin1Char('/')
                    && currentLine.at(offset + 1) == QLatin1Char('*')))) {
        // Ok, so the line started with an '*' or '/*'
        int followinPos = blockPos;
        // Now search for the first non-whitespace character to align to:
        for (; followinPos < currentLine.length(); ++followinPos) {
            if (!currentLine.at(followinPos).isSpace())
                break;
        }
        if (followinPos == currentLine.length() // a)
                || currentLine.at(followinPos) != QLatin1Char('*')) { // b)
            // So either a) the line ended after a '*' and we need to insert a continuation, or
            // b) we found the start of some text and we want to align the continuation to that.
            QString newLine(QLatin1Char('\n'));
            QTextCursor c(cursor);
            c.movePosition(QTextCursor::StartOfBlock);
            c.movePosition(QTextCursor::NextCharacter, QTextCursor::KeepAnchor, offset);
            newLine.append(c.selectedText());
            if (currentLine.at(offset) == QLatin1Char('/')) {
                if (leadingAsterisks)
                    newLine.append(QLatin1String(" * "));
                else
                    newLine.append(QLatin1String("   "));
                offset += 3;
            } else {
                // If '*' is not within a comment, skip.
                QTextCursor cursorOnFirstNonWhiteSpace(cursor);
                const int positionOnFirstNonWhiteSpace = cursor.position() - blockPos + offset;
                cursorOnFirstNonWhiteSpace.setPosition(positionOnFirstNonWhiteSpace);
                if (!CPlusPlus::MatchingText::isInCommentHelper(cursorOnFirstNonWhiteSpace))
                    return false;

                // ...otherwise do the continuation
                int start = offset;
                while (offset < blockPos && currentLine.at(offset) == QLatin1Char('*'))
                    ++offset;
                const QChar ch = leadingAsterisks ? QLatin1Char('*') : QLatin1Char(' ');
                newLine.append(QString(offset - start, ch));
            }
            for (; offset < blockPos && currentLine.at(offset) == ' '; ++offset)
                newLine.append(QLatin1Char(' '));
            cursor.insertText(newLine);
            return true;
        }
    }

    return false;
}

static bool trySplitComment(TextEditor::TextEditorWidget *editorWidget,
                     const CPlusPlus::Snapshot &snapshot)
{
    const TextEditor::CommentsSettings::Data &settings
        = TextEditorSettings::commentsSettings(editorWidget->textDocument()->filePath());
    if (!settings.enableDoxygen && !settings.leadingAsterisks)
        return false;

    if (editorWidget->multiTextCursor().hasMultipleCursors())
        return false;

    QTextCursor cursor = editorWidget->textCursor();
    if (!CPlusPlus::MatchingText::isInCommentHelper(cursor))
        return false;

    // We are interested on two particular cases:
    //   1) The cursor is right after a /**, /*!, /// or ///! and the user pressed enter.
    //      If Doxygen is enabled we need to generate an entire comment block.
    //   2) The cursor is already in the middle of a multi-line comment and the user pressed
    //      enter. If leading asterisk(s) is set we need to write a comment continuation
    //      with those.

    if (settings.enableDoxygen && cursor.positionInBlock() >= 3) {
        const int pos = cursor.position();
        if (isStartOfDoxygenComment(cursor)) {
            QTextDocument *textDocument = editorWidget->document();
            DoxygenGenerator::DocumentationStyle style = doxygenStyle(cursor, textDocument);

            // Check if we're already in a CppStyle Doxygen comment => continuation
            // Needs special handling since CppStyle does not have start and end markers
            if ((style == DoxygenGenerator::CppStyleA || style == DoxygenGenerator::CppStyleB)
                    && isCppStyleContinuation(cursor)) {
                return handleDoxygenCppStyleContinuation(cursor);
            }

            DoxygenGenerator doxygen;
            doxygen.setStyle(style);
            doxygen.setSettings(settings);

            // Move until we reach any possibly meaningful content.
            while (textDocument->characterAt(cursor.position()).isSpace()
                   && cursor.movePosition(QTextCursor::NextCharacter)) {
            }

            if (!cursor.atEnd()) {
                const QString &comment = doxygen.generate(cursor,
                                                          snapshot,
                                                          editorWidget->textDocument()->filePath());
                if (!comment.isEmpty()) {
                    cursor.beginEditBlock();
                    cursor.setPosition(pos);
                    cursor.insertText(comment);
                    cursor.setPosition(pos - 3, QTextCursor::KeepAnchor);
                    editorWidget->textDocument()->autoIndent(cursor);
                    cursor.endEditBlock();
                    return true;
                }
                cursor.setPosition(pos);
            }
        }
    } // right after first doxygen comment

    return handleDoxygenContinuation(cursor,
                                     editorWidget,
                                     settings.enableDoxygen,
                                     settings.leadingAsterisks);
}

} // anonymous namespace

class CppEditorWidgetPrivate
{
public:
    CppEditorWidgetPrivate(CppEditorWidget *q);

    bool shouldOfferOutline() const { return !CppModelManager::usesClangd(m_cppEditorDocument); }

public:
    CppEditorDocument *m_cppEditorDocument;
    CppEditorOutline *m_cppEditorOutline = nullptr;

    QTimer m_updateFunctionDeclDefLinkTimer;
    SemanticInfo m_lastSemanticInfo;

    FunctionDeclDefLinkFinder *m_declDefLinkFinder;
    QSharedPointer<FunctionDeclDefLink> m_declDefLink;

    QAction *m_parseContextAction = nullptr;
    ParseContextWidget *m_parseContextWidget = nullptr;
    QToolButton *m_preprocessorButton = nullptr;

    CppLocalRenaming m_localRenaming;
    CppUseSelectionsUpdater m_useSelectionsUpdater;
    CppSelectionChanger m_cppSelectionChanger;
    bool inTestMode = false;
};

CppEditorWidgetPrivate::CppEditorWidgetPrivate(CppEditorWidget *q)
    : m_cppEditorDocument(qobject_cast<CppEditorDocument *>(q->textDocument()))
    , m_declDefLinkFinder(new FunctionDeclDefLinkFinder(q))
    , m_localRenaming(q)
    , m_useSelectionsUpdater(q)
    , m_cppSelectionChanger()
{}
} // namespace Internal

using namespace Internal;

CppEditorWidget::CppEditorWidget()
    : d(new CppEditorWidgetPrivate(this))
{
    qRegisterMetaType<SemanticInfo>("SemanticInfo");
}

void CppEditorWidget::finalizeInitialization()
{
    d->m_cppEditorDocument = qobject_cast<CppEditorDocument *>(textDocument());

    setLanguageSettingsId(Constants::CPP_SETTINGS_ID);

    // clang-format off
    // function combo box sorting
    d->m_cppEditorOutline = new CppEditorOutline(this);

    connect(d->m_cppEditorDocument, &CppEditorDocument::codeWarningsUpdated,
            this, &CppEditorWidget::onCodeWarningsUpdated);
    connect(d->m_cppEditorDocument, &CppEditorDocument::ifdefedOutBlocksUpdated,
            this, &CppEditorWidget::onIfdefedOutBlocksUpdated);
    connect(d->m_cppEditorDocument, &CppEditorDocument::semanticInfoUpdated,
            this, [this](const SemanticInfo &info) { updateSemanticInfo(info); });

    connect(d->m_declDefLinkFinder, &FunctionDeclDefLinkFinder::foundLink,
            this, &CppEditorWidget::onFunctionDeclDefLinkFound);

    connect(&d->m_useSelectionsUpdater,
            &CppUseSelectionsUpdater::selectionsForVariableUnderCursorUpdated,
            &d->m_localRenaming,
            &CppLocalRenaming::updateSelectionsForVariableUnderCursor);

    connect(&d->m_useSelectionsUpdater, &CppUseSelectionsUpdater::finished, this,
            [this] (SemanticInfo::LocalUseMap localUses, bool success) {
                if (success) {
                    d->m_lastSemanticInfo.localUsesUpdated = true;
                    d->m_lastSemanticInfo.localUses = localUses;
                }
    });

    connect(document(), &QTextDocument::contentsChange,
            &d->m_localRenaming, &CppLocalRenaming::onContentsChangeOfEditorWidgetDocument);
    connect(&d->m_localRenaming, &CppLocalRenaming::finished, this, [this] {
        cppEditorDocument()->recalculateSemanticInfoDetached();
    });
    connect(&d->m_localRenaming, &CppLocalRenaming::processKeyPressNormally,
            this, &CppEditorWidget::processKeyNormally);
    connect(this, &QPlainTextEdit::cursorPositionChanged, this, [this] {
        if (d->m_cppEditorOutline)
            d->m_cppEditorOutline->updateIndex();
    });

    connect(cppEditorDocument(), &CppEditorDocument::preprocessorSettingsChanged, this,
            [this](bool customSettings) {
        updateWidgetHighlighting(d->m_preprocessorButton, customSettings);
    });

    // set up function declaration - definition link
    d->m_updateFunctionDeclDefLinkTimer.setSingleShot(true);
    d->m_updateFunctionDeclDefLinkTimer.setInterval(UPDATE_FUNCTION_DECL_DEF_LINK_INTERVAL);
    connect(&d->m_updateFunctionDeclDefLinkTimer, &QTimer::timeout,
            this, &CppEditorWidget::updateFunctionDeclDefLinkNow);
    connect(this, &QPlainTextEdit::cursorPositionChanged, this, &CppEditorWidget::updateFunctionDeclDefLink);
    connect(this, &QPlainTextEdit::textChanged, this, &CppEditorWidget::updateFunctionDeclDefLink);

    // set up the use highlighitng
    connect(this, &CppEditorWidget::cursorPositionChanged, this, [this] {
        d->m_useSelectionsUpdater.scheduleUpdate();

        // Notify selection expander about the changed cursor.
        d->m_cppSelectionChanger.onCursorPositionChanged(textCursor());
    });

    // Toolbar: Parse context
    ParseContextModel &parseContextModel = cppEditorDocument()->parseContextModel();
    d->m_parseContextWidget = new ParseContextWidget(parseContextModel, this);
    d->m_parseContextAction = insertExtraToolBarWidget(TextEditorWidget::Left,
                                                       d->m_parseContextWidget);
    d->m_parseContextAction->setVisible(false);
    connect(&parseContextModel, &ParseContextModel::updated,
            this, [this](bool areMultipleAvailable) {
        d->m_parseContextAction->setVisible(areMultipleAvailable);
    });

    // Toolbar: Outline/Overview combo box
    setToolbarOutline(d->m_cppEditorOutline->widget());

    // clang-format on
    // Toolbar: '#' Button
    d->m_preprocessorButton = new QToolButton(this);
    d->m_preprocessorButton->setText(QLatin1String("#"));
    Command *cmd = ActionManager::command(Constants::OPEN_PREPROCESSOR_DIALOG);
    connect(cmd, &Command::keySequenceChanged,
            this, &CppEditorWidget::updatePreprocessorButtonTooltip);
    updatePreprocessorButtonTooltip();
    connect(d->m_preprocessorButton, &QAbstractButton::clicked,
            this, &CppEditorWidget::showPreProcessorWidget);
    insertExtraToolBarWidget(TextEditorWidget::Left, d->m_preprocessorButton);

    connect(this, &TextEditor::TextEditorWidget::toolbarOutlineChanged,
            this, &CppEditorWidget::handleOutlineChanged);
}

void CppEditorWidget::finalizeInitializationAfterDuplication(TextEditorWidget *other)
{
    QTC_ASSERT(other, return);
    auto cppEditorWidget = qobject_cast<CppEditorWidget *>(other);
    QTC_ASSERT(cppEditorWidget, return);

    if (cppEditorWidget->isSemanticInfoValidExceptLocalUses())
        updateSemanticInfo(cppEditorWidget->semanticInfo());
    const Id selectionKind = CodeWarningsSelection;
    setExtraSelections(selectionKind, cppEditorWidget->extraSelections(selectionKind));

    if (isWidgetHighlighted(cppEditorWidget->d->m_preprocessorButton))
        updateWidgetHighlighting(d->m_preprocessorButton, true);

    d->m_parseContextWidget->syncToModel();
    d->m_parseContextAction->setVisible(
                d->m_cppEditorDocument->parseContextModel().areMultipleAvailable());
}

void CppEditorWidget::setProposals(const TextEditor::IAssistProposal *immediateProposal,
                                   const TextEditor::IAssistProposal *finalProposal)
{
    QTC_ASSERT(isInTestMode(), return);
#ifdef WITH_TESTS
    emit proposalsReady(immediateProposal, finalProposal);
#else
    Q_UNUSED(immediateProposal)
    Q_UNUSED(finalProposal)
#endif
}

CppEditorWidget::~CppEditorWidget() = default;

CppEditorDocument *CppEditorWidget::cppEditorDocument() const
{
    return d->m_cppEditorDocument;
}

void CppEditorWidget::paste()
{
    if (d->m_localRenaming.handlePaste())
        return;

    TextEditorWidget::paste();
}

void CppEditorWidget::cut()
{
    if (d->m_localRenaming.handleCut())
        return;

    TextEditorWidget::cut();
}

void CppEditorWidget::selectAll()
{
    if (d->m_localRenaming.handleSelectAll())
        return;

    TextEditorWidget::selectAll();
}

void CppEditorWidget::onCodeWarningsUpdated(unsigned revision,
                                            const QList<QTextEdit::ExtraSelection> selections,
                                            const RefactorMarkers &refactorMarkers)
{
    if (revision != documentRevision())
        return;

    setExtraSelections(TextEditorWidget::CodeWarningsSelection,
                       unselectLeadingWhitespace(selections));
    setRefactorMarkers(refactorMarkers, Constants::CPP_CLANG_FIXIT_AVAILABLE_MARKER_ID);
}

void CppEditorWidget::onIfdefedOutBlocksUpdated(unsigned revision,
                                                const QList<BlockRange> ifdefedOutBlocks)
{
    if (revision != documentRevision())
        return;
    textDocument()->setIfdefedOutBlocks(ifdefedOutBlocks);
}

void CppEditorWidget::findUsages()
{
    findUsages(textCursor());
}

void CppEditorWidget::findUsages(QTextCursor cursor)
{
    // 'this' in cursorInEditor is never used (and must never be used) asynchronously.
    const CursorInEditor cursorInEditor{cursor, textDocument()->filePath(), this, textDocument()};
    QPointer<CppEditorWidget> cppEditorWidget = this;
    CppModelManager::findUsages(cursorInEditor);
}

void CppEditorWidget::renameUsages(const QString &replacement, QTextCursor cursor)
{
    if (cursor.isNull())
        cursor = textCursor();

    // First check if the symbol to be renamed comes from a generated file.
    LinkHandler continuation = [=, self = QPointer(this)](const Link &link) {
        if (!self)
            return;
        showRenameWarningIfFileIsGenerated(link.targetFilePath);
        CursorInEditor cursorInEditor{cursor, textDocument()->filePath(), this, textDocument()};
        QPointer<CppEditorWidget> cppEditorWidget = this;
        CppModelManager::globalRename(cursorInEditor, replacement);
    };
    CppModelManager::followSymbol(
                CursorInEditor{cursor, textDocument()->filePath(), this, textDocument()},
<<<<<<< HEAD
        continuation, true, false, FollowSymbolMode::Exact);
=======
                continuation, false, false);
>>>>>>> d7545f9b
}

void CppEditorWidget::renameUsages(const Utils::FilePath &filePath, const QString &replacement,
                                   QTextCursor cursor, const std::function<void ()> &callback)
{
    if (cursor.isNull())
        cursor = textCursor();
    CursorInEditor cursorInEditor{cursor, filePath, this, textDocument()};
    QPointer<CppEditorWidget> cppEditorWidget = this;
    CppModelManager::globalRename(cursorInEditor, replacement, callback);
}

bool CppEditorWidget::selectBlockUp()
{
    if (!behaviorSettings().m_smartSelectionChanging)
        return TextEditorWidget::selectBlockUp();

    QTextCursor cursor = textCursor();
    d->m_cppSelectionChanger.startChangeSelection();
    const bool changed = d->m_cppSelectionChanger
                             .changeSelection(CppSelectionChanger::ExpandSelection,
                                              cursor,
                                              d->m_lastSemanticInfo.doc);
    if (changed)
        setTextCursor(cursor);
    d->m_cppSelectionChanger.stopChangeSelection();

    return changed;
}

bool CppEditorWidget::selectBlockDown()
{
    if (!behaviorSettings().m_smartSelectionChanging)
        return TextEditorWidget::selectBlockDown();

    QTextCursor cursor = textCursor();
    d->m_cppSelectionChanger.startChangeSelection();
    const bool changed = d->m_cppSelectionChanger
                             .changeSelection(CppSelectionChanger::ShrinkSelection,
                                              cursor,
                                              d->m_lastSemanticInfo.doc);
    if (changed)
        setTextCursor(cursor);
    d->m_cppSelectionChanger.stopChangeSelection();

    return changed;
}

void CppEditorWidget::updateWidgetHighlighting(QWidget *widget, bool highlight)
{
    if (!widget)
        return;

    widget->setProperty(StyleHelper::C_HIGHLIGHT_WIDGET, highlight);
    widget->update();
}

bool CppEditorWidget::isWidgetHighlighted(QWidget *widget)
{
    return widget ? widget->property(StyleHelper::C_HIGHLIGHT_WIDGET).toBool() : false;
}

namespace {

QList<ProjectPart::ConstPtr> fetchProjectParts(const Utils::FilePath &filePath)
{
    QList<ProjectPart::ConstPtr> projectParts = CppModelManager::projectPart(filePath);

    if (projectParts.isEmpty())
        projectParts = CppModelManager::projectPartFromDependencies(filePath);
    if (projectParts.isEmpty())
        projectParts.append(CppModelManager::fallbackProjectPart());

    return projectParts;
}

const ProjectPart *findProjectPartForCurrentProject(
        const QList<ProjectPart::ConstPtr> &projectParts,
        ProjectExplorer::Project *currentProject)
{
    const auto found = std::find_if(projectParts.cbegin(),
                              projectParts.cend(),
                              [&](const ProjectPart::ConstPtr &projectPart) {
                                  return projectPart->belongsToProject(currentProject);
                              });

    if (found != projectParts.cend())
        return (*found).data();

    return nullptr;
}

} // namespace

const ProjectPart *CppEditorWidget::projectPart() const
{
    if (!CppModelManager::instance())
        return nullptr;

    auto projectParts = fetchProjectParts(textDocument()->filePath());

    return findProjectPartForCurrentProject(projectParts,
                                            ProjectExplorer::ProjectTree::currentProject());
}

void CppEditorWidget::handleOutlineChanged(const QWidget *newOutline)
{
    if (d->m_cppEditorOutline && newOutline != d->m_cppEditorOutline->widget()) {
        delete d->m_cppEditorOutline;
        d->m_cppEditorOutline = nullptr;
    }
    if (newOutline == nullptr) {
        if (!d->m_cppEditorOutline)
            d->m_cppEditorOutline = new CppEditorOutline(this);
        d->m_cppEditorOutline->updateIndex();
        setToolbarOutline(d->m_cppEditorOutline->widget());
    }
}

void CppEditorWidget::showRenameWarningIfFileIsGenerated(const Utils::FilePath &filePath)
{
    if (filePath.isEmpty())
        return;
    for (const Project * const project : ProjectManager::projects()) {
        const Node * const node = project->nodeForFilePath(filePath);
        if (!node)
            continue;
        if (!node->isGenerated())
            return;
        ExtraCompiler *ec = nullptr;
        QString warning = CppEditor::Tr::tr(
                    "You are trying to rename a symbol declared in the generated file \"%1\".\n"
                    "This is normally not a good idea, as the file will likely get "
                    "overwritten during the build process.")
                .arg(filePath.toUserOutput());
        if (const Target * const target = project->activeTarget()) {
            if (const BuildSystem * const bs = target->buildSystem())
                ec = bs->extraCompilerForTarget(filePath);
        }
        if (ec) {
            warning.append('\n').append(CppEditor::Tr::tr(
                                            "Do you want to edit \"%1\" instead?")
                                        .arg(ec->source().toUserOutput()));
        }
        static const Id infoId("cppeditor.renameWarning");
        InfoBarEntry info(infoId, warning);
        if (ec) {
            info.addCustomButton(CppEditor::Tr::tr("Open \"%1\"").arg(ec->source().fileName()),
                                 [source = ec->source()] {
                                     EditorManager::openEditor(source);
                                     ICore::infoBar()->removeInfo(infoId);
                                 });
        }
        ICore::infoBar()->addInfo(info);
        return;
    }
}

namespace {

using Utils::Text::selectAt;

QTextCharFormat occurrencesTextCharFormat()
{
    using TextEditor::TextEditorSettings;

    return TextEditorSettings::fontSettings().toTextCharFormat(TextEditor::C_OCCURRENCES);
}

QList<QTextEdit::ExtraSelection> sourceLocationsToExtraSelections(
    const Links &sourceLocations,
    uint selectionLength,
    CppEditorWidget *cppEditorWidget)
{
    const auto textCharFormat = occurrencesTextCharFormat();

    QList<QTextEdit::ExtraSelection> selections;
    selections.reserve(int(sourceLocations.size()));

    auto sourceLocationToExtraSelection = [&](const Link &sourceLocation) {
        QTextEdit::ExtraSelection selection;

        selection.cursor = selectAt(cppEditorWidget->textCursor(),
                                    sourceLocation.targetLine,
                                    sourceLocation.targetColumn,
                                    selectionLength);
        selection.format = textCharFormat;

        return selection;
    };

    std::transform(sourceLocations.begin(),
                   sourceLocations.end(),
                   std::back_inserter(selections),
                   sourceLocationToExtraSelection);

    return selections;
};

}

void CppEditorWidget::renameSymbolUnderCursor()
{
    const ProjectPart *projPart = projectPart();
    if (!projPart)
        return;

    if (d->m_localRenaming.isActive()
            && d->m_localRenaming.isSameSelection(textCursor().position())) {
        return;
    }
    d->m_useSelectionsUpdater.abortSchedule();

    QPointer<CppEditorWidget> cppEditorWidget = this;

    auto renameSymbols = [=](const QString &symbolName, const Links &links, int revision) {
        if (cppEditorWidget) {
            viewport()->setCursor(Qt::IBeamCursor);

            if (revision != document()->revision())
                return;
            if (!links.isEmpty()) {
                QList<QTextEdit::ExtraSelection> selections
                    = sourceLocationsToExtraSelections(links,
                                                       static_cast<uint>(symbolName.size()),
                                                       cppEditorWidget);
                setExtraSelections(TextEditor::TextEditorWidget::CodeSemanticsSelection, selections);
                d->m_localRenaming.stop();
                d->m_localRenaming.updateSelectionsForVariableUnderCursor(selections);
            }
            if (!d->m_localRenaming.start())
                cppEditorWidget->renameUsages();
        }
    };

    viewport()->setCursor(Qt::BusyCursor);
    CppModelManager::startLocalRenaming(CursorInEditor{textCursor(),
                                                       textDocument()->filePath(),
                                                       this, textDocument()},
                                        projPart,
                                        std::move(renameSymbols));
}

void CppEditorWidget::updatePreprocessorButtonTooltip()
{
    if (!d->m_preprocessorButton)
        return;

    Command *cmd = ActionManager::command(Constants::OPEN_PREPROCESSOR_DIALOG);
    QTC_ASSERT(cmd, return );
    d->m_preprocessorButton->setToolTip(cmd->action()->toolTip());
}

void CppEditorWidget::switchDeclarationDefinition(bool inNextSplit)
{
    if (!CppModelManager::instance())
        return;

    const CursorInEditor cursor(textCursor(), textDocument()->filePath(), this, textDocument());
    auto callback = [self = QPointer(this),
            split = inNextSplit != alwaysOpenLinksInNextSplit()](const Link &link) {
        if (self && link.hasValidTarget())
            self->openLink(link, split);
    };
    CppModelManager::switchDeclDef(cursor, std::move(callback));
}

bool CppEditorWidget::followUrl(const QTextCursor &cursor,
                                   const Utils::LinkHandler &processLinkCallback)
{
    if (!isSemanticInfoValidExceptLocalUses())
        return false;

    const Project * const project = ProjectTree::currentProject();
    if (!project || !project->rootProjectNode())
        return false;

    const QList<AST *> astPath = ASTPath(d->m_lastSemanticInfo.doc)(cursor);
    if (astPath.isEmpty())
        return false;
    const StringLiteralAST * const literalAst = astPath.last()->asStringLiteral();
    if (!literalAst)
        return false;
    const StringLiteral * const literal = d->m_lastSemanticInfo.doc->translationUnit()
            ->stringLiteral(literalAst->literal_token);
    if (!literal)
        return false;
    const QString theString = QString::fromUtf8(literal->chars(), literal->size());

    if (theString.startsWith("https:/") || theString.startsWith("http:/")) {
        Utils::Link link = FilePath::fromPathPart(theString);
        link.linkTextStart = d->m_lastSemanticInfo.doc->translationUnit()->getTokenPositionInDocument(literalAst->literal_token, document());
        link.linkTextEnd = d->m_lastSemanticInfo.doc->translationUnit()->getTokenEndPositionInDocument(literalAst->literal_token, document());
        processLinkCallback(link);
        return true;
    }

    if (!theString.startsWith("qrc:/") && !theString.startsWith(":/"))
        return false;

    const Node * const nodeForPath = project->rootProjectNode()->findNode(
                [qrcPath = theString.mid(theString.indexOf(':') + 1)](Node *n) {
        if (!n->asFileNode())
            return false;
        const auto qrcNode = dynamic_cast<ResourceFileNode *>(n);
        return qrcNode && qrcNode->qrcPath() == qrcPath;
    });
    if (!nodeForPath)
        return false;

    Link link(nodeForPath->filePath());
    link.linkTextStart = d->m_lastSemanticInfo.doc->translationUnit()->getTokenPositionInDocument(literalAst->literal_token, document());
    link.linkTextEnd = d->m_lastSemanticInfo.doc->translationUnit()->getTokenEndPositionInDocument(literalAst->literal_token, document());
    processLinkCallback(link);
    return true;
}

void CppEditorWidget::findLinkAt(const QTextCursor &cursor,
                                 const LinkHandler &processLinkCallback,
                                 bool resolveTarget,
                                 bool inNextSplit)
{
    if (!CppModelManager::instance())
        return processLinkCallback(Utils::Link());

    if (followUrl(cursor, processLinkCallback))
        return;

    const Utils::FilePath &filePath = textDocument()->filePath();

    // Let following a "leaf" C++ symbol take us to the designer, if we are in a generated
    // UI header.
    QTextCursor c(cursor);
    c.select(QTextCursor::WordUnderCursor);
    LinkHandler callbackWrapper = [start = c.selectionStart(), end = c.selectionEnd(),
            doc = QPointer(cursor.document()), callback = processLinkCallback,
            filePath](const Link &link) {
        const int linkPos = doc ? Text::positionInText(doc, link.targetLine, link.targetColumn + 1)
                                : -1;
        if (link.targetFilePath == filePath && linkPos >= start && linkPos < end) {
            const QString fileName = filePath.fileName();
            if (fileName.startsWith("ui_") && fileName.endsWith(".h")) {
                const QString uiFileName = fileName.mid(3, fileName.length() - 4) + "ui";
                for (const Project * const project : ProjectManager::projects()) {
                    const auto nodeMatcher = [uiFileName](Node *n) {
                        return n->filePath().fileName() == uiFileName;
                    };
                    if (const Node * const uiNode = project->rootProjectNode()
                            ->findNode(nodeMatcher)) {
                        EditorManager::openEditor(uiNode->filePath());
                        return;
                    }
                }
            }
        }
        callback(link);
    };
    CppModelManager::followSymbol(CursorInEditor{cursor, filePath, this, textDocument()},
                                  callbackWrapper,
                                  resolveTarget,
                                  inNextSplit,
                                  FollowSymbolMode::Fuzzy);
}

void CppEditorWidget::findTypeAt(const QTextCursor &cursor,
                                 const Utils::LinkHandler &processLinkCallback,
                                 bool /*resolveTarget*/,
                                 bool inNextSplit)
{
    if (!CppModelManager::instance())
        return;

    const CursorInEditor cursorInEditor(cursor, textDocument()->filePath(), this, textDocument());
    CppModelManager::followSymbolToType(cursorInEditor, processLinkCallback, inNextSplit);
}

unsigned CppEditorWidget::documentRevision() const
{
    return document()->revision();
}

bool CppEditorWidget::isSemanticInfoValidExceptLocalUses() const
{
    return d->m_lastSemanticInfo.doc && d->m_lastSemanticInfo.revision == documentRevision()
           && !d->m_lastSemanticInfo.snapshot.isEmpty();
}

bool CppEditorWidget::isSemanticInfoValid() const
{
    return isSemanticInfoValidExceptLocalUses() && d->m_lastSemanticInfo.localUsesUpdated;
}

bool CppEditorWidget::isRenaming() const
{
    return d->m_localRenaming.isActive();
}

SemanticInfo CppEditorWidget::semanticInfo() const
{
    return d->m_lastSemanticInfo;
}

bool CppEditorWidget::event(QEvent *e)
{
    switch (e->type()) {
    case QEvent::ShortcutOverride:
        // handle escape manually if a rename is active
        if (static_cast<QKeyEvent *>(e)->key() == Qt::Key_Escape && d->m_localRenaming.isActive()) {
            e->accept();
            return true;
        }
        break;
    default:
        break;
    }

    return TextEditorWidget::event(e);
}

void CppEditorWidget::processKeyNormally(QKeyEvent *e)
{
    TextEditorWidget::keyPressEvent(e);
}

void CppEditorWidget::addRefactoringActions(QMenu *menu) const
{
    if (!menu)
        return;

    auto iface = createAssistInterface(QuickFix, ExplicitlyInvoked);
    IAssistProcessor * const processor
        = textDocument()->quickFixAssistProvider()->createProcessor(iface.get());
    IAssistProposal* const proposal(processor->start(std::move(iface)));
    const auto handleProposal = [menu = QPointer(menu), processor](IAssistProposal *proposal) {
        QScopedPointer<IAssistProposal> proposalHolder(proposal);
        QScopedPointer<IAssistProcessor> processorHolder(processor);
        if (!menu || !proposal)
            return;
        auto model = proposal->model().staticCast<GenericProposalModel>();
        for (int index = 0; index < model->size(); ++index) {
            const auto item = static_cast<AssistProposalItem *>(model->proposalItem(index));
            const QuickFixOperation::Ptr op = item->data().value<QuickFixOperation::Ptr>();
            const QAction *action = menu->addAction(op->description());
            QObject::connect(action, &QAction::triggered, menu, [op] { op->perform(); });
        }
    };

    if (proposal)
        handleProposal(proposal);
    else
        processor->setAsyncCompletionAvailableHandler(handleProposal);
}

class ProgressIndicatorMenuItem : public QWidgetAction
{
public:
    ProgressIndicatorMenuItem(QObject *parent) : QWidgetAction(parent) {}

protected:
    QWidget *createWidget(QWidget *parent = nullptr) override
    {
        return new Utils::ProgressIndicator(Utils::ProgressIndicatorSize::Small, parent);
    }
};

QMenu *CppEditorWidget::createRefactorMenu(QWidget *parent) const
{
    auto *menu = new QMenu(Tr::tr("&Refactor"), parent);
    connect(menu, &QMenu::aboutToShow, this, [this, menu] {
        menu->disconnect(this);

        // ### enable
        // updateSemanticInfo(m_semanticHighlighter->semanticInfo(currentSource()));

        if (!isSemanticInfoValidExceptLocalUses())
            return;

        d->m_useSelectionsUpdater.abortSchedule();

        const CppUseSelectionsUpdater::RunnerInfo runnerInfo = d->m_useSelectionsUpdater.update();
        switch (runnerInfo) {
        case CppUseSelectionsUpdater::RunnerInfo::AlreadyUpToDate:
            addRefactoringActions(menu);
            break;
        case CppUseSelectionsUpdater::RunnerInfo::Started: {
            // Update the refactor menu once we get the results.
            auto *progressIndicatorMenuItem = new ProgressIndicatorMenuItem(menu);
            menu->addAction(progressIndicatorMenuItem);

            connect(&d->m_useSelectionsUpdater, &CppUseSelectionsUpdater::finished,
                    menu, [=] (SemanticInfo::LocalUseMap, bool success) {
                QTC_CHECK(success);
                menu->removeAction(progressIndicatorMenuItem);
                addRefactoringActions(menu);
            });
            break;
        }
        case CppUseSelectionsUpdater::RunnerInfo::FailedToStart:
        case CppUseSelectionsUpdater::RunnerInfo::Invalid:
            QTC_CHECK(false && "Unexpected CppUseSelectionsUpdater runner result");
        }
    });

    return menu;
}

static void appendCustomContextMenuActionsAndMenus(QMenu *menu, QMenu *refactorMenu)
{
    bool isRefactoringMenuAdded = false;
    const QMenu *contextMenu = ActionManager::actionContainer(Constants::M_CONTEXT)->menu();
    for (QAction *action : contextMenu->actions()) {
        if (action->objectName() == QLatin1String(Constants::M_REFACTORING_MENU_INSERTION_POINT)) {
            isRefactoringMenuAdded = true;
            menu->addMenu(refactorMenu);
        } else {
            menu->addAction(action);
        }
    }

    QTC_CHECK(isRefactoringMenuAdded);
}

void CppEditorWidget::contextMenuEvent(QContextMenuEvent *e)
{
    const QPointer<QMenu> menu(new QMenu(this));

    appendCustomContextMenuActionsAndMenus(menu, createRefactorMenu(menu));
    appendStandardContextMenuActions(menu);

    menu->exec(e->globalPos());
    if (menu)
        delete menu; // OK, menu was not already deleted by closed editor widget.
}

void CppEditorWidget::keyPressEvent(QKeyEvent *e)
{
    if (d->m_localRenaming.handleKeyPressEvent(e))
        return;

    if (handleStringSplitting(e))
        return;

    if (e->key() == Qt::Key_Return || e->key() == Qt::Key_Enter) {
        if (trySplitComment(this, semanticInfo().snapshot)) {
            e->accept();
            return;
        }
    }

    TextEditorWidget::keyPressEvent(e);
}

bool CppEditorWidget::handleStringSplitting(QKeyEvent *e) const
{
    if (!TextEditorSettings::completionSettings().m_autoSplitStrings)
        return false;

    if (e->key() == Qt::Key_Return || e->key() == Qt::Key_Enter) {
        QTextCursor cursor = textCursor();

        const Kind stringKind = CPlusPlus::MatchingText::stringKindAtCursor(cursor);
        if (stringKind >= T_FIRST_STRING_LITERAL && stringKind < T_FIRST_RAW_STRING_LITERAL) {
            cursor.beginEditBlock();
            if (cursor.positionInBlock() > 0
                && cursor.block().text().at(cursor.positionInBlock() - 1) == QLatin1Char('\\')) {
                // Already escaped: simply go back to line, but do not indent.
                cursor.insertText(QLatin1String("\n"));
            } else if (e->modifiers() & Qt::ShiftModifier) {
                // With 'shift' modifier, escape the end of line character
                // and start at beginning of next line.
                cursor.insertText(QLatin1String("\\\n"));
            } else {
                // End the current string, and start a new one on the line, properly indented.
                cursor.insertText(QLatin1String("\"\n\""));
                textDocument()->autoIndent(cursor);
            }
            cursor.endEditBlock();
            e->accept();
            return true;
        }
    }

    return false;
}

void CppEditorWidget::slotCodeStyleSettingsChanged(const QVariant &)
{
    QtStyleCodeFormatter formatter;
    formatter.invalidateCache(document());
}

void CppEditorWidget::updateSemanticInfo()
{
    updateSemanticInfo(d->m_cppEditorDocument->recalculateSemanticInfo(),
                       /*updateUseSelectionSynchronously=*/ true);
}

void CppEditorWidget::updateSemanticInfo(const SemanticInfo &semanticInfo,
                                         bool updateUseSelectionSynchronously)
{
    if (semanticInfo.revision < documentRevision())
        return;

    d->m_lastSemanticInfo = semanticInfo;

    const CppUseSelectionsUpdater::CallType type
        = updateUseSelectionSynchronously ? CppUseSelectionsUpdater::CallType::Synchronous
                                          : CppUseSelectionsUpdater::CallType::Asynchronous;
    d->m_useSelectionsUpdater.update(type);

    // schedule a check for a decl/def link
    updateFunctionDeclDefLink();
}

bool CppEditorWidget::isOldStyleSignalOrSlot() const
{
    QTextCursor tc(textCursor());
    const QString content = textDocument()->plainText();

    return CppEditor::CppModelManager::instance()
               ->getSignalSlotType(textDocument()->filePath(), content.toUtf8(), tc.position())
           == CppEditor::SignalSlotType::OldStyleSignal;
}

std::unique_ptr<AssistInterface> CppEditorWidget::createAssistInterface(AssistKind kind,
                                                                        AssistReason reason) const
{
    if (kind == Completion || kind == FunctionHint) {
        CppCompletionAssistProvider * const cap = kind == Completion
                ? qobject_cast<CppCompletionAssistProvider *>(cppEditorDocument()->completionAssistProvider())
                : qobject_cast<CppCompletionAssistProvider *>(cppEditorDocument()->functionHintAssistProvider());

        auto getFeatures = [this] {
            LanguageFeatures features = LanguageFeatures::defaultFeatures();
            if (Document::Ptr doc = d->m_lastSemanticInfo.doc)
                features = doc->languageFeatures();
            features.objCEnabled |= cppEditorDocument()->isObjCEnabled();
            return features;
        };

        if (cap)
            return cap->createAssistInterface(textDocument()->filePath(), this, getFeatures(), reason);

        if (isOldStyleSignalOrSlot()
            || isInCommentOrString(textCursor(), LanguageFeatures::defaultFeatures())) {
            return CppModelManager::completionAssistProvider()
                ->createAssistInterface(textDocument()->filePath(), this, getFeatures(), reason);
        }
    }
    if (kind == QuickFix && isSemanticInfoValid())
        return std::make_unique<CppQuickFixInterface>(const_cast<CppEditorWidget *>(this), reason);
    return TextEditorWidget::createAssistInterface(kind, reason);
}

QSharedPointer<FunctionDeclDefLink> CppEditorWidget::declDefLink() const
{
    return d->m_declDefLink;
}

void CppEditorWidget::updateFunctionDeclDefLink()
{
    const int pos = textCursor().selectionStart();

    // if there's already a link, abort it if the cursor is outside or the name changed
    // (adding a prefix is an exception since the user might type a return type)
    if (d->m_declDefLink
        && (pos < d->m_declDefLink->linkSelection.selectionStart()
            || pos > d->m_declDefLink->linkSelection.selectionEnd()
            || !d->m_declDefLink->nameSelection.selectedText().trimmed().endsWith(
                   d->m_declDefLink->nameInitial))) {
        abortDeclDefLink();
        return;
    }

    // don't start a new scan if there's one active and the cursor is already in the scanned area
    const QTextCursor scannedSelection = d->m_declDefLinkFinder->scannedSelection();
    if (!scannedSelection.isNull() && scannedSelection.selectionStart() <= pos
        && scannedSelection.selectionEnd() >= pos) {
        return;
    }

    d->m_updateFunctionDeclDefLinkTimer.start();
}

void CppEditorWidget::updateFunctionDeclDefLinkNow()
{
    IEditor *editor = EditorManager::currentEditor();
    if (!editor || editor->widget() != this)
        return;

    const Snapshot semanticSnapshot = d->m_lastSemanticInfo.snapshot;
    const Document::Ptr semanticDoc = d->m_lastSemanticInfo.doc;

    if (d->m_declDefLink) {
        // update the change marker
        const Utils::ChangeSet changes = d->m_declDefLink->changes(semanticSnapshot);
        if (changes.isEmpty())
            d->m_declDefLink->hideMarker(this);
        else
            d->m_declDefLink->showMarker(this);
        return;
    }

    if (!isSemanticInfoValidExceptLocalUses())
        return;

    Snapshot snapshot = CppModelManager::snapshot();
    snapshot.insert(semanticDoc);

    d->m_declDefLinkFinder->startFindLinkAt(textCursor(), semanticDoc, snapshot);
}

void CppEditorWidget::onFunctionDeclDefLinkFound(QSharedPointer<FunctionDeclDefLink> link)
{
    abortDeclDefLink();
    d->m_declDefLink = link;
    IDocument *targetDocument = DocumentModel::documentForFilePath(
        d->m_declDefLink->targetFile->filePath());
    if (textDocument() != targetDocument) {
        if (auto textDocument = qobject_cast<BaseTextDocument *>(targetDocument))
            connect(textDocument,
                    &IDocument::contentsChanged,
                    this,
                    &CppEditorWidget::abortDeclDefLink);
    }
}

void CppEditorWidget::applyDeclDefLinkChanges(bool jumpToMatch)
{
    if (!d->m_declDefLink)
        return;
    d->m_declDefLink->apply(this, jumpToMatch);
    abortDeclDefLink();
    updateFunctionDeclDefLink();
}

void CppEditorWidget::encourageApply()
{
    if (d->m_localRenaming.encourageApply())
        return;

    TextEditorWidget::encourageApply();
}

void CppEditorWidget::abortDeclDefLink()
{
    if (!d->m_declDefLink)
        return;

    IDocument *targetDocument = DocumentModel::documentForFilePath(
        d->m_declDefLink->targetFile->filePath());
    if (textDocument() != targetDocument) {
        if (auto textDocument = qobject_cast<BaseTextDocument *>(targetDocument))
            disconnect(textDocument,
                       &IDocument::contentsChanged,
                       this,
                       &CppEditorWidget::abortDeclDefLink);
    }

    d->m_declDefLink->hideMarker(this);
    d->m_declDefLink.clear();
}

void CppEditorWidget::showPreProcessorWidget()
{
    const FilePath filePath = textDocument()->filePath();

    CppPreProcessorDialog dialog(filePath, this);
    if (dialog.exec() == QDialog::Accepted) {
        const QByteArray extraDirectives = dialog.extraPreprocessorDirectives().toUtf8();
        cppEditorDocument()->setExtraPreprocessorDirectives(extraDirectives);
        cppEditorDocument()->scheduleProcessDocument();
    }
}

void CppEditorWidget::invokeTextEditorWidgetAssist(TextEditor::AssistKind assistKind,
                                                   TextEditor::IAssistProvider *provider)
{
    invokeAssist(assistKind, provider);
}

const QList<QTextEdit::ExtraSelection> CppEditorWidget::unselectLeadingWhitespace(
        const QList<QTextEdit::ExtraSelection> &selections)
{
    QList<QTextEdit::ExtraSelection> filtered;
    for (const QTextEdit::ExtraSelection &sel : selections) {
        QList<QTextEdit::ExtraSelection> splitSelections;
        int firstNonWhitespacePos = -1;
        int lastNonWhitespacePos = -1;
        bool split = false;
        const QTextBlock firstBlock = sel.cursor.document()->findBlock(sel.cursor.selectionStart());
        bool inIndentation = firstBlock.position() == sel.cursor.selectionStart();
        const auto createSplitSelection = [&] {
            QTextEdit::ExtraSelection newSelection;
            newSelection.cursor = QTextCursor(sel.cursor.document());
            newSelection.cursor.setPosition(firstNonWhitespacePos);
            newSelection.cursor.setPosition(lastNonWhitespacePos + 1, QTextCursor::KeepAnchor);
            newSelection.format = sel.format;
            splitSelections << newSelection;
        };
        for (int i = sel.cursor.selectionStart(); i < sel.cursor.selectionEnd(); ++i) {
            const QChar curChar = sel.cursor.document()->characterAt(i);
            if (!curChar.isSpace()) {
                if (firstNonWhitespacePos == -1)
                    firstNonWhitespacePos = i;
                lastNonWhitespacePos = i;
            }
            if (!inIndentation) {
                if (curChar == QChar::ParagraphSeparator)
                    inIndentation = true;
                continue;
            }
            if (curChar == QChar::ParagraphSeparator)
                continue;
            if (curChar.isSpace()) {
                if (firstNonWhitespacePos != -1) {
                    createSplitSelection();
                    firstNonWhitespacePos = -1;
                    lastNonWhitespacePos = -1;
                }
                split = true;
                continue;
            }
            inIndentation = false;
        }

        if (!split) {
            filtered << sel;
            continue;
        }

        if (firstNonWhitespacePos != -1)
            createSplitSelection();
        filtered << splitSelections;
    }
    return filtered;
}

bool CppEditorWidget::isInTestMode() const { return d->inTestMode; }

#ifdef WITH_TESTS
void CppEditorWidget::enableTestMode() { d->inTestMode = true; }
#endif

} // namespace CppEditor<|MERGE_RESOLUTION|>--- conflicted
+++ resolved
@@ -623,13 +623,14 @@
         QPointer<CppEditorWidget> cppEditorWidget = this;
         CppModelManager::globalRename(cursorInEditor, replacement);
     };
-    CppModelManager::followSymbol(
-                CursorInEditor{cursor, textDocument()->filePath(), this, textDocument()},
-<<<<<<< HEAD
-        continuation, true, false, FollowSymbolMode::Exact);
-=======
-                continuation, false, false);
->>>>>>> d7545f9b
+    CppModelManager::followSymbol(CursorInEditor{cursor,
+                                                 textDocument()->filePath(),
+                                                 this,
+                                                 textDocument()},
+                                  continuation,
+                                  false,
+                                  false,
+                                  FollowSymbolMode::Exact);
 }
 
 void CppEditorWidget::renameUsages(const Utils::FilePath &filePath, const QString &replacement,
