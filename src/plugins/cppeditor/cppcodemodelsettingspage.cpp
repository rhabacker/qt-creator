/****************************************************************************
**
** Copyright (C) 2016 The Qt Company Ltd.
** Contact: https://www.qt.io/licensing/
**
** This file is part of Qt Creator.
**
** Commercial License Usage
** Licensees holding valid commercial Qt licenses may use this file in
** accordance with the commercial license agreement provided with the
** Software or, alternatively, in accordance with the terms contained in
** a written agreement between you and The Qt Company. For licensing terms
** and conditions see https://www.qt.io/terms-conditions. For further
** information use the contact form at https://www.qt.io/contact-us.
**
** GNU General Public License Usage
** Alternatively, this file may be used under the terms of the GNU
** General Public License version 3 as published by the Free Software
** Foundation with exceptions as appearing in the file LICENSE.GPL3-EXCEPT
** included in the packaging of this file. Please review the following
** information to ensure the GNU General Public License requirements will
** be met: https://www.gnu.org/licenses/gpl-3.0.html.
**
****************************************************************************/

#include "cppcodemodelsettingspage.h"
#include "ui_cppcodemodelsettingspage.h"

#include "clangdiagnosticconfigswidget.h"
#include "cppeditorconstants.h"
#include "cppmodelmanager.h"
#include "cpptoolsreuse.h"

#include <coreplugin/icore.h>
#include <projectexplorer/session.h>
#include <utils/algorithm.h>
#include <utils/infolabel.h>
#include <utils/itemviews.h>
#include <utils/pathchooser.h>
#include <utils/qtcassert.h>

#include <QFormLayout>
#include <QGroupBox>
#include <QHBoxLayout>
#include <QInputDialog>
#include <QPushButton>
#include <QSpinBox>
#include <QStringListModel>
#include <QTextStream>
#include <QVBoxLayout>
#include <QVersionNumber>

#include <limits>

namespace CppEditor::Internal {

class CppCodeModelSettingsWidget final : public Core::IOptionsPageWidget
{
    Q_DECLARE_TR_FUNCTIONS(CppEditor::Internal::CppCodeModelSettingsWidget)

public:
    CppCodeModelSettingsWidget(CppCodeModelSettings *s);
    ~CppCodeModelSettingsWidget() override;

private:
    void apply() final;

    void setupGeneralWidgets();
    void setupClangCodeModelWidgets();

    bool applyGeneralWidgetsToSettings() const;
    bool applyClangCodeModelWidgetsToSettings() const;

    Ui::CppCodeModelSettingsPage *m_ui = nullptr;
    CppCodeModelSettings *m_settings = nullptr;
};

CppCodeModelSettingsWidget::CppCodeModelSettingsWidget(CppCodeModelSettings *s)
    : m_ui(new Ui::CppCodeModelSettingsPage)
{
    m_ui->setupUi(this);

    m_settings = s;

    setupGeneralWidgets();
    setupClangCodeModelWidgets();
}

CppCodeModelSettingsWidget::~CppCodeModelSettingsWidget()
{
    delete m_ui;
}

void CppCodeModelSettingsWidget::apply()
{
    bool changed = false;

    changed |= applyGeneralWidgetsToSettings();
    changed |= applyClangCodeModelWidgetsToSettings();

    if (changed)
        m_settings->toSettings(Core::ICore::settings());
}

void CppCodeModelSettingsWidget::setupClangCodeModelWidgets()
{
    m_ui->clangDiagnosticConfigsSelectionWidget
        ->refresh(diagnosticConfigsModel(),
                  m_settings->clangDiagnosticConfigId(),
                  [](const ClangDiagnosticConfigs &configs, const Utils::Id &configToSelect) {
                      return new ClangDiagnosticConfigsWidget(configs, configToSelect);
                  });

    const bool isClangActive = CppModelManager::instance()->isClangCodeModelActive();
    m_ui->clangCodeModelIsDisabledHint->setVisible(!isClangActive);
    m_ui->clangCodeModelIsEnabledHint->setVisible(isClangActive);

    for (int i = 0; i < m_ui->clangDiagnosticConfigsSelectionWidget->layout()->count(); ++i) {
        QWidget *widget = m_ui->clangDiagnosticConfigsSelectionWidget->layout()->itemAt(i)->widget();
        if (widget)
            widget->setEnabled(isClangActive);
    }
}

void CppCodeModelSettingsWidget::setupGeneralWidgets()
{
    m_ui->interpretAmbiguousHeadersAsCHeaders->setChecked(
                m_settings->interpretAmbigiousHeadersAsCHeaders());

    m_ui->skipIndexingBigFilesCheckBox->setChecked(m_settings->skipIndexingBigFiles());
    m_ui->bigFilesLimitSpinBox->setValue(m_settings->indexerFileSizeLimitInMb());

    const bool ignorePch = m_settings->pchUsage() == CppCodeModelSettings::PchUse_None;
    m_ui->ignorePCHCheckBox->setChecked(ignorePch);
}

bool CppCodeModelSettingsWidget::applyClangCodeModelWidgetsToSettings() const
{
    bool changed = false;

    const Utils::Id oldConfigId = m_settings->clangDiagnosticConfigId();
    const Utils::Id currentConfigId = m_ui->clangDiagnosticConfigsSelectionWidget->currentConfigId();
    if (oldConfigId != currentConfigId) {
        m_settings->setClangDiagnosticConfigId(currentConfigId);
        changed = true;
    }

    const ClangDiagnosticConfigs oldConfigs = m_settings->clangCustomDiagnosticConfigs();
    const ClangDiagnosticConfigs currentConfigs = m_ui->clangDiagnosticConfigsSelectionWidget
                                                      ->customConfigs();
    if (oldConfigs != currentConfigs) {
        m_settings->setClangCustomDiagnosticConfigs(currentConfigs);
        changed = true;
    }

    return changed;
}

bool CppCodeModelSettingsWidget::applyGeneralWidgetsToSettings() const
{
    bool settingsChanged = false;

    const bool newInterpretAmbiguousHeaderAsCHeaders
            = m_ui->interpretAmbiguousHeadersAsCHeaders->isChecked();
    if (m_settings->interpretAmbigiousHeadersAsCHeaders()
            != newInterpretAmbiguousHeaderAsCHeaders) {
        m_settings->setInterpretAmbigiousHeadersAsCHeaders(newInterpretAmbiguousHeaderAsCHeaders);
        settingsChanged = true;
    }

    const bool newSkipIndexingBigFiles = m_ui->skipIndexingBigFilesCheckBox->isChecked();
    if (m_settings->skipIndexingBigFiles() != newSkipIndexingBigFiles) {
        m_settings->setSkipIndexingBigFiles(newSkipIndexingBigFiles);
        settingsChanged = true;
    }
    const int newFileSizeLimit = m_ui->bigFilesLimitSpinBox->value();
    if (m_settings->indexerFileSizeLimitInMb() != newFileSizeLimit) {
        m_settings->setIndexerFileSizeLimitInMb(newFileSizeLimit);
        settingsChanged = true;
    }

    const bool newIgnorePch = m_ui->ignorePCHCheckBox->isChecked();
    const bool previousIgnorePch = m_settings->pchUsage() == CppCodeModelSettings::PchUse_None;
    if (newIgnorePch != previousIgnorePch) {
        const CppCodeModelSettings::PCHUsage pchUsage = m_ui->ignorePCHCheckBox->isChecked()
                ? CppCodeModelSettings::PchUse_None
                : CppCodeModelSettings::PchUse_BuildSystem;
        m_settings->setPCHUsage(pchUsage);
        settingsChanged = true;
    }

    return settingsChanged;
}

CppCodeModelSettingsPage::CppCodeModelSettingsPage(CppCodeModelSettings *settings)
{
    setId(Constants::CPP_CODE_MODEL_SETTINGS_ID);
    setDisplayName(CppCodeModelSettingsWidget::tr("Code Model"));
    setCategory(Constants::CPP_SETTINGS_CATEGORY);
    setDisplayCategory(QCoreApplication::translate("CppEditor", "C++"));
    setCategoryIconPath(":/projectexplorer/images/settingscategory_cpp.png");
    setWidgetCreator([settings] { return new CppCodeModelSettingsWidget(settings); });
}

class ClangdSettingsWidget::Private
{
public:
    QCheckBox useClangdCheckBox;
    QCheckBox indexingCheckBox;
    QCheckBox autoIncludeHeadersCheckBox;
    QCheckBox sizeThresholdCheckBox;
    QSpinBox threadLimitSpinBox;
    QSpinBox documentUpdateThreshold;
    QSpinBox sizeThresholdSpinBox;
    Utils::PathChooser clangdChooser;
    Utils::InfoLabel versionWarningLabel;
    QGroupBox *sessionsGroupBox = nullptr;
    QStringListModel sessionsModel;
};

ClangdSettingsWidget::ClangdSettingsWidget(const ClangdSettings::Data &settingsData,
                                           bool isForProject)
    : d(new Private)
{
    const ClangdSettings settings(settingsData);
    d->useClangdCheckBox.setText(tr("Use clangd"));
    d->useClangdCheckBox.setChecked(settings.useClangd());
    d->clangdChooser.setExpectedKind(Utils::PathChooser::ExistingCommand);
    d->clangdChooser.setFilePath(settings.clangdFilePath());
    d->clangdChooser.setEnabled(d->useClangdCheckBox.isChecked());
    d->indexingCheckBox.setChecked(settings.indexingEnabled());
    d->indexingCheckBox.setToolTip(tr(
        "If background indexing is enabled, global symbol searches will yield\n"
        "more accurate results, at the cost of additional CPU load when\n"
        "the project is first opened."));
    d->autoIncludeHeadersCheckBox.setChecked(settings.autoIncludeHeaders());
    d->autoIncludeHeadersCheckBox.setToolTip(tr(
        "Controls whether clangd may insert header files as part of symbol completion."));
    d->threadLimitSpinBox.setValue(settings.workerThreadLimit());
    d->threadLimitSpinBox.setSpecialValueText("Automatic");
    d->documentUpdateThreshold.setMinimum(50);
    d->documentUpdateThreshold.setMaximum(10000);
    d->documentUpdateThreshold.setValue(settings.documentUpdateThreshold());
    d->documentUpdateThreshold.setSingleStep(100);
    d->documentUpdateThreshold.setSuffix(" ms");
    d->documentUpdateThreshold.setToolTip(
        tr("Defines the amount of time Qt Creator waits before sending document changes to the "
           "server.\n"
           "If the document changes again while waiting, this timeout resets.\n"));
    d->sizeThresholdCheckBox.setText(tr("Ignore files greater than"));
    d->sizeThresholdCheckBox.setChecked(settings.sizeThresholdEnabled());
    d->sizeThresholdSpinBox.setMinimum(1);
    d->sizeThresholdSpinBox.setMaximum(std::numeric_limits<int>::max());
    d->sizeThresholdSpinBox.setSuffix(" KB");
    d->sizeThresholdSpinBox.setValue(settings.sizeThresholdInKb());
    d->sizeThresholdSpinBox.setToolTip(tr(
            "Files greater than this will not be opened as documents in clangd.\n"
            "The built-in code model will handle highlighting, completion and so on."));

    const auto layout = new QVBoxLayout(this);
    layout->setContentsMargins(0, 0, 0, 0);
    layout->addWidget(&d->useClangdCheckBox);
    const auto formLayout = new QFormLayout;
    const auto chooserLabel = new QLabel(tr("Path to executable:"));
    formLayout->addRow(chooserLabel, &d->clangdChooser);
    formLayout->addRow(QString(), &d->versionWarningLabel);
    const auto indexingLabel = new QLabel(tr("Enable background indexing:"));
    formLayout->addRow(indexingLabel, &d->indexingCheckBox);
    const auto autoIncludeHeadersLabel = new QLabel(tr("Insert header files on completion:"));
    formLayout->addRow(autoIncludeHeadersLabel, &d->autoIncludeHeadersCheckBox);
    const auto threadLimitLayout = new QHBoxLayout;
    threadLimitLayout->addWidget(&d->threadLimitSpinBox);
    threadLimitLayout->addStretch(1);
    const auto threadLimitLabel = new QLabel(tr("Worker thread count:"));
    formLayout->addRow(threadLimitLabel, threadLimitLayout);
    const auto documentUpdateThresholdLayout = new QHBoxLayout;
    documentUpdateThresholdLayout->addWidget(&d->documentUpdateThreshold);
    documentUpdateThresholdLayout->addStretch(1);
    const auto documentUpdateThresholdLabel = new QLabel(tr("Document update threshold:"));
    formLayout->addRow(documentUpdateThresholdLabel, documentUpdateThresholdLayout);
    const auto sizeThresholdLayout = new QHBoxLayout;
    sizeThresholdLayout->addWidget(&d->sizeThresholdSpinBox);
    sizeThresholdLayout->addStretch(1);
    formLayout->addRow(&d->sizeThresholdCheckBox, sizeThresholdLayout);
    layout->addLayout(formLayout);

    if (!isForProject) {
        d->sessionsModel.setStringList(settingsData.sessionsWithOneClangd);
        d->sessionsModel.sort(0);
        d->sessionsGroupBox = new QGroupBox(tr("Sessions with a single clangd instance"));
        const auto sessionsView = new Utils::ListView;
        sessionsView->setModel(&d->sessionsModel);
        sessionsView->setToolTip(
                    tr("By default, Qt Creator runs one clangd process per project.\n"
                       "If you have sessions with tightly coupled projects that should be\n"
                       "managed by the same clangd process, add them here."));
        const auto outerSessionsLayout = new QHBoxLayout;
        const auto innerSessionsLayout = new QHBoxLayout(d->sessionsGroupBox);
        const auto buttonsLayout = new QVBoxLayout;
        const auto addButton = new QPushButton(tr("Add ..."));
        const auto removeButton = new QPushButton(tr("Remove"));
        buttonsLayout->addWidget(addButton);
        buttonsLayout->addWidget(removeButton);
        buttonsLayout->addStretch(1);
        innerSessionsLayout->addWidget(sessionsView);
        innerSessionsLayout->addLayout(buttonsLayout);
        outerSessionsLayout->addWidget(d->sessionsGroupBox);
        outerSessionsLayout->addStretch(1);
        layout->addLayout(outerSessionsLayout);

        const auto updateRemoveButtonState = [removeButton, sessionsView] {
            removeButton->setEnabled(sessionsView->selectionModel()->hasSelection());
        };
        connect(sessionsView->selectionModel(), &QItemSelectionModel::selectionChanged,
                this, updateRemoveButtonState);
        updateRemoveButtonState();
        connect(removeButton, &QPushButton::clicked, this, [this, sessionsView] {
            const QItemSelection selection = sessionsView->selectionModel()->selection();
            QTC_ASSERT(!selection.isEmpty(), return);
            d->sessionsModel.removeRow(selection.indexes().first().row());
        });

        connect(addButton, &QPushButton::clicked, this, [this, sessionsView] {
            QInputDialog dlg(sessionsView);
            QStringList sessions = ProjectExplorer::SessionManager::sessions();
            QStringList currentSessions = d->sessionsModel.stringList();
            for (const QString &s : qAsConst(currentSessions))
                sessions.removeOne(s);
            if (sessions.isEmpty())
                return;
            sessions.sort();
            dlg.setLabelText(tr("Choose a session:"));
            dlg.setComboBoxItems(sessions);
            if (dlg.exec() == QDialog::Accepted) {
                currentSessions << dlg.textValue();
                d->sessionsModel.setStringList(currentSessions);
                d->sessionsModel.sort(0);
            }
        });

        // TODO: Remove once the concept is functional.
        d->sessionsGroupBox->hide();
    }
    layout->addStretch(1);

    static const auto setWidgetsEnabled = [](QLayout *layout, bool enabled, const auto &f) -> void {
        for (int i = 0; i < layout->count(); ++i) {
            if (QWidget * const w = layout->itemAt(i)->widget())
                w->setEnabled(enabled);
            else if (QLayout * const l = layout->itemAt(i)->layout())
                f(l, enabled, f);
        }
    };
    const auto toggleEnabled = [this, formLayout](const bool checked) {
        setWidgetsEnabled(formLayout, checked, setWidgetsEnabled);
        if (d->sessionsGroupBox)
            d->sessionsGroupBox->setEnabled(checked);
    };
    connect(&d->useClangdCheckBox, &QCheckBox::toggled, toggleEnabled);
    toggleEnabled(d->useClangdCheckBox.isChecked());
    d->threadLimitSpinBox.setEnabled(d->useClangdCheckBox.isChecked());

    d->versionWarningLabel.setType(Utils::InfoLabel::Warning);
    const auto updateWarningLabel = [this] {
        class WarningLabelSetter {
        public:
            WarningLabelSetter(QLabel &label) : m_label(label) { m_label.clear(); }
            ~WarningLabelSetter() { m_label.setVisible(!m_label.text().isEmpty()); }
            void setWarning(const QString &text) { m_label.setText(text); }
        private:
            QLabel &m_label;
        };
        WarningLabelSetter labelSetter(d->versionWarningLabel);

        if (!d->clangdChooser.isValid())
            return;
        const Utils::FilePath clangdPath = d->clangdChooser.filePath();
        const QVersionNumber clangdVersion = ClangdSettings::clangdVersion(clangdPath);
        if (clangdVersion.isNull()) {
            labelSetter.setWarning(tr("Failed to retrieve clangd version: "
                                      "Unexpected clangd output."));
            return;
        }
        if (clangdVersion < QVersionNumber(14)) {
            labelSetter.setWarning(tr("The clangd version is %1, but %2 or greater is required.")
                                   .arg(clangdVersion.toString()).arg(14));
            return;
        }
    };
    connect(&d->clangdChooser, &Utils::PathChooser::pathChanged, this, updateWarningLabel);
    updateWarningLabel();

    connect(&d->useClangdCheckBox, &QCheckBox::toggled,
            this, &ClangdSettingsWidget::settingsDataChanged);
    connect(&d->indexingCheckBox, &QCheckBox::toggled,
            this, &ClangdSettingsWidget::settingsDataChanged);
    connect(&d->autoIncludeHeadersCheckBox, &QCheckBox::toggled,
            this, &ClangdSettingsWidget::settingsDataChanged);
    connect(&d->threadLimitSpinBox, qOverload<int>(&QSpinBox::valueChanged),
            this, &ClangdSettingsWidget::settingsDataChanged);
<<<<<<< HEAD
    connect(&d->sizeThresholdCheckBox, &QCheckBox::toggled,
            this, &ClangdSettingsWidget::settingsDataChanged);
    connect(&d->sizeThresholdSpinBox, qOverload<int>(&QSpinBox::valueChanged),
=======
    connect(&d->documentUpdateThreshold, qOverload<int>(&QSpinBox::valueChanged),
>>>>>>> 03f0997b
            this, &ClangdSettingsWidget::settingsDataChanged);
    connect(&d->clangdChooser, &Utils::PathChooser::pathChanged,
            this, &ClangdSettingsWidget::settingsDataChanged);
}

ClangdSettingsWidget::~ClangdSettingsWidget()
{
    delete d;
}

ClangdSettings::Data ClangdSettingsWidget::settingsData() const
{
    ClangdSettings::Data data;
    data.useClangd = d->useClangdCheckBox.isChecked();
    data.executableFilePath = d->clangdChooser.filePath();
    data.enableIndexing = d->indexingCheckBox.isChecked();
    data.autoIncludeHeaders = d->autoIncludeHeadersCheckBox.isChecked();
    data.workerThreadLimit = d->threadLimitSpinBox.value();
    data.documentUpdateThreshold = d->documentUpdateThreshold.value();
    data.sizeThresholdEnabled = d->sizeThresholdCheckBox.isChecked();
    data.sizeThresholdInKb = d->sizeThresholdSpinBox.value();
    data.sessionsWithOneClangd = d->sessionsModel.stringList();
    return data;
}

class ClangdSettingsPageWidget final : public Core::IOptionsPageWidget
{
    Q_DECLARE_TR_FUNCTIONS(CppEditor::Internal::ClangdSettingsWidget)

public:
    ClangdSettingsPageWidget() : m_widget(ClangdSettings::instance().data(), false)
    {
        const auto layout = new QVBoxLayout(this);
        layout->addWidget(&m_widget);
    }

private:
    void apply() final { ClangdSettings::instance().setData(m_widget.settingsData()); }

    ClangdSettingsWidget m_widget;
};

ClangdSettingsPage::ClangdSettingsPage()
{
    setId(Constants::CPP_CLANGD_SETTINGS_ID);
    setDisplayName(ClangdSettingsWidget::tr("Clangd"));
    setCategory(Constants::CPP_SETTINGS_CATEGORY);
    setWidgetCreator([] { return new ClangdSettingsPageWidget; });
}


class ClangdProjectSettingsWidget::Private
{
public:
    Private(const ClangdProjectSettings &s) : settings(s), widget(s.settings(), true) {}

    ClangdProjectSettings settings;
    ClangdSettingsWidget widget;
    QCheckBox useGlobalSettingsCheckBox;
};

ClangdProjectSettingsWidget::ClangdProjectSettingsWidget(const ClangdProjectSettings &settings)
    : d(new Private(settings))
{
    const auto layout = new QVBoxLayout(this);
    layout->setContentsMargins(0, 0, 0, 0);
    const auto globalSettingsLayout = new QHBoxLayout;
    globalSettingsLayout->addWidget(&d->useGlobalSettingsCheckBox);
    const auto globalSettingsLabel = new QLabel("Use <a href=\"dummy\">global settings</a>");
    connect(globalSettingsLabel, &QLabel::linkActivated,
            this, [] { Core::ICore::showOptionsDialog(Constants::CPP_CLANGD_SETTINGS_ID); });
    globalSettingsLayout->addWidget(globalSettingsLabel);
    globalSettingsLayout->addStretch(1);
    layout->addLayout(globalSettingsLayout);

    const auto separator = new QFrame;
    separator->setFrameShape(QFrame::HLine);
    layout->addWidget(separator);
    layout->addWidget(&d->widget);

    const auto updateGlobalSettingsCheckBox = [this] {
        if (ClangdSettings::instance().granularity() == ClangdSettings::Granularity::Session) {
            d->useGlobalSettingsCheckBox.setEnabled(false);
            d->useGlobalSettingsCheckBox.setChecked(true);
        } else {
            d->useGlobalSettingsCheckBox.setEnabled(true);
            d->useGlobalSettingsCheckBox.setChecked(d->settings.useGlobalSettings());
        }
        d->widget.setEnabled(!d->useGlobalSettingsCheckBox.isChecked());
    };
    updateGlobalSettingsCheckBox();
    connect(&ClangdSettings::instance(), &ClangdSettings::changed,
            this, updateGlobalSettingsCheckBox);

    connect(&d->useGlobalSettingsCheckBox, &QCheckBox::clicked, [this](bool checked) {
        d->widget.setEnabled(!checked);
        d->settings.setUseGlobalSettings(checked);
        if (!checked)
            d->settings.setSettings(d->widget.settingsData());
    });
    connect(&d->widget, &ClangdSettingsWidget::settingsDataChanged, [this] {
        d->settings.setSettings(d->widget.settingsData());
    });
}

ClangdProjectSettingsWidget::~ClangdProjectSettingsWidget()
{
    delete d;
}

} // CppEditor::Internal<|MERGE_RESOLUTION|>--- conflicted
+++ resolved
@@ -398,13 +398,11 @@
             this, &ClangdSettingsWidget::settingsDataChanged);
     connect(&d->threadLimitSpinBox, qOverload<int>(&QSpinBox::valueChanged),
             this, &ClangdSettingsWidget::settingsDataChanged);
-<<<<<<< HEAD
     connect(&d->sizeThresholdCheckBox, &QCheckBox::toggled,
             this, &ClangdSettingsWidget::settingsDataChanged);
     connect(&d->sizeThresholdSpinBox, qOverload<int>(&QSpinBox::valueChanged),
-=======
+            this, &ClangdSettingsWidget::settingsDataChanged);
     connect(&d->documentUpdateThreshold, qOverload<int>(&QSpinBox::valueChanged),
->>>>>>> 03f0997b
             this, &ClangdSettingsWidget::settingsDataChanged);
     connect(&d->clangdChooser, &Utils::PathChooser::pathChanged,
             this, &ClangdSettingsWidget::settingsDataChanged);
