// Copyright (C) 2016 The Qt Company Ltd.
// SPDX-License-Identifier: LicenseRef-Qt-Commercial OR GPL-3.0-only WITH Qt-GPL-exception-1.0

#include "cppcodemodelsettings.h"

#include "clangdiagnosticconfigsmodel.h"
#include "cppeditorconstants.h"
#include "cppeditortr.h"
#include "cpptoolsreuse.h"

#include <coreplugin/icore.h>
#include <coreplugin/session.h>

#include <projectexplorer/project.h>

#include <utils/algorithm.h>
#include <utils/hostosinfo.h>
#include <utils/macroexpander.h>
#include <utils/qtcprocess.h>
#include <utils/qtcassert.h>
#include <utils/store.h>

#include <QDateTime>
#include <QDir>
#include <QHash>
#include <QPair>
#include <QSettings>
#include <QStandardPaths>

using namespace Utils;

namespace CppEditor {

static Id initialClangDiagnosticConfigId() { return Constants::CPP_CLANG_DIAG_CONFIG_BUILDSYSTEM; }
static Key enableLowerClazyLevelsKey() { return "enableLowerClazyLevels"; }
static Key pchUsageKey() { return Constants::CPPEDITOR_MODEL_MANAGER_PCH_USAGE; }
static Key interpretAmbiguousHeadersAsCHeadersKey()
    { return Constants::CPPEDITOR_INTERPRET_AMBIGIUOUS_HEADERS_AS_C_HEADERS; }
static Key skipIndexingBigFilesKey() { return Constants::CPPEDITOR_SKIP_INDEXING_BIG_FILES; }
static Key ignoreFilesKey() { return Constants::CPPEDITOR_IGNORE_FILES; }
static Key ignorePatternKey() { return Constants::CPPEDITOR_IGNORE_PATTERN; }
static Key useBuiltinPreprocessorKey() { return Constants::CPPEDITOR_USE_BUILTIN_PREPROCESSOR; }
static Key indexerFileSizeLimitKey() { return Constants::CPPEDITOR_INDEXER_FILE_SIZE_LIMIT; }

static Key clangdSettingsKey() { return "ClangdSettings"; }
static Key useClangdKey() { return "UseClangdV7"; }
static Key clangdPathKey() { return "ClangdPath"; }
static Key clangdIndexingKey() { return "ClangdIndexing"; }
static Key clangdProjectIndexPathKey() { return "ClangdProjectIndexPath"; }
static Key clangdSessionIndexPathKey() { return "ClangdSessionIndexPath"; }
static Key clangdIndexingPriorityKey() { return "ClangdIndexingPriority"; }
static Key clangdHeaderSourceSwitchModeKey() { return "ClangdHeaderSourceSwitchMode"; }
static Key clangdCompletionRankingModelKey() { return "ClangdCompletionRankingModel"; }
static Key clangdHeaderInsertionKey() { return "ClangdHeaderInsertion"; }
static Key clangdThreadLimitKey() { return "ClangdThreadLimit"; }
static Key clangdDocumentThresholdKey() { return "ClangdDocumentThreshold"; }
static Key clangdSizeThresholdEnabledKey() { return "ClangdSizeThresholdEnabled"; }
static Key clangdSizeThresholdKey() { return "ClangdSizeThreshold"; }
static Key clangdUseGlobalSettingsKey() { return "useGlobalSettings"; }
static Key clangdblockIndexingSettingsKey() { return "blockIndexing"; }
static Key sessionsWithOneClangdKey() { return "SessionsWithOneClangd"; }
static Key diagnosticConfigIdKey() { return "diagnosticConfigId"; }
static Key checkedHardwareKey() { return "checkedHardware"; }
static Key completionResultsKey() { return "completionResults"; }

static FilePath g_defaultClangdFilePath;
static FilePath fallbackClangdFilePath()
{
    if (g_defaultClangdFilePath.exists())
        return g_defaultClangdFilePath;
    return Environment::systemEnvironment().searchInPath("clangd");
}

bool operator==(const CppEditor::CppCodeModelSettings::Data &s1,
                const CppEditor::CppCodeModelSettings::Data &s2)
{
    return s1.pchUsage == s2.pchUsage
           && s1.interpretAmbigiousHeadersAsC == s2.interpretAmbigiousHeadersAsC
           && s1.skipIndexingBigFiles == s2.skipIndexingBigFiles
           && s1.useBuiltinPreprocessor == s2.useBuiltinPreprocessor
           && s1.indexerFileSizeLimitInMb == s2.indexerFileSizeLimitInMb
           && s1.enableLowerClazyLevels == s2.enableLowerClazyLevels
           && s1.categorizeFindReferences == s2.categorizeFindReferences
           && s1.ignoreFiles == s2.ignoreFiles && s1.ignorePattern == s2.ignorePattern;
}

Store CppCodeModelSettings::Data::toMap() const
{
    const CppCodeModelSettings::Data def;
    Store store;
    store.insertValueWithDefault(enableLowerClazyLevelsKey(),
                                 enableLowerClazyLevels,
                                 def.enableLowerClazyLevels);
    store.insertValueWithDefault(pchUsageKey(), pchUsage, def.pchUsage);
    store.insertValueWithDefault(interpretAmbiguousHeadersAsCHeadersKey(),
                                 interpretAmbigiousHeadersAsC,
                                 def.interpretAmbigiousHeadersAsC);
    store.insertValueWithDefault(skipIndexingBigFilesKey(),
                                 skipIndexingBigFiles,
                                 def.skipIndexingBigFiles);
    store.insertValueWithDefault(ignoreFilesKey(), ignoreFiles, def.ignoreFiles);
    store.insertValueWithDefault(ignorePatternKey(), ignorePattern, def.ignorePattern);
    store.insertValueWithDefault(useBuiltinPreprocessorKey(),
                                 useBuiltinPreprocessor,
                                 def.useBuiltinPreprocessor);
    store.insertValueWithDefault(indexerFileSizeLimitKey(),
                                 indexerFileSizeLimitInMb,
                                 def.indexerFileSizeLimitInMb);
    return store;
}

void CppCodeModelSettings::Data::fromMap(const Utils::Store &store)
{
    const CppCodeModelSettings::Data def;
    enableLowerClazyLevels
        = store.value(enableLowerClazyLevelsKey(), def.enableLowerClazyLevels).toBool();
    pchUsage = static_cast<PCHUsage>(store.value(pchUsageKey(), def.pchUsage).toInt());
    interpretAmbigiousHeadersAsC = store
                                       .value(interpretAmbiguousHeadersAsCHeadersKey(),
                                              def.interpretAmbigiousHeadersAsC)
                                       .toBool();
    skipIndexingBigFiles = store.value(skipIndexingBigFilesKey(), def.skipIndexingBigFiles).toBool();
    ignoreFiles = store.value(ignoreFilesKey(), def.ignoreFiles).toBool();
    ignorePattern = store.value(ignorePatternKey(), def.ignorePattern).toString();
    useBuiltinPreprocessor
        = store.value(useBuiltinPreprocessorKey(), def.useBuiltinPreprocessor).toBool();
    indexerFileSizeLimitInMb
        = store.value(indexerFileSizeLimitKey(), def.indexerFileSizeLimitInMb).toInt();
}

void CppCodeModelSettings::fromSettings(QtcSettings *s)
{
    m_data.fromMap(storeFromSettings(Constants::CPPEDITOR_SETTINGSGROUP, s));
    emit changed();
}

void CppCodeModelSettings::toSettings(QtcSettings *s)
{
    storeToSettings(Constants::CPPEDITOR_SETTINGSGROUP, s, m_data.toMap());
    emit changed(); // TODO: Why?
}

void CppCodeModelSettings::setData(const Data &data)
{
    if (m_data != data) {
        m_data = data;
        toSettings(Core::ICore::settings());
        emit changed();
    }
}

void CppCodeModelSettings::setEnableLowerClazyLevels(bool enable)
{
    Data d = data();
    d.enableLowerClazyLevels = enable;
    setData(d);
}

void CppCodeModelSettings::setCategorizeFindReferences(bool categorize)
{
    Data d = data();
    d.categorizeFindReferences = categorize;
    setData(d);
}

QString ClangdSettings::priorityToString(const IndexingPriority &priority)
{
    switch (priority) {
    case IndexingPriority::Background: return "background";
    case IndexingPriority::Normal: return "normal";
    case IndexingPriority::Low: return "low";
    case IndexingPriority::Off: return {};
    }
    return {};
}

QString ClangdSettings::priorityToDisplayString(const IndexingPriority &priority)
{
    switch (priority) {
    case IndexingPriority::Background: return Tr::tr("Background Priority");
    case IndexingPriority::Normal: return Tr::tr("Normal Priority");
    case IndexingPriority::Low: return Tr::tr("Low Priority");
    case IndexingPriority::Off: return Tr::tr("Off");
    }
    return {};
}

QString ClangdSettings::headerSourceSwitchModeToDisplayString(HeaderSourceSwitchMode mode)
{
    switch (mode) {
    case HeaderSourceSwitchMode::BuiltinOnly: return Tr::tr("Use Built-in Only");
    case HeaderSourceSwitchMode::ClangdOnly: return Tr::tr("Use Clangd Only");
    case HeaderSourceSwitchMode::Both: return Tr::tr("Try Both");
    }
    return {};
}

QString ClangdSettings::rankingModelToCmdLineString(CompletionRankingModel model)
{
    switch (model) {
    case CompletionRankingModel::Default: break;
    case CompletionRankingModel::DecisionForest: return "decision_forest";
    case CompletionRankingModel::Heuristics: return "heuristics";
    }
    QTC_ASSERT(false, return {});
}

QString ClangdSettings::rankingModelToDisplayString(CompletionRankingModel model)
{
    switch (model) {
    case CompletionRankingModel::Default: return Tr::tr("Default");
    case CompletionRankingModel::DecisionForest: return Tr::tr("Decision Forest");
    case CompletionRankingModel::Heuristics: return Tr::tr("Heuristics");
    }
    QTC_ASSERT(false, return {});
}

QString ClangdSettings::defaultProjectIndexPathTemplate()
{
    return QDir::toNativeSeparators("%{BuildConfig:BuildDirectory:FilePath}/.qtc_clangd");
}

QString ClangdSettings::defaultSessionIndexPathTemplate()
{
    return QDir::toNativeSeparators("%{IDE:UserResourcePath}/.qtc_clangd/%{Session:FileBaseName}");
}

ClangdSettings &ClangdSettings::instance()
{
    static ClangdSettings settings;
    return settings;
}

ClangdSettings::ClangdSettings()
{
    loadSettings();
    const auto sessionMgr = Core::SessionManager::instance();
    connect(sessionMgr, &Core::SessionManager::sessionRemoved, this, [this](const QString &name) {
        m_data.sessionsWithOneClangd.removeOne(name);
    });
    connect(sessionMgr,
            &Core::SessionManager::sessionRenamed,
            this,
            [this](const QString &oldName, const QString &newName) {
                const auto index = m_data.sessionsWithOneClangd.indexOf(oldName);
                if (index != -1)
                    m_data.sessionsWithOneClangd[index] = newName;
            });
}

bool ClangdSettings::useClangd() const
{
    return m_data.useClangd && clangdVersion(clangdFilePath()) >= minimumClangdVersion();
}

void ClangdSettings::setUseClangd(bool use) { instance().m_data.useClangd = use; }

void ClangdSettings::setUseClangdAndSave(bool use)
{
    setUseClangd(use);
    instance().saveSettings();
}

bool ClangdSettings::hardwareFulfillsRequirements()
{
    instance().m_data.haveCheckedHardwareReqirements = true;
    instance().saveSettings();
    const quint64 minRam = quint64(12) * 1024 * 1024 * 1024;
    const std::optional<quint64> totalRam = Utils::HostOsInfo::totalMemoryInstalledInBytes();
    return !totalRam || *totalRam >= minRam;
}

bool ClangdSettings::haveCheckedHardwareRequirements()
{
    return instance().data().haveCheckedHardwareReqirements;
}

void ClangdSettings::setDefaultClangdPath(const FilePath &filePath)
{
    g_defaultClangdFilePath = filePath;
}

void ClangdSettings::setCustomDiagnosticConfigs(const ClangDiagnosticConfigs &configs)
{
    if (instance().customDiagnosticConfigs() == configs)
        return;
    instance().m_data.customDiagnosticConfigs = configs;
    instance().saveSettings();
}

FilePath ClangdSettings::clangdFilePath() const
{
    if (!m_data.executableFilePath.isEmpty())
        return m_data.executableFilePath;
    return fallbackClangdFilePath();
}

FilePath ClangdSettings::projectIndexPath(const Utils::MacroExpander &expander) const
{
    return FilePath::fromUserInput(expander.expand(m_data.projectIndexPathTemplate));
}

FilePath ClangdSettings::sessionIndexPath(const Utils::MacroExpander &expander) const
{
    return FilePath::fromUserInput(expander.expand(m_data.sessionIndexPathTemplate));
}

bool ClangdSettings::sizeIsOkay(const Utils::FilePath &fp) const
{
    return !sizeThresholdEnabled() || sizeThresholdInKb() * 1024 >= fp.fileSize();
}

ClangDiagnosticConfigs ClangdSettings::customDiagnosticConfigs() const
{
    return m_data.customDiagnosticConfigs;
}

Id ClangdSettings::diagnosticConfigId() const
{
    if (!diagnosticConfigsModel().hasConfigWithId(m_data.diagnosticConfigId))
        return initialClangDiagnosticConfigId();
    return m_data.diagnosticConfigId;
}

ClangDiagnosticConfig ClangdSettings::diagnosticConfig() const
{
    return diagnosticConfigsModel(customDiagnosticConfigs()).configWithId(diagnosticConfigId());
}

ClangdSettings::Granularity ClangdSettings::granularity() const
{
    if (m_data.sessionsWithOneClangd.contains(Core::SessionManager::activeSession()))
        return Granularity::Session;
    return Granularity::Project;
}

void ClangdSettings::setData(const Data &data)
{
    if (this == &instance() && data != m_data) {
        m_data = data;
        saveSettings();
        emit changed();
    }
}

static FilePath getClangHeadersPathFromClang(const FilePath &clangdFilePath)
{
    const FilePath clangFilePath = clangdFilePath.absolutePath().pathAppended("clang")
            .withExecutableSuffix();
    if (!clangFilePath.exists())
        return {};
    Process clang;
    clang.setCommand({clangFilePath, {"-print-resource-dir"}});
    clang.start();
    if (!clang.waitForFinished())
        return {};
    const FilePath resourceDir = FilePath::fromUserInput(QString::fromLocal8Bit(
            clang.rawStdOut().trimmed()));
    if (resourceDir.isEmpty() || !resourceDir.exists())
        return {};
    const FilePath includeDir = resourceDir.pathAppended("include");
    if (!includeDir.exists())
        return {};
    return includeDir;
}

static FilePath getClangHeadersPath(const FilePath &clangdFilePath)
{
    const FilePath headersPath = getClangHeadersPathFromClang(clangdFilePath);
    if (!headersPath.isEmpty())
        return headersPath;

    const QVersionNumber version = Utils::clangdVersion(clangdFilePath);
    QTC_ASSERT(!version.isNull(), return {});
    static const QStringList libDirs{"lib", "lib64"};
    const QStringList versionStrings{QString::number(version.majorVersion()), version.toString()};
    for (const QString &libDir : libDirs) {
        for (const QString &versionString : versionStrings) {
            const FilePath includePath = clangdFilePath.absolutePath().parentDir()
                                             .pathAppended(libDir).pathAppended("clang")
                                             .pathAppended(versionString).pathAppended("include");
            if (includePath.exists())
                return includePath;
        }
    }
    QTC_CHECK(false);
    return {};
}

FilePath ClangdSettings::clangdIncludePath() const
{
    QTC_ASSERT(useClangd(), return {});
    FilePath clangdPath = clangdFilePath();
    QTC_ASSERT(!clangdPath.isEmpty() && clangdPath.exists(), return {});
    static QHash<FilePath, FilePath> headersPathCache;
    const auto it = headersPathCache.constFind(clangdPath);
    if (it != headersPathCache.constEnd())
        return *it;
    const FilePath headersPath = getClangHeadersPath(clangdPath);
    if (!headersPath.isEmpty())
        headersPathCache.insert(clangdPath, headersPath);
    return headersPath;
}

FilePath ClangdSettings::clangdUserConfigFilePath()
{
    return FilePath::fromString(
                QStandardPaths::writableLocation(QStandardPaths::GenericConfigLocation))
            / "clangd/config.yaml";
}

void ClangdSettings::loadSettings()
{
    const auto settings = Core::ICore::settings();

    m_data.fromMap(Utils::storeFromSettings(clangdSettingsKey(), settings));

    settings->beginGroup(Constants::CPPEDITOR_SETTINGSGROUP);
    m_data.customDiagnosticConfigs = diagnosticConfigsFromSettings(settings);

    // Pre-8.0 compat
    static const Key oldKey("ClangDiagnosticConfig");
    const QVariant configId = settings->value(oldKey);
    if (configId.isValid()) {
        m_data.diagnosticConfigId = Id::fromSetting(configId);
        settings->setValue(oldKey, {});
    }

    settings->endGroup();
}

void ClangdSettings::saveSettings()
{
    const auto settings = Core::ICore::settings();
    const ClangdSettings::Data defaultData;
    Utils::storeToSettingsWithDefault(clangdSettingsKey(),
                                      settings,
                                      m_data.toMap(),
                                      defaultData.toMap());
    settings->beginGroup(Constants::CPPEDITOR_SETTINGSGROUP);
    diagnosticConfigsToSettings(settings, m_data.customDiagnosticConfigs);
    settings->endGroup();
}

#ifdef WITH_TESTS
void ClangdSettings::setClangdFilePath(const FilePath &filePath)
{
    instance().m_data.executableFilePath = filePath;
}
#endif

ClangdProjectSettings::ClangdProjectSettings(ProjectExplorer::Project *project) : m_project(project)
{
    loadSettings();
}

ClangdSettings::Data ClangdProjectSettings::settings() const
{
    const ClangdSettings::Data globalData = ClangdSettings::instance().data();
    ClangdSettings::Data data = globalData;
    if (!m_useGlobalSettings) {
        data = m_customSettings;
    // This property is global by definition.
    data.sessionsWithOneClangd = ClangdSettings::instance().data().sessionsWithOneClangd;

    // This list exists only once.
    data.customDiagnosticConfigs = ClangdSettings::instance().data().customDiagnosticConfigs;
}
    if (m_blockIndexing)
        data.indexingPriority = ClangdSettings::IndexingPriority::Off;
    return data;
}

void ClangdProjectSettings::setSettings(const ClangdSettings::Data &data)
{
    m_customSettings = data;
    saveSettings();
    ClangdSettings::setCustomDiagnosticConfigs(data.customDiagnosticConfigs);
    emit ClangdSettings::instance().changed();
}

void ClangdProjectSettings::setUseGlobalSettings(bool useGlobal)
{
    m_useGlobalSettings = useGlobal;
    saveSettings();
    emit ClangdSettings::instance().changed();
}

void ClangdProjectSettings::setDiagnosticConfigId(Utils::Id configId)
{
    m_customSettings.diagnosticConfigId = configId;
    saveSettings();
    emit ClangdSettings::instance().changed();
}

void ClangdProjectSettings::blockIndexing()
{
    if (m_blockIndexing)
        return;
    m_blockIndexing = true;
    saveSettings();
    emit ClangdSettings::instance().changed();
}

void ClangdProjectSettings::unblockIndexing()
{
    if (!m_blockIndexing)
        return;
    m_blockIndexing = false;
    saveSettings();
    // Do not emit changed here since that would restart clients with blocked indexing
}

void ClangdProjectSettings::loadSettings()
{
    if (!m_project)
        return;
    const Store data = storeFromVariant(m_project->namedSettings(clangdSettingsKey()));
    m_useGlobalSettings = data.value(clangdUseGlobalSettingsKey(), true).toBool();
    m_blockIndexing = data.value(clangdblockIndexingSettingsKey(), false).toBool();
    if (!m_useGlobalSettings)
        m_customSettings.fromMap(data);
}

void ClangdProjectSettings::saveSettings()
{
    if (!m_project)
        return;
    Store data;
    if (!m_useGlobalSettings)
        data = m_customSettings.toMap();
    data.insert(clangdUseGlobalSettingsKey(), m_useGlobalSettings);
    data.insert(clangdblockIndexingSettingsKey(), m_blockIndexing);
    m_project->setNamedSettings(clangdSettingsKey(), variantFromStore(data));
}

Store ClangdSettings::Data::toMap() const
{
    Store map;
<<<<<<< HEAD

    map.insertValueWithDefault(useClangdKey(), useClangd, DefaultUseClangd);

    const QString clangdPath = executableFilePath != fallbackClangdFilePath()
                                   ? executableFilePath.toString()
                                   : QString();

    map.insertValueWithDefault(clangdPathKey(), clangdPath);

    map.insertValueWithDefault(clangdIndexingKey(), indexingPriority != IndexingPriority::Off, true);
    map.insertValueWithDefault(clangdIndexingPriorityKey(),
                               int(indexingPriority),
                               int(DefaultIndexingPriority));
    map.insertValueWithDefault(clangdProjectIndexPathKey(), projectIndexPathTemplate,
                               defaultProjectIndexPathTemplate());
    map.insertValueWithDefault(clangdSessionIndexPathKey(), sessionIndexPathTemplate,
                               defaultSessionIndexPathTemplate());

    map.insertValueWithDefault(clangdHeaderSourceSwitchModeKey(),
                               int(headerSourceSwitchMode),
                               int(DefaultHeaderSourceSwitchMode));

    map.insertValueWithDefault(clangdCompletionRankingModelKey(),
                               int(completionRankingModel),
                               int(DefaultCompletionRankingModel));

    map.insertValueWithDefault(clangdHeaderInsertionKey(),
                               autoIncludeHeaders,
                               DefaultAutoIncludeHeaders);

    map.insertValueWithDefault(clangdThreadLimitKey(), workerThreadLimit, DefaultWorkerThreadLimit);

    map.insertValueWithDefault(clangdDocumentThresholdKey(),
                               documentUpdateThreshold,
                               DefaultDocumentUpdateThreshold);

    map.insertValueWithDefault(clangdSizeThresholdEnabledKey(),
                               sizeThresholdEnabled,
                               DefaultSizeThresholdEnabled);

    map.insertValueWithDefault(clangdSizeThresholdKey(),
                               sizeThresholdInKb,
                               DefaultSizeThresholdInKb);

    map.insertValueWithDefault(sessionsWithOneClangdKey(), sessionsWithOneClangd);

    map.insertValueWithDefault(diagnosticConfigIdKey(),
                               diagnosticConfigId.toSetting(),
                               initialClangDiagnosticConfigId().toSetting());

    if (haveCheckedHardwareReqirements != false)
        map.insert(checkedHardwareKey(), true);

    map.insertValueWithDefault(completionResultsKey(),
                               completionResults,
                               defaultCompletionResults());
=======
    map.insert(useClangdKey(), useClangd);
    map.insert(clangdPathKey(),
               executableFilePath != fallbackClangdFilePath() ? executableFilePath.toString()
                                                              : QString());
    map.insert(clangdIndexingKey(), indexingPriority != IndexingPriority::Off);
    map.insert(clangdIndexingPriorityKey(), int(indexingPriority));
    map.insert(clangdHeaderSourceSwitchModeKey(), int(headerSourceSwitchMode));
    map.insert(clangdCompletionRankingModelKey(), int(completionRankingModel));
    map.insert(clangdHeaderInsertionKey(), autoIncludeHeaders);
    map.insert(clangdThreadLimitKey(), workerThreadLimit);
    map.insert(clangdDocumentThresholdKey(), documentUpdateThreshold);
    map.insert(clangdSizeThresholdEnabledKey(), sizeThresholdEnabled);
    map.insert(clangdSizeThresholdKey(), sizeThresholdInKb);
    map.insert(sessionsWithOneClangdKey(), sessionsWithOneClangd);
    map.insert(diagnosticConfigIdKey(), diagnosticConfigId.toSetting());
    map.insert(checkedHardwareKey(), true);
    map.insert(completionResultsKey(), completionResults);
>>>>>>> 7b8f274b
    return map;
}

void ClangdSettings::Data::fromMap(const Store &map)
{
    useClangd = map.value(useClangdKey(), true).toBool();
    executableFilePath = FilePath::fromString(map.value(clangdPathKey()).toString());
    indexingPriority = IndexingPriority(
        map.value(clangdIndexingPriorityKey(), int(this->indexingPriority)).toInt());
    const auto it = map.find(clangdIndexingKey());
    if (it != map.end() && !it->toBool())
        indexingPriority = IndexingPriority::Off;
<<<<<<< HEAD
    projectIndexPathTemplate
        = map.value(clangdProjectIndexPathKey(), defaultProjectIndexPathTemplate()).toString();
    sessionIndexPathTemplate
        = map.value(clangdSessionIndexPathKey(), defaultSessionIndexPathTemplate()).toString();
    headerSourceSwitchMode = HeaderSourceSwitchMode(
        map.value(clangdHeaderSourceSwitchModeKey(), int(DefaultHeaderSourceSwitchMode)).toInt());
    completionRankingModel = CompletionRankingModel(
        map.value(clangdCompletionRankingModelKey(), int(DefaultCompletionRankingModel)).toInt());
    autoIncludeHeaders = map.value(clangdHeaderInsertionKey(), DefaultAutoIncludeHeaders).toBool();
    workerThreadLimit = map.value(clangdThreadLimitKey(), DefaultWorkerThreadLimit).toInt();
    documentUpdateThreshold
        = map.value(clangdDocumentThresholdKey(), DefaultDocumentUpdateThreshold).toInt();
    sizeThresholdEnabled
        = map.value(clangdSizeThresholdEnabledKey(), DefaultSizeThresholdEnabled).toBool();
    sizeThresholdInKb = map.value(clangdSizeThresholdKey(), DefaultSizeThresholdInKb).toLongLong();
=======
    headerSourceSwitchMode = HeaderSourceSwitchMode(map.value(clangdHeaderSourceSwitchModeKey(),
                                                              int(headerSourceSwitchMode)).toInt());
    completionRankingModel = CompletionRankingModel(map.value(clangdCompletionRankingModelKey(),
                                                              int(completionRankingModel)).toInt());
    autoIncludeHeaders = map.value(clangdHeaderInsertionKey(), false).toBool();
    workerThreadLimit = map.value(clangdThreadLimitKey(), 0).toInt();
    documentUpdateThreshold = map.value(clangdDocumentThresholdKey(), 500).toInt();
    sizeThresholdEnabled = map.value(clangdSizeThresholdEnabledKey(), false).toBool();
    sizeThresholdInKb = map.value(clangdSizeThresholdKey(), 1024).toLongLong();
>>>>>>> 7b8f274b
    sessionsWithOneClangd = map.value(sessionsWithOneClangdKey()).toStringList();
    diagnosticConfigId = Id::fromSetting(map.value(diagnosticConfigIdKey(),
                                                   initialClangDiagnosticConfigId().toSetting()));
    haveCheckedHardwareReqirements = map.value(checkedHardwareKey(), false).toBool();
    completionResults = map.value(completionResultsKey(), defaultCompletionResults()).toInt();
}

int ClangdSettings::Data::defaultCompletionResults()
{
    // Default clangd --limit-results value is 100
    bool ok = false;
    const int userValue = qtcEnvironmentVariableIntValue("QTC_CLANGD_COMPLETION_RESULTS", &ok);
    return ok ? userValue : 100;
}

CppCodeModelSettings &cppCodeModelSettings()
{
    static CppCodeModelSettings theCppCodeModelSettings(Core::ICore::settings());
    return theCppCodeModelSettings;
}

} // namespace CppEditor<|MERGE_RESOLUTION|>--- conflicted
+++ resolved
@@ -86,26 +86,15 @@
 
 Store CppCodeModelSettings::Data::toMap() const
 {
-    const CppCodeModelSettings::Data def;
     Store store;
-    store.insertValueWithDefault(enableLowerClazyLevelsKey(),
-                                 enableLowerClazyLevels,
-                                 def.enableLowerClazyLevels);
-    store.insertValueWithDefault(pchUsageKey(), pchUsage, def.pchUsage);
-    store.insertValueWithDefault(interpretAmbiguousHeadersAsCHeadersKey(),
-                                 interpretAmbigiousHeadersAsC,
-                                 def.interpretAmbigiousHeadersAsC);
-    store.insertValueWithDefault(skipIndexingBigFilesKey(),
-                                 skipIndexingBigFiles,
-                                 def.skipIndexingBigFiles);
-    store.insertValueWithDefault(ignoreFilesKey(), ignoreFiles, def.ignoreFiles);
-    store.insertValueWithDefault(ignorePatternKey(), ignorePattern, def.ignorePattern);
-    store.insertValueWithDefault(useBuiltinPreprocessorKey(),
-                                 useBuiltinPreprocessor,
-                                 def.useBuiltinPreprocessor);
-    store.insertValueWithDefault(indexerFileSizeLimitKey(),
-                                 indexerFileSizeLimitInMb,
-                                 def.indexerFileSizeLimitInMb);
+    store.insert(enableLowerClazyLevelsKey(), enableLowerClazyLevels);
+    store.insert(pchUsageKey(), pchUsage);
+    store.insert(interpretAmbiguousHeadersAsCHeadersKey(), interpretAmbigiousHeadersAsC);
+    store.insert(skipIndexingBigFilesKey(), skipIndexingBigFiles);
+    store.insert(ignoreFilesKey(), ignoreFiles);
+    store.insert(ignorePatternKey(), ignorePattern);
+    store.insert(useBuiltinPreprocessorKey(), useBuiltinPreprocessor);
+    store.insert(indexerFileSizeLimitKey(), indexerFileSizeLimitInMb);
     return store;
 }
 
@@ -136,7 +125,8 @@
 
 void CppCodeModelSettings::toSettings(QtcSettings *s)
 {
-    storeToSettings(Constants::CPPEDITOR_SETTINGSGROUP, s, m_data.toMap());
+    const Data def;
+    storeToSettingsWithDefault(Constants::CPPEDITOR_SETTINGSGROUP, s, m_data.toMap(), def.toMap());
     emit changed(); // TODO: Why?
 }
 
@@ -537,70 +527,17 @@
 Store ClangdSettings::Data::toMap() const
 {
     Store map;
-<<<<<<< HEAD
-
-    map.insertValueWithDefault(useClangdKey(), useClangd, DefaultUseClangd);
-
-    const QString clangdPath = executableFilePath != fallbackClangdFilePath()
-                                   ? executableFilePath.toString()
-                                   : QString();
-
-    map.insertValueWithDefault(clangdPathKey(), clangdPath);
-
-    map.insertValueWithDefault(clangdIndexingKey(), indexingPriority != IndexingPriority::Off, true);
-    map.insertValueWithDefault(clangdIndexingPriorityKey(),
-                               int(indexingPriority),
-                               int(DefaultIndexingPriority));
-    map.insertValueWithDefault(clangdProjectIndexPathKey(), projectIndexPathTemplate,
-                               defaultProjectIndexPathTemplate());
-    map.insertValueWithDefault(clangdSessionIndexPathKey(), sessionIndexPathTemplate,
-                               defaultSessionIndexPathTemplate());
-
-    map.insertValueWithDefault(clangdHeaderSourceSwitchModeKey(),
-                               int(headerSourceSwitchMode),
-                               int(DefaultHeaderSourceSwitchMode));
-
-    map.insertValueWithDefault(clangdCompletionRankingModelKey(),
-                               int(completionRankingModel),
-                               int(DefaultCompletionRankingModel));
-
-    map.insertValueWithDefault(clangdHeaderInsertionKey(),
-                               autoIncludeHeaders,
-                               DefaultAutoIncludeHeaders);
-
-    map.insertValueWithDefault(clangdThreadLimitKey(), workerThreadLimit, DefaultWorkerThreadLimit);
-
-    map.insertValueWithDefault(clangdDocumentThresholdKey(),
-                               documentUpdateThreshold,
-                               DefaultDocumentUpdateThreshold);
-
-    map.insertValueWithDefault(clangdSizeThresholdEnabledKey(),
-                               sizeThresholdEnabled,
-                               DefaultSizeThresholdEnabled);
-
-    map.insertValueWithDefault(clangdSizeThresholdKey(),
-                               sizeThresholdInKb,
-                               DefaultSizeThresholdInKb);
-
-    map.insertValueWithDefault(sessionsWithOneClangdKey(), sessionsWithOneClangd);
-
-    map.insertValueWithDefault(diagnosticConfigIdKey(),
-                               diagnosticConfigId.toSetting(),
-                               initialClangDiagnosticConfigId().toSetting());
-
-    if (haveCheckedHardwareReqirements != false)
-        map.insert(checkedHardwareKey(), true);
-
-    map.insertValueWithDefault(completionResultsKey(),
-                               completionResults,
-                               defaultCompletionResults());
-=======
+
     map.insert(useClangdKey(), useClangd);
+
     map.insert(clangdPathKey(),
                executableFilePath != fallbackClangdFilePath() ? executableFilePath.toString()
                                                               : QString());
+
     map.insert(clangdIndexingKey(), indexingPriority != IndexingPriority::Off);
     map.insert(clangdIndexingPriorityKey(), int(indexingPriority));
+    map.insert(clangdProjectIndexPathKey(), projectIndexPathTemplate);
+    map.insert(clangdSessionIndexPathKey(), sessionIndexPathTemplate);
     map.insert(clangdHeaderSourceSwitchModeKey(), int(headerSourceSwitchMode));
     map.insert(clangdCompletionRankingModelKey(), int(completionRankingModel));
     map.insert(clangdHeaderInsertionKey(), autoIncludeHeaders);
@@ -610,9 +547,9 @@
     map.insert(clangdSizeThresholdKey(), sizeThresholdInKb);
     map.insert(sessionsWithOneClangdKey(), sessionsWithOneClangd);
     map.insert(diagnosticConfigIdKey(), diagnosticConfigId.toSetting());
-    map.insert(checkedHardwareKey(), true);
+    if (haveCheckedHardwareReqirements != false)
+        map.insert(checkedHardwareKey(), true);
     map.insert(completionResultsKey(), completionResults);
->>>>>>> 7b8f274b
     return map;
 }
 
@@ -625,23 +562,10 @@
     const auto it = map.find(clangdIndexingKey());
     if (it != map.end() && !it->toBool())
         indexingPriority = IndexingPriority::Off;
-<<<<<<< HEAD
     projectIndexPathTemplate
         = map.value(clangdProjectIndexPathKey(), defaultProjectIndexPathTemplate()).toString();
     sessionIndexPathTemplate
         = map.value(clangdSessionIndexPathKey(), defaultSessionIndexPathTemplate()).toString();
-    headerSourceSwitchMode = HeaderSourceSwitchMode(
-        map.value(clangdHeaderSourceSwitchModeKey(), int(DefaultHeaderSourceSwitchMode)).toInt());
-    completionRankingModel = CompletionRankingModel(
-        map.value(clangdCompletionRankingModelKey(), int(DefaultCompletionRankingModel)).toInt());
-    autoIncludeHeaders = map.value(clangdHeaderInsertionKey(), DefaultAutoIncludeHeaders).toBool();
-    workerThreadLimit = map.value(clangdThreadLimitKey(), DefaultWorkerThreadLimit).toInt();
-    documentUpdateThreshold
-        = map.value(clangdDocumentThresholdKey(), DefaultDocumentUpdateThreshold).toInt();
-    sizeThresholdEnabled
-        = map.value(clangdSizeThresholdEnabledKey(), DefaultSizeThresholdEnabled).toBool();
-    sizeThresholdInKb = map.value(clangdSizeThresholdKey(), DefaultSizeThresholdInKb).toLongLong();
-=======
     headerSourceSwitchMode = HeaderSourceSwitchMode(map.value(clangdHeaderSourceSwitchModeKey(),
                                                               int(headerSourceSwitchMode)).toInt());
     completionRankingModel = CompletionRankingModel(map.value(clangdCompletionRankingModelKey(),
@@ -651,7 +575,6 @@
     documentUpdateThreshold = map.value(clangdDocumentThresholdKey(), 500).toInt();
     sizeThresholdEnabled = map.value(clangdSizeThresholdEnabledKey(), false).toBool();
     sizeThresholdInKb = map.value(clangdSizeThresholdKey(), 1024).toLongLong();
->>>>>>> 7b8f274b
     sessionsWithOneClangd = map.value(sessionsWithOneClangdKey()).toStringList();
     diagnosticConfigId = Id::fromSetting(map.value(diagnosticConfigIdKey(),
                                                    initialClangDiagnosticConfigId().toSetting()));
