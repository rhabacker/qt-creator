{
    "Name" : "QmlDesignerBase",
    "Version" : "${IDE_VERSION}",
    "CompatVersion" : "${IDE_VERSION_COMPAT}",
    "Vendor" : "The Qt Company Ltd",
    "Copyright" : "(C) ${IDE_COPYRIGHT_YEAR} The Qt Company Ltd",
    "License" : [ "Commercial Usage",
                  "",
                  "Licensees holding valid Qt Commercial licenses may use this plugin in accordance with the Qt Commercial License Agreement provided with the Software or, alternatively, in accordance with the terms contained in a written agreement between you and The Qt Company.",
                  "",
                  "GNU General Public License Usage",
                  "",
                  "Alternatively, this plugin may be used under the terms of the GNU General Public License version 3 as published by the Free Software Foundation with exceptions as appearing in the file LICENSE.GPL3-EXCEPT included in the packaging of this plugin. Please review the following information to ensure the GNU General Public License requirements will be met: https://www.gnu.org/licenses/gpl-3.0.html."
    ],
    "Category" : "Qt Quick",
    "Description" : "Provides support code for the qml designer and co..",
<<<<<<< HEAD
    "Url" : "http://www.qt.io",
    "Arguments" : [
        {
            "Name" : "-qml-lite-designer",
            "Description" : "Enable QML Lite Designer"
        }
    ],
=======
    "Url" : "https://www.qt.io",
>>>>>>> e7e0f80d
    ${IDE_PLUGIN_DEPENDENCIES}
}<|MERGE_RESOLUTION|>--- conflicted
+++ resolved
@@ -14,16 +14,12 @@
     ],
     "Category" : "Qt Quick",
     "Description" : "Provides support code for the qml designer and co..",
-<<<<<<< HEAD
-    "Url" : "http://www.qt.io",
+    "Url" : "https://www.qt.io",
     "Arguments" : [
         {
             "Name" : "-qml-lite-designer",
             "Description" : "Enable QML Lite Designer"
         }
     ],
-=======
-    "Url" : "https://www.qt.io",
->>>>>>> e7e0f80d
     ${IDE_PLUGIN_DEPENDENCIES}
 }