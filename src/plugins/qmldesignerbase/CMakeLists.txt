if(BUILD_DESIGNSTUDIO AND ($<CONFIG:Debug> OR WITH_TESTS))
  set(ENABLE_COMPILE_WARNING_AS_ERROR_DEFAULT ON)
else()
  set(ENABLE_COMPILE_WARNING_AS_ERROR_DEFAULT OFF)
endif()
env_with_default("QDS_ENABLE_COMPILE_WARNING_AS_ERROR" ENV_ENABLE_COMPILE_WARNING_AS_ERROR
                 ${ENABLE_COMPILE_WARNING_AS_ERROR_DEFAULT})
option(ENABLE_COMPILE_WARNING_AS_ERROR "Treat warnings as errors in QmlDesigner" ${ENV_ENABLE_COMPILE_WARNING_AS_ERROR})
add_feature_info("Treat warnings as errors in QmlDesigner" ${ENABLE_COMPILE_WARNING_AS_ERROR} "")

add_qtc_plugin(QmlDesignerBase
  CONDITION TARGET Qt::QuickWidgets
  DEPENDS Qt::Core Qt::QuickWidgets
  PLUGIN_DEPENDS Core ProjectExplorer QtSupport
  SOURCES
    qmldesignerbase_global.h
    qmldesignerbaseplugin.cpp qmldesignerbaseplugin.h
)

extend_qtc_plugin(QmlDesignerBase
<<<<<<< HEAD
    CONDITION (NOT DISABLE_COMPILE_WARNING_AS_ERROR) AND ($<CONFIG:Debug> OR WITH_TESTS)
=======
    CONDITION ENABLE_COMPILE_WARNING_AS_ERROR
>>>>>>> 1487f1a0
    PROPERTIES COMPILE_WARNING_AS_ERROR ON
)

extend_qtc_plugin(QmlDesignerBase
  PUBLIC_INCLUDES ${CMAKE_CURRENT_LIST_DIR}/utils
  SOURCES_PREFIX ${CMAKE_CURRENT_LIST_DIR}/utils
  SOURCES
    designerpaths.cpp designerpaths.h
    designersettings.cpp designersettings.h
    qmlpuppetpaths.cpp qmlpuppetpaths.h
)

extend_qtc_plugin(QmlDesignerBase
  PUBLIC_INCLUDES ${CMAKE_CURRENT_LIST_DIR}/studio
  SOURCES_PREFIX ${CMAKE_CURRENT_LIST_DIR}/studio
  SOURCES
    studiostyle.cpp studiostyle.h
    studioquickwidget.cpp studioquickwidget.h
    studiosettingspage.cpp studiosettingspage.h
)<|MERGE_RESOLUTION|>--- conflicted
+++ resolved
@@ -18,11 +18,7 @@
 )
 
 extend_qtc_plugin(QmlDesignerBase
-<<<<<<< HEAD
-    CONDITION (NOT DISABLE_COMPILE_WARNING_AS_ERROR) AND ($<CONFIG:Debug> OR WITH_TESTS)
-=======
     CONDITION ENABLE_COMPILE_WARNING_AS_ERROR
->>>>>>> 1487f1a0
     PROPERTIES COMPILE_WARNING_AS_ERROR ON
 )
 
