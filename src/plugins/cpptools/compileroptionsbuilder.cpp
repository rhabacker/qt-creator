--- conflicted
+++ resolved
@@ -58,6 +58,7 @@
     addToolchainAndProjectMacros();
     undefineClangVersionMacrosForMsvc();
     undefineCppLanguageFeatureMacrosForMsvc2015();
+    addDefineFunctionMacrosMsvc();
 
     addPredefinedHeaderPathsOptions();
     addPrecompiledHeaderOptions(pchUsage);
@@ -389,23 +390,12 @@
     }
 }
 
-<<<<<<< HEAD
-=======
 void CompilerOptionsBuilder::addDefineFunctionMacrosMsvc()
 {
     if (m_projectPart.toolchainType == ProjectExplorer::Constants::MSVC_TOOLCHAIN_TYPEID)
         addMacros({{"__FUNCSIG__", "\"\""}, {"__FUNCTION__", "\"\""}, {"__FUNCDNAME__", "\"\""}});
 }
 
-void CompilerOptionsBuilder::addDefineFloat128ForMingw()
-{
-    // CLANG-UPGRADE-CHECK: Workaround still needed?
-    // https://llvm.org/bugs/show_bug.cgi?id=30685
-    if (m_projectPart.toolchainType == ProjectExplorer::Constants::MINGW_TOOLCHAIN_TYPEID)
-        addDefine({"__float128", "short", ProjectExplorer::MacroType::Define});
-}
-
->>>>>>> 194bde26
 QString CompilerOptionsBuilder::includeDirOption() const
 {
     return QLatin1String("-I");
