/****************************************************************************
**
** Copyright (C) 2013 Digia Plc and/or its subsidiary(-ies).
** Contact: http://www.qt-project.org/legal
**
** This file is part of Qt Creator.
**
** Commercial License Usage
** Licensees holding valid commercial Qt licenses may use this file in
** accordance with the commercial license agreement provided with the
** Software or, alternatively, in accordance with the terms contained in
** a written agreement between you and Digia.  For licensing terms and
** conditions see http://qt.digia.com/licensing.  For further information
** use the contact form at http://qt.digia.com/contact-us.
**
** GNU Lesser General Public License Usage
** Alternatively, this file may be used under the terms of the GNU Lesser
** General Public License version 2.1 as published by the Free Software
** Foundation and appearing in the file LICENSE.LGPL included in the
** packaging of this file.  Please review the following information to
** ensure the GNU Lesser General Public License version 2.1 requirements
** will be met: http://www.gnu.org/licenses/old-licenses/lgpl-2.1.html.
**
** In addition, as a special exception, Digia gives you certain additional
** rights.  These rights are described in the Digia Qt LGPL Exception
** version 1.1, included in the file LGPL_EXCEPTION.txt in this package.
**
****************************************************************************/

#include "documentmanager.h"

#include "editormanager.h"
#include "icore.h"
#include "ieditor.h"
#include "ieditorfactory.h"
#include "iexternaleditor.h"
#include "idocument.h"
#include "mimedatabase.h"
#include "saveitemsdialog.h"
#include "coreconstants.h"

#include "dialogs/readonlyfilesdialog.h"

#include <utils/hostosinfo.h>
#include <utils/qtcassert.h>
#include <utils/pathchooser.h>
#include <utils/reloadpromptutils.h>

#include <QStringList>
#include <QDateTime>
#include <QDir>
#include <QFile>
#include <QFileInfo>
#include <QFileSystemWatcher>
#include <QSettings>
#include <QTimer>
#include <QAction>
#include <QFileDialog>
#include <QMainWindow>
#include <QMenu>
#include <QMessageBox>

/*!
  \class Core::DocumentManager
  \mainclass
  \inheaderfile documentmanager.h
  \brief Manages a set of IDocument objects.

  The DocumentManager service monitors a set of IDocument's. Plugins should register
  files they work with at the service. The files the IDocument's point to will be
  monitored at filesystem level. If a file changes, the status of the IDocument's
  will be adjusted accordingly. Furthermore, on application exit the user will
  be asked to save all modified files.

  Different IDocument objects in the set can point to the same file in the
  filesystem. The monitoring for a IDocument can be blocked by blockFileChange(), and
  enabled again by unblockFileChange().

  The functions expectFileChange() and unexpectFileChange() mark a file change
  as expected. On expected file changes all IDocument objects are notified to reload
  themselves.

  The DocumentManager service also provides two convenience methods for saving
  files: saveModifiedFiles() and saveModifiedFilesSilently(). Both take a list
  of FileInterfaces as an argument, and return the list of files which were
  _not_ saved.

  The service also manages the list of recent files to be shown to the user
  (see addToRecentFiles() and recentFiles()).
 */

static const char settingsGroupC[] = "RecentFiles";
static const char filesKeyC[] = "Files";
static const char editorsKeyC[] = "EditorIds";

static const char directoryGroupC[] = "Directories";
static const char projectDirectoryKeyC[] = "Projects";
static const char useProjectDirectoryKeyC[] = "UseProjectsDirectory";
static const char buildDirectoryKeyC[] = "BuildDirectory.Template";

namespace Core {

static void readSettings();

static QList<IDocument *> saveModifiedFilesHelper(const QList<IDocument *> &documents,
                               bool *cancelled, bool silently,
                               const QString &message,
                               const QString &alwaysSaveMessage = QString(),
                               bool *alwaysSave = 0);

namespace Internal {

struct OpenWithEntry
{
    OpenWithEntry() : editorFactory(0), externalEditor(0) {}
    IEditorFactory *editorFactory;
    IExternalEditor *externalEditor;
    QString fileName;
};

struct FileStateItem
{
    QDateTime modified;
    QFile::Permissions permissions;
};

struct FileState
{
    QMap<IDocument *, FileStateItem> lastUpdatedState;
    FileStateItem expected;
};


struct DocumentManagerPrivate
{
    explicit DocumentManagerPrivate(QMainWindow *mw);
    QFileSystemWatcher *fileWatcher();
    QFileSystemWatcher *linkWatcher();

    QMap<QString, FileState> m_states;
    QSet<QString> m_changedFiles;
    QList<IDocument *> m_documentsWithoutWatch;
    QMap<IDocument *, QStringList> m_documentsWithWatch;
    QSet<QString> m_expectedFileNames;

    QList<DocumentManager::RecentFile> m_recentFiles;
    static const int m_maxRecentFiles = 7;

    QString m_currentFile;

    QMainWindow *m_mainWindow;
    QFileSystemWatcher *m_fileWatcher; // Delayed creation.
    QFileSystemWatcher *m_linkWatcher; // Delayed creation (only UNIX/if a link is seen).
    bool m_blockActivated;
    QString m_lastVisitedDirectory;
    QString m_projectsDirectory;
    bool m_useProjectsDirectory;
    QString m_buildDirectory;
    // When we are callling into a IDocument
    // we don't want to receive a changed()
    // signal
    // That makes the code easier
    IDocument *m_blockedIDocument;
};

static DocumentManager *m_instance;
static Internal::DocumentManagerPrivate *d;

QFileSystemWatcher *DocumentManagerPrivate::fileWatcher()
{
    if (!m_fileWatcher) {
        m_fileWatcher= new QFileSystemWatcher(m_instance);
        QObject::connect(m_fileWatcher, SIGNAL(fileChanged(QString)),
                         m_instance, SLOT(changedFile(QString)));
    }
    return m_fileWatcher;
}

QFileSystemWatcher *DocumentManagerPrivate::linkWatcher()
{
    if (Utils::HostOsInfo::isAnyUnixHost()) {
        if (!m_linkWatcher) {
            m_linkWatcher = new QFileSystemWatcher(m_instance);
            m_linkWatcher->setObjectName(QLatin1String("_qt_autotest_force_engine_poller"));
            QObject::connect(m_linkWatcher, SIGNAL(fileChanged(QString)),
                             m_instance, SLOT(changedFile(QString)));
        }
        return m_linkWatcher;
    }

    return fileWatcher();
}

DocumentManagerPrivate::DocumentManagerPrivate(QMainWindow *mw) :
    m_mainWindow(mw),
    m_fileWatcher(0),
    m_linkWatcher(0),
    m_blockActivated(false),
    m_lastVisitedDirectory(QDir::currentPath()),
    m_useProjectsDirectory(Utils::HostOsInfo::isMacHost()), // Creator is in bizarre places when launched via finder.
    m_blockedIDocument(0)
{
}

} // namespace Internal
} // namespace Core

Q_DECLARE_METATYPE(Core::Internal::OpenWithEntry)

namespace Core {

using namespace Internal;

DocumentManager::DocumentManager(QMainWindow *mw)
  : QObject(mw)
{
    d = new DocumentManagerPrivate(mw);
    m_instance = this;
    connect(d->m_mainWindow, SIGNAL(windowActivated()),
        this, SLOT(mainWindowActivated()));
    connect(ICore::instance(), SIGNAL(contextChanged(QList<Core::IContext*>,Core::Context)),
        this, SLOT(syncWithEditor(QList<Core::IContext*>)));

    readSettings();
}

DocumentManager::~DocumentManager()
{
    delete d;
}

DocumentManager *DocumentManager::instance()
{
    return m_instance;
}

/* only called from addFileInfo(IDocument *) */
static void addFileInfo(const QString &fileName, IDocument *document, bool isLink)
{
    FileStateItem state;
    if (!fileName.isEmpty()) {
        const QFileInfo fi(fileName);
        state.modified = fi.lastModified();
        state.permissions = fi.permissions();
        // Add watcher if we don't have that already
        if (!d->m_states.contains(fileName))
            d->m_states.insert(fileName, FileState());

        QFileSystemWatcher *watcher = 0;
        if (isLink)
            watcher = d->linkWatcher();
        else
            watcher = d->fileWatcher();
        if (!watcher->files().contains(fileName))
            watcher->addPath(fileName);

        d->m_states[fileName].lastUpdatedState.insert(document, state);
    }
    d->m_documentsWithWatch[document].append(fileName); // inserts a new QStringList if not already there
}

/* Adds the IDocument's file and possibly it's final link target to both m_states
   (if it's file name is not empty), and the m_filesWithWatch list,
   and adds a file watcher for each if not already done.
   (The added file names are guaranteed to be absolute and cleaned.) */
static void addFileInfo(IDocument *document)
{
    const QString fixedName = DocumentManager::fixFileName(document->fileName(), DocumentManager::KeepLinks);
    const QString fixedResolvedName = DocumentManager::fixFileName(document->fileName(), DocumentManager::ResolveLinks);
    addFileInfo(fixedResolvedName, document, false);
    if (fixedName != fixedResolvedName)
        addFileInfo(fixedName, document, true);
}

/*!
    Adds a list of IDocument's to the collection. If \a addWatcher is true (the default),
    the files are added to a file system watcher that notifies the file manager
    about file changes.
*/
void DocumentManager::addDocuments(const QList<IDocument *> &documents, bool addWatcher)
{
    if (!addWatcher) {
        // We keep those in a separate list

        foreach (IDocument *document, documents) {
            if (document && !d->m_documentsWithoutWatch.contains(document)) {
                connect(document, SIGNAL(destroyed(QObject*)), m_instance, SLOT(documentDestroyed(QObject*)));
                connect(document, SIGNAL(fileNameChanged(QString,QString)), m_instance, SLOT(fileNameChanged(QString,QString)));
                d->m_documentsWithoutWatch.append(document);
            }
        }
        return;
    }

    foreach (IDocument *document, documents) {
        if (document && !d->m_documentsWithWatch.contains(document)) {
            connect(document, SIGNAL(changed()), m_instance, SLOT(checkForNewFileName()));
            connect(document, SIGNAL(destroyed(QObject*)), m_instance, SLOT(documentDestroyed(QObject*)));
            connect(document, SIGNAL(fileNameChanged(QString,QString)), m_instance, SLOT(fileNameChanged(QString,QString)));
            addFileInfo(document);
        }
    }
}


/* Removes all occurrences of the IDocument from m_filesWithWatch and m_states.
   If that results in a file no longer being referenced by any IDocument, this
   also removes the file watcher.
*/
static void removeFileInfo(IDocument *document)
{
    if (!d->m_documentsWithWatch.contains(document))
        return;
    foreach (const QString &fileName, d->m_documentsWithWatch.value(document)) {
        if (!d->m_states.contains(fileName))
            continue;
        d->m_states[fileName].lastUpdatedState.remove(document);
        if (d->m_states.value(fileName).lastUpdatedState.isEmpty()) {
            if (d->m_fileWatcher && d->m_fileWatcher->files().contains(fileName))
                d->m_fileWatcher->removePath(fileName);
            if (d->m_linkWatcher && d->m_linkWatcher->files().contains(fileName))
                d->m_linkWatcher->removePath(fileName);
            d->m_states.remove(fileName);
        }
    }
    d->m_documentsWithWatch.remove(document);
}

/// Dumps the state of the file manager's map
/// For debugging purposes
/*
static void dump()
{
    qDebug() << "======== dumping state map";
    QMap<QString, FileState>::const_iterator it, end;
    it = d->m_states.constBegin();
    end = d->m_states.constEnd();
    for (; it != end; ++it) {
        qDebug() << it.key();
        qDebug() << "   expected:" << it.value().expected.modified;

        QMap<IDocument *, FileStateItem>::const_iterator jt, jend;
        jt = it.value().lastUpdatedState.constBegin();
        jend = it.value().lastUpdatedState.constEnd();
        for (; jt != jend; ++jt) {
            qDebug() << "  " << jt.key()->fileName() << jt.value().modified;
        }
    }
    qDebug() << "------- dumping files with watch list";
    foreach (IDocument *key, d->m_filesWithWatch.keys()) {
        qDebug() << key->fileName() << d->m_filesWithWatch.value(key);
    }
    qDebug() << "------- dumping watch list";
    if (d->m_fileWatcher)
        qDebug() << d->m_fileWatcher->files();
    qDebug() << "------- dumping link watch list";
    if (d->m_linkWatcher)
        qDebug() << d->m_linkWatcher->files();
}
*/

/*!
    \brief Tells the file manager that a file has been renamed on disk from within Qt Creator.

    Needs to be called right after the actual renaming on disk (i.e. before the file system
    watcher can report the event during the next event loop run). \a from needs to be an absolute file path.
    This will notify all IDocument objects pointing to that file of the rename
    by calling IDocument::rename, and update the cached time and permission
    information to avoid annoying the user with "file has been removed"
    popups.
*/
void DocumentManager::renamedFile(const QString &from, const QString &to)
{
    const QString &fixedFrom = fixFileName(from, KeepLinks);

    // gather the list of IDocuments
    QList<IDocument *> documentsToRename;
    QMapIterator<IDocument *, QStringList> it(d->m_documentsWithWatch);
    while (it.hasNext()) {
        it.next();
        if (it.value().contains(fixedFrom))
            documentsToRename.append(it.key());
    }

    // rename the IDocuments
    foreach (IDocument *document, documentsToRename) {
        d->m_blockedIDocument = document;
        removeFileInfo(document);
        document->rename(to);
        addFileInfo(document);
        d->m_blockedIDocument = 0;
    }
    emit m_instance->allDocumentsRenamed(from, to);
}

void DocumentManager::fileNameChanged(const QString &oldName, const QString &newName)
{
    IDocument *doc = qobject_cast<IDocument *>(sender());
    QTC_ASSERT(doc, return);
    if (doc == d->m_blockedIDocument)
        return;
    emit m_instance->documentRenamed(doc, oldName, newName);
}

/*!
    Adds a IDocument object to the collection. If \a addWatcher is true (the default),
    the file is added to a file system watcher that notifies the file manager
    about file changes.
*/
void DocumentManager::addDocument(IDocument *document, bool addWatcher)
{
    addDocuments(QList<IDocument *>() << document, addWatcher);
}

void DocumentManager::documentDestroyed(QObject *obj)
{
    IDocument *document = static_cast<IDocument*>(obj);
    // Check the special unwatched first:
    if (!d->m_documentsWithoutWatch.removeOne(document))
        removeFileInfo(document);
}

/*!
    Removes a IDocument object from the collection.

    Returns true if the file specified by \a document had the addWatcher argument to addDocument() set.
*/
bool DocumentManager::removeDocument(IDocument *document)
{
    QTC_ASSERT(document, return false);

    bool addWatcher = false;
    // Special casing unwatched files
    if (!d->m_documentsWithoutWatch.removeOne(document)) {
        addWatcher = true;
        removeFileInfo(document);
        disconnect(document, SIGNAL(changed()), m_instance, SLOT(checkForNewFileName()));
    }
    disconnect(document, SIGNAL(destroyed(QObject*)), m_instance, SLOT(documentDestroyed(QObject*)));
    return addWatcher;
}

/* Slot reacting on IDocument::changed. We need to check if the signal was sent
   because the file was saved under different name. */
void DocumentManager::checkForNewFileName()
{
    IDocument *document = qobject_cast<IDocument *>(sender());
    // We modified the IDocument
    // Trust the other code to also update the m_states map
    if (document == d->m_blockedIDocument)
        return;
    QTC_ASSERT(document, return);
    QTC_ASSERT(d->m_documentsWithWatch.contains(document), return);

    // Maybe the name has changed or file has been deleted and created again ...
    // This also updates the state to the on disk state
    removeFileInfo(document);
    addFileInfo(document);
}

/*!
    Returns a guaranteed cleaned path in native form. If the file exists,
    it will either be a cleaned absolute file path (fixmode == KeepLinks), or
    a cleaned canonical file path (fixmode == ResolveLinks).
*/
QString DocumentManager::fixFileName(const QString &fileName, FixMode fixmode)
{
    QString s = fileName;
    QFileInfo fi(s);
    if (fi.exists()) {
        if (fixmode == ResolveLinks)
            s = fi.canonicalFilePath();
        else
            s = QDir::cleanPath(fi.absoluteFilePath());
    } else {
        s = QDir::cleanPath(s);
    }
    s = QDir::toNativeSeparators(s);
    if (Utils::HostOsInfo::isWindowsHost())
        s = s.toLower();
    return s;
}

/*!
    Returns the list of IDocument's that have been modified.
*/
QList<IDocument *> DocumentManager::modifiedDocuments()
{
    QList<IDocument *> modified;

    foreach (IDocument *document, d->m_documentsWithWatch.keys()) {
        if (document->isModified())
            modified << document;
    }

    foreach (IDocument *document, d->m_documentsWithoutWatch) {
        if (document->isModified())
            modified << document;
    }

    return modified;
}

/*!
    Any subsequent change to \a fileName is treated as a expected file change.

    \see DocumentManager::unexpectFileChange(const QString &fileName)
*/
void DocumentManager::expectFileChange(const QString &fileName)
{
    if (fileName.isEmpty())
        return;
    d->m_expectedFileNames.insert(fileName);
}

/* only called from unblock and unexpect file change methods */
static void updateExpectedState(const QString &fileName)
{
    if (fileName.isEmpty())
        return;
    if (d->m_states.contains(fileName)) {
        QFileInfo fi(fileName);
        d->m_states[fileName].expected.modified = fi.lastModified();
        d->m_states[fileName].expected.permissions = fi.permissions();
    }
}

/*!
    Any change to \a fileName are unexpected again.

    \see DocumentManager::expectFileChange(const QString &fileName)
*/
void DocumentManager::unexpectFileChange(const QString &fileName)
{
    // We are updating the expected time of the file
    // And in changedFile we'll check if the modification time
    // is the same as the saved one here
    // If so then it's a expected change

    if (fileName.isEmpty())
        return;
    d->m_expectedFileNames.remove(fileName);
    const QString fixedName = fixFileName(fileName, KeepLinks);
    updateExpectedState(fixedName);
    const QString fixedResolvedName = fixFileName(fileName, ResolveLinks);
    if (fixedName != fixedResolvedName)
        updateExpectedState(fixedResolvedName);
}

<<<<<<< HEAD
=======

>>>>>>> ea3ac259
/*!
    Tries to save the files listed in \a documents. The \a cancelled argument is set to true
    if the user cancelled the dialog. Returns the files that could not be saved. If the files
    listed in documents have no write permissions an additional dialog will be prompted to
    query the user for these permissions.
*/
QList<IDocument *> DocumentManager::saveModifiedDocumentsSilently(const QList<IDocument *> &documents, bool *cancelled)
{
    return saveModifiedFilesHelper(documents, cancelled, true, QString());
}

/*!
    Asks the user whether to save the files listed in \a documents .
    Opens a dialog with the given \a message, and a additional
    text that should be used to ask if the user wants to enabled automatic save
    of modified files (in this context).
    The \a cancelled argument is set to true if the user cancelled the dialog,
    \a alwaysSave is set to match the selection of the user, if files should
    always automatically be saved. If the files listed in documents have no write
    permissions an additional dialog will be prompted to query the user for these permissions.
    Returns the files that have not been saved.
*/
QList<IDocument *> DocumentManager::saveModifiedDocuments(const QList<IDocument *> &documents,
                                              bool *cancelled, const QString &message,
                                              const QString &alwaysSaveMessage,
                                              bool *alwaysSave)
{
    return saveModifiedFilesHelper(documents, cancelled, false, message, alwaysSaveMessage, alwaysSave);
}

static QList<IDocument *> saveModifiedFilesHelper(const QList<IDocument *> &documents,
                                              bool *cancelled,
                                              bool silently,
                                              const QString &message,
                                              const QString &alwaysSaveMessage,
                                              bool *alwaysSave)
{
    if (cancelled)
        (*cancelled) = false;

    QList<IDocument *> notSaved;
    QMap<IDocument *, QString> modifiedDocumentsMap;
    QList<IDocument *> modifiedDocuments;

    foreach (IDocument *document, documents) {
        if (document->isModified()) {
            QString name = document->fileName();
            if (name.isEmpty())
                name = document->suggestedFileName();

            // There can be several IDocuments pointing to the same file
            // Prefer one that is not readonly
            // (even though it *should* not happen that the IDocuments are inconsistent with readonly)
            if (!modifiedDocumentsMap.key(name, 0) || !document->isFileReadOnly())
                modifiedDocumentsMap.insert(document, name);
        }
    }
    modifiedDocuments = modifiedDocumentsMap.keys();
    if (!modifiedDocuments.isEmpty()) {
        QList<IDocument *> documentsToSave;
        if (silently) {
            documentsToSave = modifiedDocuments;
        } else {
            SaveItemsDialog dia(d->m_mainWindow, modifiedDocuments);
            if (!message.isEmpty())
                dia.setMessage(message);
            if (!alwaysSaveMessage.isNull())
                dia.setAlwaysSaveMessage(alwaysSaveMessage);
            if (dia.exec() != QDialog::Accepted) {
                if (cancelled)
                    (*cancelled) = true;
                if (alwaysSave)
                    *alwaysSave = dia.alwaysSaveChecked();
                notSaved = modifiedDocuments;
                return notSaved;
            }
            if (alwaysSave)
                *alwaysSave = dia.alwaysSaveChecked();
            documentsToSave = dia.itemsToSave();
        }
        // Check for files without write permissions.
        QList<IDocument *> roDocuments;
        foreach (IDocument *document, documentsToSave) {
            if (document->isFileReadOnly())
                roDocuments << document;
        }
        if (!roDocuments.isEmpty()) {
            Core::Internal::ReadOnlyFilesDialog roDialog(roDocuments, d->m_mainWindow);
            roDialog.setShowFailWarning(true, DocumentManager::tr(
                                            "Could not save the files.",
                                            "error message"));
            if (roDialog.exec() == Core::Internal::ReadOnlyFilesDialog::RO_Cancel) {
                if (cancelled)
                    (*cancelled) = true;
                notSaved = modifiedDocuments;
                return notSaved;
            }
        }
        foreach (IDocument *document, documentsToSave) {
            if (!EditorManager::instance()->saveDocument(document)) {
                if (cancelled)
                    *cancelled = true;
                notSaved.append(document);
            }
        }
    }
    return notSaved;
}

bool DocumentManager::saveDocument(IDocument *document, const QString &fileName, bool *isReadOnly)
{
    bool ret = true;
    QString effName = fileName.isEmpty() ? document->fileName() : fileName;
    expectFileChange(effName); // This only matters to other IDocuments which refer to this file
    bool addWatcher = removeDocument(document); // So that our own IDocument gets no notification at all

    QString errorString;
    if (!document->save(&errorString, fileName, false)) {
        if (isReadOnly) {
            QFile ofi(effName);
            // Check whether the existing file is writable
            if (!ofi.open(QIODevice::ReadWrite) && ofi.open(QIODevice::ReadOnly)) {
                *isReadOnly = true;
                goto out;
            }
            *isReadOnly = false;
        }
        QMessageBox::critical(d->m_mainWindow, tr("File Error"),
                              tr("Error while saving file: %1").arg(errorString));
      out:
        ret = false;
    }

    addDocument(document, addWatcher);
    unexpectFileChange(effName);
    return ret;
}

QString DocumentManager::getSaveFileName(const QString &title, const QString &pathIn,
                                     const QString &filter, QString *selectedFilter)
{
    const QString &path = pathIn.isEmpty() ? fileDialogInitialDirectory() : pathIn;
    QString fileName;
    bool repeat;
    do {
        repeat = false;
        fileName = QFileDialog::getSaveFileName(
            d->m_mainWindow, title, path, filter, selectedFilter, QFileDialog::DontConfirmOverwrite);
        if (!fileName.isEmpty()) {
            // If the selected filter is All Files (*) we leave the name exactly as the user
            // specified. Otherwise the suffix must be one available in the selected filter. If
            // the name already ends with such suffix nothing needs to be done. But if not, the
            // first one from the filter is appended.
            if (selectedFilter && *selectedFilter != QCoreApplication::translate(
                    "Core", Constants::ALL_FILES_FILTER)) {
                // Mime database creates filter strings like this: Anything here (*.foo *.bar)
                QRegExp regExp(QLatin1String(".*\\s+\\((.*)\\)$"));
                const int index = regExp.lastIndexIn(*selectedFilter);
                bool suffixOk = false;
                if (index != -1) {
                    const QStringList &suffixes = regExp.cap(1).remove(QLatin1Char('*')).split(QLatin1Char(' '));
                    foreach (const QString &suffix, suffixes)
                        if (fileName.endsWith(suffix)) {
                            suffixOk = true;
                            break;
                        }
                    if (!suffixOk && !suffixes.isEmpty())
                        fileName.append(suffixes.at(0));
                }
            }
            if (QFile::exists(fileName)) {
                if (QMessageBox::warning(d->m_mainWindow, tr("Overwrite?"),
                    tr("An item named '%1' already exists at this location. "
                       "Do you want to overwrite it?").arg(fileName),
                    QMessageBox::Yes | QMessageBox::No) == QMessageBox::No) {
                    repeat = true;
                }
            }
        }
    } while (repeat);
    if (!fileName.isEmpty())
        setFileDialogLastVisitedDirectory(QFileInfo(fileName).absolutePath());
    return fileName;
}

QString DocumentManager::getSaveFileNameWithExtension(const QString &title, const QString &pathIn,
                                                  const QString &filter)
{
    QString selected = filter;
    return getSaveFileName(title, pathIn, filter, &selected);
}

/*!
    Asks the user for a new file name (Save File As) for /arg document.
*/
QString DocumentManager::getSaveAsFileName(const IDocument *document, const QString &filter, QString *selectedFilter)
{
    if (!document)
        return QLatin1String("");
    QString absoluteFilePath = document->fileName();
    const QFileInfo fi(absoluteFilePath);
    QString fileName = fi.fileName();
    QString path = fi.absolutePath();
    if (absoluteFilePath.isEmpty()) {
        fileName = document->suggestedFileName();
        const QString defaultPath = document->defaultPath();
        if (!defaultPath.isEmpty())
            path = defaultPath;
    }

    QString filterString;
    if (filter.isEmpty()) {
        if (const MimeType &mt = Core::ICore::mimeDatabase()->findByFile(fi))
            filterString = mt.filterString();
        selectedFilter = &filterString;
    } else {
        filterString = filter;
    }

    absoluteFilePath = getSaveFileName(tr("Save File As"),
        path + QDir::separator() + fileName,
        filterString,
        selectedFilter);
    return absoluteFilePath;
}

/*!
    Asks the user for a set of file names to be opened. The \a filters
    and \a selectedFilter parameters is interpreted like in
    QFileDialog::getOpenFileNames(), \a pathIn specifies a path to open the dialog
    in, if that is not overridden by the users policy.
*/

QStringList DocumentManager::getOpenFileNames(const QString &filters,
                                          const QString pathIn,
                                          QString *selectedFilter)
{
    QString path = pathIn;
    if (path.isEmpty()) {
        if (!d->m_currentFile.isEmpty())
            path = QFileInfo(d->m_currentFile).absoluteFilePath();
        if (path.isEmpty() && useProjectsDirectory())
            path = projectsDirectory();
    }
    const QStringList files = QFileDialog::getOpenFileNames(d->m_mainWindow,
                                                      tr("Open File"),
                                                      path, filters,
                                                      selectedFilter);
    if (!files.isEmpty())
        setFileDialogLastVisitedDirectory(QFileInfo(files.front()).absolutePath());
    return files;
}

void DocumentManager::changedFile(const QString &fileName)
{
    const bool wasempty = d->m_changedFiles.isEmpty();

    if (d->m_states.contains(fileName))
        d->m_changedFiles.insert(fileName);

    if (wasempty && !d->m_changedFiles.isEmpty())
        QTimer::singleShot(200, this, SLOT(checkForReload()));
}

void DocumentManager::mainWindowActivated()
{
    //we need to do this asynchronously because
    //opening a dialog ("Reload?") in a windowactivated event
    //freezes on Mac
    QTimer::singleShot(0, this, SLOT(checkForReload()));
}

void DocumentManager::checkForReload()
{
    if (d->m_changedFiles.isEmpty())
        return;
    if (QApplication::activeWindow() != d->m_mainWindow)
        return;

    if (d->m_blockActivated)
        return;

    d->m_blockActivated = true;

    IDocument::ReloadSetting defaultBehavior = EditorManager::instance()->reloadSetting();
    Utils::ReloadPromptAnswer previousAnswer = Utils::ReloadCurrent;

    QList<IEditor*> editorsToClose;
    QMap<IDocument*, QString> documentsToSave;

    // collect file information
    QMap<QString, FileStateItem> currentStates;
    QMap<QString, IDocument::ChangeType> changeTypes;
    QSet<IDocument *> changedIDocuments;
    foreach (const QString &fileName, d->m_changedFiles) {
        IDocument::ChangeType type = IDocument::TypeContents;
        FileStateItem state;
        QFileInfo fi(fileName);
        if (!fi.exists()) {
            type = IDocument::TypeRemoved;
        } else {
            state.modified = fi.lastModified();
            state.permissions = fi.permissions();
        }
        currentStates.insert(fileName, state);
        changeTypes.insert(fileName, type);
        foreach (IDocument *document, d->m_states.value(fileName).lastUpdatedState.keys())
            changedIDocuments.insert(document);
    }

    // clean up. do this before we may enter the main loop, otherwise we would
    // lose consecutive notifications.
    d->m_changedFiles.clear();

    // collect information about "expected" file names
    // we can't do the "resolving" already in expectFileChange, because
    // if the resolved names are different when unexpectFileChange is called
    // we would end up with never-unexpected file names
    QSet<QString> expectedFileNames;
    foreach (const QString &fileName, d->m_expectedFileNames) {
        const QString fixedName = fixFileName(fileName, KeepLinks);
        expectedFileNames.insert(fixedName);
        const QString fixedResolvedName = fixFileName(fileName, ResolveLinks);
        if (fixedName != fixedResolvedName)
            expectedFileNames.insert(fixedResolvedName);
    }

    // handle the IDocuments
    QStringList errorStrings;
    foreach (IDocument *document, changedIDocuments) {
        IDocument::ChangeTrigger trigger = IDocument::TriggerInternal;
        IDocument::ChangeType type = IDocument::TypePermissions;
        bool changed = false;
        // find out the type & behavior from the two possible files
        // behavior is internal if all changes are expected (and none removed)
        // type is "max" of both types (remove > contents > permissions)
        foreach (const QString & fileName, d->m_documentsWithWatch.value(document)) {
            // was the file reported?
            if (!currentStates.contains(fileName))
                continue;

            FileStateItem currentState = currentStates.value(fileName);
            FileStateItem expectedState = d->m_states.value(fileName).expected;
            FileStateItem lastState = d->m_states.value(fileName).lastUpdatedState.value(document);

            // did the file actually change?
            if (lastState.modified == currentState.modified && lastState.permissions == currentState.permissions)
                continue;
            changed = true;

            // was it only a permission change?
            if (lastState.modified == currentState.modified)
                continue;

            // was the change unexpected?
            if ((currentState.modified != expectedState.modified || currentState.permissions != expectedState.permissions)
                    && !expectedFileNames.contains(fileName)) {
                trigger = IDocument::TriggerExternal;
            }

            // find out the type
            IDocument::ChangeType fileChange = changeTypes.value(fileName);
            if (fileChange == IDocument::TypeRemoved)
                type = IDocument::TypeRemoved;
            else if (fileChange == IDocument::TypeContents && type == IDocument::TypePermissions)
                type = IDocument::TypeContents;
        }

        if (!changed) // probably because the change was blocked with (un)blockFileChange
            continue;

        // handle it!
        d->m_blockedIDocument = document;

        bool success = true;
        QString errorString;
        // we've got some modification
        // check if it's contents or permissions:
        if (type == IDocument::TypePermissions) {
            // Only permission change
            success = document->reload(&errorString, IDocument::FlagReload, IDocument::TypePermissions);
        // now we know it's a content change or file was removed
        } else if (defaultBehavior == IDocument::ReloadUnmodified
                   && type == IDocument::TypeContents && !document->isModified()) {
            // content change, but unmodified (and settings say to reload in this case)
            success = document->reload(&errorString, IDocument::FlagReload, type);
        // file was removed or it's a content change and the default behavior for
        // unmodified files didn't kick in
        } else if (defaultBehavior == IDocument::ReloadUnmodified
                   && type == IDocument::TypeRemoved && !document->isModified()) {
            // file removed, but unmodified files should be reloaded
            // so we close the file
            editorsToClose << EditorManager::instance()->editorsForDocument(document);
        } else if (defaultBehavior == IDocument::IgnoreAll) {
            // content change or removed, but settings say ignore
            success = document->reload(&errorString, IDocument::FlagIgnore, type);
        // either the default behavior is to always ask,
        // or the ReloadUnmodified default behavior didn't kick in,
        // so do whatever the IDocument wants us to do
        } else {
            // check if IDocument wants us to ask
            if (document->reloadBehavior(trigger, type) == IDocument::BehaviorSilent) {
                // content change or removed, IDocument wants silent handling
                if (type == IDocument::TypeRemoved)
                    editorsToClose << EditorManager::instance()->editorsForDocument(document);
                else
                    success = document->reload(&errorString, IDocument::FlagReload, type);
            // IDocument wants us to ask
            } else if (type == IDocument::TypeContents) {
                // content change, IDocument wants to ask user
                if (previousAnswer == Utils::ReloadNone) {
                    // answer already given, ignore
                    success = document->reload(&errorString, IDocument::FlagIgnore, IDocument::TypeContents);
                } else if (previousAnswer == Utils::ReloadAll) {
                    // answer already given, reload
                    success = document->reload(&errorString, IDocument::FlagReload, IDocument::TypeContents);
                } else {
                    // Ask about content change
                    previousAnswer = Utils::reloadPrompt(document->fileName(), document->isModified(), QApplication::activeWindow());
                    switch (previousAnswer) {
                    case Utils::ReloadAll:
                    case Utils::ReloadCurrent:
                        success = document->reload(&errorString, IDocument::FlagReload, IDocument::TypeContents);
                        break;
                    case Utils::ReloadSkipCurrent:
                    case Utils::ReloadNone:
                        success = document->reload(&errorString, IDocument::FlagIgnore, IDocument::TypeContents);
                        break;
                    case Utils::CloseCurrent:
                        editorsToClose << EditorManager::instance()->editorsForDocument(document);
                        break;
                    }
                }
            // IDocument wants us to ask, and it's the TypeRemoved case
            } else {
                // Ask about removed file
                bool unhandled = true;
                while (unhandled) {
                    switch (Utils::fileDeletedPrompt(document->fileName(), trigger == IDocument::TriggerExternal, QApplication::activeWindow())) {
                    case Utils::FileDeletedSave:
                        documentsToSave.insert(document, document->fileName());
                        unhandled = false;
                        break;
                    case Utils::FileDeletedSaveAs:
                    {
                        const QString &saveFileName = getSaveAsFileName(document);
                        if (!saveFileName.isEmpty()) {
                            documentsToSave.insert(document, saveFileName);
                            unhandled = false;
                        }
                        break;
                    }
                    case Utils::FileDeletedClose:
                        editorsToClose << EditorManager::instance()->editorsForDocument(document);
                        unhandled = false;
                        break;
                    }
                }
            }
        }
        if (!success) {
            if (errorString.isEmpty())
                errorStrings << tr("Cannot reload %1").arg(QDir::toNativeSeparators(document->fileName()));
            else
                errorStrings << errorString;
        }

        // update file info, also handling if e.g. link target has changed
        removeFileInfo(document);
        addFileInfo(document);
        d->m_blockedIDocument = 0;
    }
    if (!errorStrings.isEmpty())
        QMessageBox::critical(d->m_mainWindow, tr("File Error"),
                              errorStrings.join(QLatin1String("\n")));

    // handle deleted files
    EditorManager::instance()->closeEditors(editorsToClose, false);
    QMapIterator<IDocument *, QString> it(documentsToSave);
    while (it.hasNext()) {
        it.next();
        saveDocument(it.key(), it.value());
        it.key()->checkPermissions();
    }

    d->m_blockActivated = false;

//    dump();
}

void DocumentManager::syncWithEditor(const QList<Core::IContext *> &context)
{
    if (context.isEmpty())
        return;

    Core::IEditor *editor = Core::EditorManager::currentEditor();
    if (!editor || editor->isTemporary())
        return;
    foreach (IContext *c, context) {
        if (editor->widget() == c->widget()) {
            setCurrentFile(editor->document()->fileName());
            break;
        }
    }
}

/*!
    Adds the \a fileName to the list of recent files. Associates the file to
    be reopened with an editor of the given \a editorId, if possible.
    \a editorId defaults to the empty id, which means to let the system figure out
    the best editor itself.
*/
void DocumentManager::addToRecentFiles(const QString &fileName, const Id &editorId)
{
    if (fileName.isEmpty())
        return;
    QString unifiedForm(fixFileName(fileName, KeepLinks));
    QMutableListIterator<RecentFile > it(d->m_recentFiles);
    while (it.hasNext()) {
        RecentFile file = it.next();
        QString recentUnifiedForm(fixFileName(file.first, DocumentManager::KeepLinks));
        if (unifiedForm == recentUnifiedForm)
            it.remove();
    }
    if (d->m_recentFiles.count() > d->m_maxRecentFiles)
        d->m_recentFiles.removeLast();
    d->m_recentFiles.prepend(RecentFile(fileName, editorId));
}

/*!
    Clears the list of recent files. Should only be called by
    the core plugin when the user chooses to clear it.
*/
void DocumentManager::clearRecentFiles()
{
    d->m_recentFiles.clear();
}

/*!
    Returns the list of recent files.
*/
QList<DocumentManager::RecentFile> DocumentManager::recentFiles()
{
    return d->m_recentFiles;
}

void DocumentManager::saveSettings()
{
    QStringList recentFiles;
    QStringList recentEditorIds;
    foreach (const RecentFile &file, d->m_recentFiles) {
        recentFiles.append(file.first);
        recentEditorIds.append(file.second.toString());
    }

    QSettings *s = Core::ICore::settings();
    s->beginGroup(QLatin1String(settingsGroupC));
    s->setValue(QLatin1String(filesKeyC), recentFiles);
    s->setValue(QLatin1String(editorsKeyC), recentEditorIds);
    s->endGroup();
    s->beginGroup(QLatin1String(directoryGroupC));
    s->setValue(QLatin1String(projectDirectoryKeyC), d->m_projectsDirectory);
    s->setValue(QLatin1String(useProjectDirectoryKeyC), d->m_useProjectsDirectory);
    s->setValue(QLatin1String(buildDirectoryKeyC), d->m_buildDirectory);
    s->endGroup();
}

void readSettings()
{
    QSettings *s = Core::ICore::settings();
    d->m_recentFiles.clear();
    s->beginGroup(QLatin1String(settingsGroupC));
    QStringList recentFiles = s->value(QLatin1String(filesKeyC)).toStringList();
    QStringList recentEditorIds = s->value(QLatin1String(editorsKeyC)).toStringList();
    s->endGroup();
    // clean non-existing files
    QStringListIterator ids(recentEditorIds);
    foreach (const QString &fileName, recentFiles) {
        QString editorId;
        if (ids.hasNext()) // guard against old or weird settings
            editorId = ids.next();
        if (QFileInfo(fileName).isFile())
            d->m_recentFiles.append(DocumentManager::RecentFile(QDir::fromNativeSeparators(fileName), // from native to guard against old settings
                                               Id::fromString(editorId)));
    }

    s->beginGroup(QLatin1String(directoryGroupC));
    const QString settingsProjectDir = s->value(QLatin1String(projectDirectoryKeyC),
                                                QString()).toString();
    if (!settingsProjectDir.isEmpty() && QFileInfo(settingsProjectDir).isDir())
        d->m_projectsDirectory = settingsProjectDir;
    else
        d->m_projectsDirectory = Utils::PathChooser::homePath();
    d->m_useProjectsDirectory = s->value(QLatin1String(useProjectDirectoryKeyC),
                                         d->m_useProjectsDirectory).toBool();

    const QString settingsShadowDir = s->value(QLatin1String(buildDirectoryKeyC),
                                               QString()).toString();
    if (!settingsShadowDir.isEmpty())
        d->m_buildDirectory = settingsShadowDir;
    else
        d->m_buildDirectory = QLatin1String(Constants::DEFAULT_BUILD_DIRECTORY);

    s->endGroup();
}

/*!

  The current file is e.g. the file currently opened when an editor is active,
  or the selected file in case a Project Explorer is active ...

  \sa currentFile
  */
void DocumentManager::setCurrentFile(const QString &filePath)
{
    if (d->m_currentFile == filePath)
        return;
    d->m_currentFile = filePath;
    emit m_instance->currentFileChanged(d->m_currentFile);
}

/*!
  Returns the absolute path of the current file

  The current file is e.g. the file currently opened when an editor is active,
  or the selected file in case a Project Explorer is active ...

  \sa setCurrentFile
  */
QString DocumentManager::currentFile()
{
    return d->m_currentFile;
}

/*!

  Returns the initial directory for a new file dialog. If there is
  a current file, use that, else use last visited directory.

  \sa setFileDialogLastVisitedDirectory
*/

QString DocumentManager::fileDialogInitialDirectory()
{
    if (!d->m_currentFile.isEmpty())
        return QFileInfo(d->m_currentFile).absolutePath();
    return d->m_lastVisitedDirectory;
}

/*!

  Returns the directory for projects. Defaults to HOME.

  \sa setProjectsDirectory, setUseProjectsDirectory
*/

QString DocumentManager::projectsDirectory()
{
    return d->m_projectsDirectory;
}

/*!

  Set the directory for projects.

  \sa projectsDirectory, useProjectsDirectory
*/

void DocumentManager::setProjectsDirectory(const QString &dir)
{
    d->m_projectsDirectory = dir;
}

/*!
    Returns the default build directory.

    \sa setBuildDirectory
*/
QString DocumentManager::buildDirectory()
{
    return d->m_buildDirectory;
}

/*!
    Sets the shadow build directory to \a directory.

    \sa buildDirectory
*/
void DocumentManager::setBuildDirectory(const QString &directory)
{
    d->m_buildDirectory = directory;
}

/*!

  Returns whether the directory for projects is to be
  used or the user wants the current directory.

  \sa setProjectsDirectory, setUseProjectsDirectory
*/

bool DocumentManager::useProjectsDirectory()
{
    return d->m_useProjectsDirectory;
}

/*!

  Sets whether the directory for projects is to be used.

  \sa projectsDirectory, useProjectsDirectory
*/

void DocumentManager::setUseProjectsDirectory(bool useProjectsDirectory)
{
    d->m_useProjectsDirectory = useProjectsDirectory;
}

/*!

  Returns last visited directory of a file dialog.

  \sa setFileDialogLastVisitedDirectory, fileDialogInitialDirectory

*/

QString DocumentManager::fileDialogLastVisitedDirectory()
{
    return d->m_lastVisitedDirectory;
}

/*!

  Set the last visited directory of a file dialog that will be remembered
  for the next one.

  \sa fileDialogLastVisitedDirectory, fileDialogInitialDirectory

  */

void DocumentManager::setFileDialogLastVisitedDirectory(const QString &directory)
{
    d->m_lastVisitedDirectory = directory;
}

void DocumentManager::notifyFilesChangedInternally(const QStringList &files)
{
    emit m_instance->filesChangedInternally(files);
}

void DocumentManager::populateOpenWithMenu(QMenu *menu, const QString &fileName)
{
    typedef QList<IEditorFactory*> EditorFactoryList;
    typedef QList<IExternalEditor*> ExternalEditorList;

    menu->clear();

    bool anyMatches = false;

    if (const MimeType mt = ICore::mimeDatabase()->findByFile(QFileInfo(fileName))) {
        const EditorFactoryList factories = EditorManager::editorFactories(mt, false);
        const ExternalEditorList externalEditors = EditorManager::externalEditors(mt, false);
        anyMatches = !factories.empty() || !externalEditors.empty();
        if (anyMatches) {
            // Add all suitable editors
            foreach (IEditorFactory *editorFactory, factories) {
                // Add action to open with this very editor factory
                QString const actionTitle = editorFactory->displayName();
                QAction * const action = menu->addAction(actionTitle);
                OpenWithEntry entry;
                entry.editorFactory = editorFactory;
                entry.fileName = fileName;
                action->setData(qVariantFromValue(entry));
            }
            // Add all suitable external editors
            foreach (IExternalEditor *externalEditor, externalEditors) {
                QAction * const action = menu->addAction(externalEditor->displayName());
                OpenWithEntry entry;
                entry.externalEditor = externalEditor;
                entry.fileName = fileName;
                action->setData(qVariantFromValue(entry));
            }
        }
    }
    menu->setEnabled(anyMatches);
}

void DocumentManager::executeOpenWithMenuAction(QAction *action)
{
    QTC_ASSERT(action, return);
    const QVariant data = action->data();
    OpenWithEntry entry = qvariant_cast<OpenWithEntry>(data);
    if (entry.editorFactory) {
        // close any open editors that have this file open, but have a different type.
        EditorManager *em = EditorManager::instance();
        QList<IEditor *> editorsOpenForFile = em->editorsForFileName(entry.fileName);
        if (!editorsOpenForFile.isEmpty()) {
            foreach (IEditor *openEditor, editorsOpenForFile) {
                if (entry.editorFactory->id() == openEditor->id())
                    editorsOpenForFile.removeAll(openEditor);
            }
            if (!em->closeEditors(editorsOpenForFile)) // don't open if cancel was pressed
                return;
        }

        EditorManager::openEditor(entry.fileName, entry.editorFactory->id());
        return;
    }
    if (entry.externalEditor)
        EditorManager::openExternalEditor(entry.fileName, entry.externalEditor->id());
}

void DocumentManager::slotExecuteOpenWithMenuAction(QAction *action)
{
    executeOpenWithMenuAction(action);
}

// -------------- FileChangeBlocker

FileChangeBlocker::FileChangeBlocker(const QString &fileName)
    : m_fileName(fileName)
{
    DocumentManager::expectFileChange(fileName);
}

FileChangeBlocker::~FileChangeBlocker()
{
    DocumentManager::unexpectFileChange(m_fileName);
}

} // namespace Core<|MERGE_RESOLUTION|>--- conflicted
+++ resolved
@@ -547,10 +547,6 @@
         updateExpectedState(fixedResolvedName);
 }
 
-<<<<<<< HEAD
-=======
-
->>>>>>> ea3ac259
 /*!
     Tries to save the files listed in \a documents. The \a cancelled argument is set to true
     if the user cancelled the dialog. Returns the files that could not be saved. If the files
