--- conflicted
+++ resolved
@@ -29,14 +29,9 @@
 #include <utils/filesearch.h>
 
 #include <QPointer>
-
 #include <QPlainTextEdit>
-<<<<<<< HEAD
 #include <QRegularExpression>
-=======
-#include <QRegExp>
 #include <QTextBlock>
->>>>>>> 4033471a
 #include <QTextCursor>
 
 namespace Core {
