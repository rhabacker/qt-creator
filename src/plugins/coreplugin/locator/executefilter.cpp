/****************************************************************************
**
** Copyright (C) 2016 The Qt Company Ltd.
** Contact: https://www.qt.io/licensing/
**
** This file is part of Qt Creator.
**
** Commercial License Usage
** Licensees holding valid commercial Qt licenses may use this file in
** accordance with the commercial license agreement provided with the
** Software or, alternatively, in accordance with the terms contained in
** a written agreement between you and The Qt Company. For licensing terms
** and conditions see https://www.qt.io/terms-conditions. For further
** information use the contact form at https://www.qt.io/contact-us.
**
** GNU General Public License Usage
** Alternatively, this file may be used under the terms of the GNU
** General Public License version 3 as published by the Free Software
** Foundation with exceptions as appearing in the file LICENSE.GPL3-EXCEPT
** included in the packaging of this file. Please review the following
** information to ensure the GNU General Public License requirements will
** be met: https://www.gnu.org/licenses/gpl-3.0.html.
**
****************************************************************************/

#include "executefilter.h"

#include <coreplugin/icore.h>
#include <coreplugin/messagemanager.h>
#include <coreplugin/reaper.h>
#include <utils/macroexpander.h>
#include <utils/qtcassert.h>

#include <QMessageBox>

using namespace Core;
using namespace Core::Internal;

using namespace Utils;

ExecuteFilter::ExecuteFilter()
{
    setId("Execute custom commands");
    setDisplayName(tr("Execute Custom Commands"));
    setDescription(tr(
        "Runs an arbitrary command with arguments. The command is searched for in the PATH "
        "environment variable if needed. Note that the command is run directly, not in a shell."));
    setDefaultShortcutString("!");
    setPriority(High);
    setDefaultIncludedByDefault(false);
}

ExecuteFilter::~ExecuteFilter()
{
    removeProcess();
}

QList<LocatorFilterEntry> ExecuteFilter::matchesFor(QFutureInterface<LocatorFilterEntry> &future,
                                             const QString &entry)
{
    QList<LocatorFilterEntry> value;
    if (!entry.isEmpty()) // avoid empty entry
        value.append(LocatorFilterEntry(this, entry, QVariant()));
    QList<LocatorFilterEntry> others;
    const Qt::CaseSensitivity entryCaseSensitivity = caseSensitivity(entry);
    for (const QString &cmd : qAsConst(m_commandHistory)) {
        if (future.isCanceled())
            break;
        if (cmd == entry) // avoid repeated entry
            continue;
        LocatorFilterEntry filterEntry(this, cmd, QVariant());
        const int index = cmd.indexOf(entry, 0, entryCaseSensitivity);
        if (index >= 0) {
            filterEntry.highlightInfo = {index, int(entry.length())};
            value.append(filterEntry);
        } else {
            others.append(filterEntry);
        }
    }
    value.append(others);
    return value;
}

void ExecuteFilter::accept(LocatorFilterEntry selection,
                           QString *newText, int *selectionStart, int *selectionLength) const
{
    Q_UNUSED(newText)
    Q_UNUSED(selectionStart)
    Q_UNUSED(selectionLength)
    auto p = const_cast<ExecuteFilter *>(this);

    const QString value = selection.displayName.trimmed();
    const int index = m_commandHistory.indexOf(value);
    if (index != -1 && index != 0)
        p->m_commandHistory.removeAt(index);
    if (index != 0)
        p->m_commandHistory.prepend(value);

    bool found;
    QString workingDirectory = Utils::globalMacroExpander()->value("CurrentDocument:Path", &found);
    if (!found || workingDirectory.isEmpty())
        workingDirectory = Utils::globalMacroExpander()->value("CurrentDocument:Project:Path", &found);

    ExecuteData d;
    d.workingDirectory = workingDirectory;
    const int pos = value.indexOf(' ');
    if (pos == -1) {
        d.executable = value;
    } else {
        d.executable = value.left(pos);
        d.arguments = Utils::globalMacroExpander()->expand(
                    value.right(value.length() - pos - 1));
    }

    if (m_process) {
        const QString info(tr("Previous command is still running (\"%1\").\nDo you want to kill it?")
                           .arg(p->headCommand()));
        int r = QMessageBox::question(ICore::dialogParent(), tr("Kill Previous Process?"), info,
                                      QMessageBox::Yes | QMessageBox::No | QMessageBox::Cancel,
                                      QMessageBox::Yes);
        if (r == QMessageBox::Cancel)
            return;
        if (r == QMessageBox::No) {
            p->m_taskQueue.enqueue(d);
            return;
        }
        p->removeProcess();
    }

    p->m_taskQueue.enqueue(d);
    p->runHeadCommand();
}

void ExecuteFilter::finished()
{
    QTC_ASSERT(m_process, return);
    const QString commandName = headCommand();
    QString message;
    if (m_process->result() == QtcProcess::FinishedWithSuccess)
        message = tr("Command \"%1\" finished.").arg(commandName);
    else
        message = tr("Command \"%1\" failed.").arg(commandName);
    MessageManager::writeFlashing(message);

    removeProcess();
    runHeadCommand();
}

void ExecuteFilter::readStandardOutput()
{
    QTC_ASSERT(m_process, return);
    const QByteArray data = m_process->readAllStandardOutput();
    MessageManager::writeSilently(
        QTextCodec::codecForLocale()->toUnicode(data.constData(), data.size(), &m_stdoutState));
}

void ExecuteFilter::readStandardError()
{
<<<<<<< HEAD
    const QByteArray data = m_process->readAllStandardError();
=======
    QTC_ASSERT(m_process, return);
    static QTextCodec::ConverterState state;
    QByteArray data = m_process->readAllStandardError();
>>>>>>> 21cb0711
    MessageManager::writeSilently(
        QTextCodec::codecForLocale()->toUnicode(data.constData(), data.size(), &m_stderrState));
}

void ExecuteFilter::runHeadCommand()
{
    if (!m_taskQueue.isEmpty()) {
        const ExecuteData &d = m_taskQueue.head();
        const Utils::FilePath fullPath = Utils::Environment::systemEnvironment().searchInPath(d.executable);
        if (fullPath.isEmpty()) {
            MessageManager::writeDisrupting(
                tr("Could not find executable for \"%1\".").arg(d.executable));
            m_taskQueue.dequeue();
            runHeadCommand();
            return;
        }
        MessageManager::writeDisrupting(tr("Starting command \"%1\".").arg(headCommand()));
        QTC_CHECK(!m_process);
        createProcess();
        m_process->setWorkingDirectory(d.workingDirectory);
        m_process->setCommand({fullPath, d.arguments, Utils::CommandLine::Raw});
        m_process->start();
        if (!m_process->waitForStarted(1000)) {
            MessageManager::writeFlashing(
                tr("Could not start process: %1.").arg(m_process->errorString()));
            removeProcess();
            runHeadCommand();
        }
    }
}

void ExecuteFilter::createProcess()
{
    if (m_process)
        return;

    m_process = new Utils::QtcProcess();
    m_process->setEnvironment(Utils::Environment::systemEnvironment());
    connect(m_process, &QtcProcess::finished, this, &ExecuteFilter::finished);
    connect(m_process, &QtcProcess::readyReadStandardOutput, this, &ExecuteFilter::readStandardOutput);
    connect(m_process, &QtcProcess::readyReadStandardError, this, &ExecuteFilter::readStandardError);
}

void ExecuteFilter::removeProcess()
{
    if (!m_process)
        return;

    m_taskQueue.dequeue();
    m_process->disconnect();
    if (m_process->state() == QProcess::NotRunning)
        m_process->deleteLater();
    else
        Reaper::reap(m_process);

    m_process = nullptr;
}

QString ExecuteFilter::headCommand() const
{
    if (m_taskQueue.isEmpty())
        return QString();
    const ExecuteData &data = m_taskQueue.head();
    if (data.arguments.isEmpty())
        return data.executable;
    return data.executable + ' ' + data.arguments;
}<|MERGE_RESOLUTION|>--- conflicted
+++ resolved
@@ -156,13 +156,8 @@
 
 void ExecuteFilter::readStandardError()
 {
-<<<<<<< HEAD
+    QTC_ASSERT(m_process, return);
     const QByteArray data = m_process->readAllStandardError();
-=======
-    QTC_ASSERT(m_process, return);
-    static QTextCodec::ConverterState state;
-    QByteArray data = m_process->readAllStandardError();
->>>>>>> 21cb0711
     MessageManager::writeSilently(
         QTextCodec::codecForLocale()->toUnicode(data.constData(), data.size(), &m_stderrState));
 }
