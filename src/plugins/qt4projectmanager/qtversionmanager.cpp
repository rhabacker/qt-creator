--- conflicted
+++ resolved
@@ -1133,9 +1133,6 @@
 #endif
     } else if (qt_arch == "arm") {
 #ifdef QTCREATOR_WITH_MAEMO
-<<<<<<< HEAD
-        m_toolChains << MaemoManager::instance()->maemoToolChain(this);
-=======
         m_toolChains << QSharedPointer<ProjectExplorer::ToolChain>(
                 MaemoManager::instance()->maemoToolChain(this));
 
@@ -1144,7 +1141,6 @@
         qmakeCXX = env.searchInPath(qmakeCXX);
         m_toolChains << QSharedPointer<ProjectExplorer::ToolChain>(
                 ProjectExplorer::ToolChain::createGccToolChain(qmakeCXX));
->>>>>>> 4504aec7
 #endif
     } else if (qmakeCXX == "cl" || qmakeCXX == "icl") {
         // TODO proper support for intel cl
