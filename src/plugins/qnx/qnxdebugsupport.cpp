/****************************************************************************
**
** Copyright (C) 2016 BlackBerry Limited. All rights reserved.
** Contact: KDAB (info@kdab.com)
**
** This file is part of Qt Creator.
**
** Commercial License Usage
** Licensees holding valid commercial Qt licenses may use this file in
** accordance with the commercial license agreement provided with the
** Software or, alternatively, in accordance with the terms contained in
** a written agreement between you and The Qt Company. For licensing terms
** and conditions see https://www.qt.io/terms-conditions. For further
** information use the contact form at https://www.qt.io/contact-us.
**
** GNU General Public License Usage
** Alternatively, this file may be used under the terms of the GNU
** General Public License version 3 as published by the Free Software
** Foundation with exceptions as appearing in the file LICENSE.GPL3-EXCEPT
** included in the packaging of this file. Please review the following
** information to ensure the GNU General Public License requirements will
** be met: https://www.gnu.org/licenses/gpl-3.0.html.
**
****************************************************************************/

#include "qnxdebugsupport.h"

#include "qnxconstants.h"
#include "qnxdevice.h"
#include "qnxrunconfiguration.h"
#include "slog2inforunner.h"
#include "qnxqtversion.h"
#include "qnxutils.h"

#include <coreplugin/icore.h>

#include <debugger/debuggerkitinformation.h>
#include <debugger/debuggerruncontrol.h>

#include <projectexplorer/applicationlauncher.h>
#include <projectexplorer/devicesupport/deviceprocessesdialog.h>
#include <projectexplorer/devicesupport/deviceprocesslist.h>
#include <projectexplorer/devicesupport/deviceusedportsgatherer.h>
#include <projectexplorer/kit.h>
#include <projectexplorer/kitchooser.h>
#include <projectexplorer/kitinformation.h>
#include <projectexplorer/projectexplorer.h>
#include <projectexplorer/runnables.h>
#include <projectexplorer/target.h>
#include <projectexplorer/toolchain.h>

#include <qmldebug/qmldebugcommandlinearguments.h>

#include <qtsupport/qtkitinformation.h>

#include <utils/pathchooser.h>
#include <utils/portlist.h>
#include <utils/qtcassert.h>
#include <utils/qtcprocess.h>

#include <QFormLayout>
#include <QLabel>
#include <QVBoxLayout>

using namespace Debugger;
using namespace ProjectExplorer;
using namespace Utils;

namespace Qnx {
namespace Internal {

static QStringList searchPaths(Kit *kit)
{
    auto qtVersion = dynamic_cast<QnxQtVersion *>(QtSupport::QtKitInformation::qtVersion(kit));
    if (!qtVersion)
        return {};

    const QDir pluginDir(qtVersion->qmakeProperty("QT_INSTALL_PLUGINS"));
    const QStringList pluginSubDirs = pluginDir.entryList(QDir::Dirs | QDir::NoDotAndDotDot);

    QStringList searchPaths;

    for (const QString &dir : pluginSubDirs)
        searchPaths << qtVersion->qmakeProperty("QT_INSTALL_PLUGINS") + '/' + dir;

    searchPaths << qtVersion->qmakeProperty("QT_INSTALL_LIBS");
    searchPaths << qtVersion->qnxTarget() + '/' + qtVersion->cpuDir() + "/lib";
    searchPaths << qtVersion->qnxTarget() + '/' + qtVersion->cpuDir() + "/usr/lib";

    return searchPaths;
}

// QnxDebuggeeRunner

class QnxDebuggeeRunner : public ProjectExplorer::SimpleTargetRunner
{
public:
    QnxDebuggeeRunner(RunControl *runControl, GdbServerPortsGatherer *portsGatherer)
        : SimpleTargetRunner(runControl), m_portsGatherer(portsGatherer)
    {
        setDisplayName("QnxDebuggeeRunner");
    }

private:
    void start() final
    {
        StandardRunnable r = runnable().as<StandardRunnable>();
        QStringList arguments;
        if (m_portsGatherer->useGdbServer()) {
            Port pdebugPort = m_portsGatherer->gdbServerPort();
            r.executable = Constants::QNX_DEBUG_EXECUTABLE;
            arguments.append(pdebugPort.toString());
        }
        if (m_portsGatherer->useQmlServer()) {
            arguments.append(QmlDebug::qmlDebugTcpArguments(QmlDebug::QmlDebuggerServices,
                                                            m_portsGatherer->qmlServerPort()));
        }
        arguments.append(QtcProcess::splitArgs(r.commandLineArguments));
        r.commandLineArguments = QtcProcess::joinArgs(arguments);

        setRunnable(r);

        SimpleTargetRunner::start();
    }

    GdbServerPortsGatherer *m_portsGatherer;
};


// QnxDebugSupport

QnxDebugSupport::QnxDebugSupport(RunControl *runControl)
    : DebuggerRunTool(runControl)
{
    setDisplayName("QnxDebugSupport");
    appendMessage(tr("Preparing remote side..."), LogMessageFormat);

    m_portsGatherer = new GdbServerPortsGatherer(runControl);
    m_portsGatherer->setUseGdbServer(isCppDebugging());
    m_portsGatherer->setUseQmlServer(isQmlDebugging());

    auto debuggeeRunner = new QnxDebuggeeRunner(runControl, m_portsGatherer);
    debuggeeRunner->addStartDependency(m_portsGatherer);

    auto slog2InfoRunner = new Slog2InfoRunner(runControl);
    debuggeeRunner->addStartDependency(slog2InfoRunner);

    addStartDependency(debuggeeRunner);
}

void QnxDebugSupport::start()
{
    auto runConfig = qobject_cast<QnxRunConfiguration *>(runControl()->runConfiguration());
    QTC_ASSERT(runConfig, return);
    Target *target = runConfig->target();
    Kit *k = target->kit();

    setStartMode(AttachToRemoteServer);
    setCloseMode(KillAtClose);
    setUseCtrlCStub(true);
    setRemoteChannel(m_portsGatherer->gdbServerChannel());
    setQmlServer(m_portsGatherer->qmlServer());
    setSolibSearchPath(searchPaths(k));
    setSymbolFile(runConfig->localExecutableFilePath());

    DebuggerRunTool::start();
}


// QnxAttachDebugDialog

class QnxAttachDebugDialog : public DeviceProcessesDialog
{
public:
    QnxAttachDebugDialog(KitChooser *kitChooser)
        : DeviceProcessesDialog(kitChooser, Core::ICore::dialogParent())
    {
        auto sourceLabel = new QLabel(QnxDebugSupport::tr("Project source directory:"), this);
        m_projectSource = new PathChooser(this);
        m_projectSource->setExpectedKind(PathChooser::ExistingDirectory);

        auto binaryLabel = new QLabel(QnxDebugSupport::tr("Local executable:"), this);
        m_localExecutable = new PathChooser(this);
        m_localExecutable->setExpectedKind(PathChooser::File);

        auto formLayout = new QFormLayout;
        formLayout->addRow(sourceLabel, m_projectSource);
        formLayout->addRow(binaryLabel, m_localExecutable);

        auto mainLayout = dynamic_cast<QVBoxLayout*>(layout());
        QTC_ASSERT(mainLayout, return);
        mainLayout->insertLayout(mainLayout->count() - 2, formLayout);
    }

<<<<<<< HEAD
    QString projectSource() const { return m_projectSource->path(); }
    QString localExecutable() const { return m_localExecutable->path(); }

private:
    PathChooser *m_projectSource;
    PathChooser *m_localExecutable;
};
=======
    auto qtVersion = dynamic_cast<QnxQtVersion *>(QtSupport::QtKitInformation::qtVersion(k));
    if (qtVersion) {
        params.solibSearchPath = QnxUtils::searchPaths(qtVersion);
        params.sysRoot = qtVersion->qnxTarget();
    }
>>>>>>> 6afdb8bd


// QnxAttachDebugSupport

class PDebugRunner : public ProjectExplorer::SimpleTargetRunner
{
public:
    PDebugRunner(RunControl *runControl, GdbServerPortsGatherer *portsGatherer)
        : SimpleTargetRunner(runControl), m_portsGatherer(portsGatherer)
    {
        setDisplayName("PDebugRunner");
    }

private:
    void start() final
    {
        Port pdebugPort = m_portsGatherer->gdbServerPort();

        StandardRunnable r;
        r.executable = Constants::QNX_DEBUG_EXECUTABLE;
        r.commandLineArguments = pdebugPort.toString();
        setRunnable(r);

        SimpleTargetRunner::start();
    }

    GdbServerPortsGatherer *m_portsGatherer;
};

QnxAttachDebugSupport::QnxAttachDebugSupport(RunControl *runControl)
    : DebuggerRunTool(runControl)
{
    setDisplayName("QnxAttachDebugSupport");

    m_portsGatherer = new GdbServerPortsGatherer(runControl);
    m_portsGatherer->setUseGdbServer(isCppDebugging());
    m_portsGatherer->setUseQmlServer(isQmlDebugging());

    if (isCppDebugging()) {
        m_pdebugRunner = new PDebugRunner(runControl, m_portsGatherer);
        m_pdebugRunner->addStartDependency(m_portsGatherer);
        addStartDependency(m_pdebugRunner);
    } else {
        // No pdebug needed for Qml-only debugging.
        addStartDependency(m_portsGatherer);
    }
}

void QnxAttachDebugSupport::start()
{
    setRemoteChannel(m_portsGatherer->gdbServerChannel());
    setQmlServer(m_portsGatherer->qmlServer());

    DebuggerRunTool::start();
}

void QnxAttachDebugSupport::showProcessesDialog()
{
    auto kitChooser = new KitChooser;
    kitChooser->setKitPredicate([](const Kit *k) {
        return k->isValid() && DeviceTypeKitInformation::deviceTypeId(k) == Constants::QNX_QNX_OS_TYPE;
    });

    QnxAttachDebugDialog dlg(kitChooser);
    dlg.addAcceptButton(DeviceProcessesDialog::tr("&Attach to Process"));
    dlg.showAllDevices();
    if (dlg.exec() == QDialog::Rejected)
        return;

    Kit *kit = kitChooser->currentKit();
    if (!kit)
        return;

    // FIXME: That should be somehow related to the selected kit.
    auto startRunConfig = RunConfiguration::startupRunConfiguration();
    auto runConfig = qobject_cast<QnxRunConfiguration *>(startRunConfig);
    if (!runConfig)
        return;

    DeviceProcessItem process = dlg.currentProcess();
    const int pid = process.pid;
//    QString projectSourceDirectory = dlg.projectSource();
    QString localExecutable = dlg.localExecutable();
    if (localExecutable.isEmpty())
        localExecutable = runConfig->localExecutableFilePath();

    auto runControl = new RunControl(runConfig, ProjectExplorer::Constants::DEBUG_RUN_MODE);
    auto debugger = new QnxAttachDebugSupport(runControl);
    debugger->setStartMode(AttachToRemoteServer);
    debugger->setCloseMode(DetachAtClose);
    debugger->setNeedFixup(false);
    debugger->setSymbolFile(localExecutable);
    debugger->setUseCtrlCStub(true);
    debugger->setAttachPid(pid);
//    setRunControlName(tr("Remote: \"%1\" - Process %2").arg(remoteChannel).arg(m_process.pid));
    debugger->setRunControlName(tr("Remote QNX process %1").arg(pid));
    debugger->setSolibSearchPath(searchPaths(kit));
    debugger->setUseContinueInsteadOfRun(true);

    ProjectExplorerPlugin::startRunControl(runControl);
}

} // namespace Internal
} // namespace Qnx<|MERGE_RESOLUTION|>--- conflicted
+++ resolved
@@ -161,6 +161,8 @@
     setRemoteChannel(m_portsGatherer->gdbServerChannel());
     setQmlServer(m_portsGatherer->qmlServer());
     setSolibSearchPath(searchPaths(k));
+    if (auto qtVersion = dynamic_cast<QnxQtVersion *>(QtSupport::QtKitInformation::qtVersion(k)))
+        setSysRoot(qtVersion->qnxTarget());
     setSymbolFile(runConfig->localExecutableFilePath());
 
     DebuggerRunTool::start();
@@ -192,7 +194,6 @@
         mainLayout->insertLayout(mainLayout->count() - 2, formLayout);
     }
 
-<<<<<<< HEAD
     QString projectSource() const { return m_projectSource->path(); }
     QString localExecutable() const { return m_localExecutable->path(); }
 
@@ -200,13 +201,6 @@
     PathChooser *m_projectSource;
     PathChooser *m_localExecutable;
 };
-=======
-    auto qtVersion = dynamic_cast<QnxQtVersion *>(QtSupport::QtKitInformation::qtVersion(k));
-    if (qtVersion) {
-        params.solibSearchPath = QnxUtils::searchPaths(qtVersion);
-        params.sysRoot = qtVersion->qnxTarget();
-    }
->>>>>>> 6afdb8bd
 
 
 // QnxAttachDebugSupport
@@ -304,6 +298,8 @@
 //    setRunControlName(tr("Remote: \"%1\" - Process %2").arg(remoteChannel).arg(m_process.pid));
     debugger->setRunControlName(tr("Remote QNX process %1").arg(pid));
     debugger->setSolibSearchPath(searchPaths(kit));
+    if (auto qtVersion = dynamic_cast<QnxQtVersion *>(QtSupport::QtKitInformation::qtVersion(kit)))
+        debugger->setSysRoot(qtVersion->qnxTarget());
     debugger->setUseContinueInsteadOfRun(true);
 
     ProjectExplorerPlugin::startRunControl(runControl);
