// Copyright (C) 2023 The Qt Company Ltd.
// SPDX-License-Identifier: LicenseRef-Qt-Commercial OR GPL-3.0-only WITH Qt-GPL-exception-1.0

#include "effectcomposerview.h"

#include "effectcomposermodel.h"
#include "effectcomposernodesmodel.h"
#include "effectcomposerwidget.h"
<<<<<<< HEAD
#include "studioquickwidget.h"
=======
#include "listmodelwidthcalculator.h"
#include "studioquickwidget.h"
#include "tableheaderlengthmodel.h"
>>>>>>> f5fdafd3

#include <designermcumanager.h>
#include <documentmanager.h>
#include <import.h>
#include <modelnodeoperations.h>
#include <qmlchangeset.h>
#include <qmldesignerconstants.h>
#include <qmldesignerplugin.h>

#include <coreplugin/icore.h>

#include <QTimer>
#include <QtQml>

namespace EffectComposer {

EffectComposerView::EffectComposerView(QmlDesigner::ExternalDependenciesInterface &externalDependencies)
    : AbstractView{externalDependencies}
    , m_componentUtils(externalDependencies)
{
}

EffectComposerView::~EffectComposerView()
{}

bool EffectComposerView::hasWidget() const
{
    return true;
}

QmlDesigner::WidgetInfo EffectComposerView::widgetInfo()
{
    if (m_widget.isNull()) {
        m_widget = new EffectComposerWidget{this};

        connect(m_widget->effectComposerModel(), &EffectComposerModel::assignToSelectedTriggered, this,
                [this] (const QString &effectPath) {
            executeInTransaction("EffectComposerView assignToSelectedTriggered", [&] {
                const QList<QmlDesigner::ModelNode> selectedNodes = selectedModelNodes();
                for (const QmlDesigner::ModelNode &node : selectedNodes)
                    QmlDesigner::ModelNodeOperations::handleItemLibraryEffectDrop(effectPath, node);
            });
        });

        connect(m_widget->effectComposerModel(), &EffectComposerModel::removePropertiesFromScene, this,
                [this] (QSet<QByteArray> props, const QString &typeName) {
            // Remove specified properties from all instances of specified type

            QmlDesigner::DesignDocument *document
                = QmlDesigner::QmlDesignerPlugin::instance()->currentDesignDocument();
            if (!document)
                return;

            const QByteArray fullType = QString("%1.%2.%2").arg(m_componentUtils.composedEffectsTypePrefix(),
                                                             typeName).toUtf8();
            const QList<QmlDesigner::ModelNode> allNodes = allModelNodes();
            QList<QmlDesigner::ModelNode> typeNodes;
            QList<QmlDesigner::ModelNode> propertyChangeNodes;
            for (const QmlDesigner::ModelNode &node : allNodes) {
                if (QmlDesigner::QmlPropertyChanges::isValidQmlPropertyChanges(node))
                    propertyChangeNodes.append(node);
#ifdef QDS_USE_PROJECTSTORAGE
// TODO: typeName() shouldn't be used with projectstorage. Needs alternative solution (using modules?)
#else
                else if (node.metaInfo().typeName() == fullType)
                    typeNodes.append(node);
#endif
            }
            if (!typeNodes.isEmpty()) {
                bool clearStacks = false;

                executeInTransaction("EffectComposerView removePropertiesFromScene", [&] {
                    for (QmlDesigner::ModelNode node : std::as_const(propertyChangeNodes)) {
                        QmlDesigner::ModelNode targetNode = QmlDesigner::QmlPropertyChanges(node).target();
                        if (typeNodes.contains(targetNode)) {
                            for (const QByteArray &prop : props) {
                                if (node.hasProperty(prop)) {
                                    node.removeProperty(prop);
                                    clearStacks = true;
                                }
                            }
                            QList<QmlDesigner::AbstractProperty> remainingProps = node.properties();
                            if (remainingProps.size() == 1 && remainingProps[0].name() == "target")
                                node.destroy(); // Remove empty changes node
                        }
                    }
                    for (const QmlDesigner::ModelNode &node : std::as_const(typeNodes)) {
                        for (const QByteArray &prop : props) {
                            if (node.hasProperty(prop)) {
                                node.removeProperty(prop);
                                clearStacks = true;
                            }
                        }
                    }
                });

                // Reset undo stack as changing of the actual effect cannot be undone, and thus the
                // stack will contain only unworkable states
                if (clearStacks)
                    document->clearUndoRedoStacks();
            }
        });
    }

    return createWidgetInfo(m_widget.data(),
                            "EffectComposer",
                            QmlDesigner::WidgetInfo::LeftPane,
                            tr("Effect Composer [beta]"));
}

void EffectComposerView::customNotification([[maybe_unused]] const AbstractView *view,
                                         const QString &identifier,
                                         [[maybe_unused]] const QList<QmlDesigner::ModelNode> &nodeList,
                                         const QList<QVariant> &data)
{
    if (data.size() < 1)
        return;

    if (identifier == "open_effectcomposer_composition") {
        const QString compositionPath = data[0].toString();
        m_widget->openComposition(compositionPath);
    } else if (identifier == "effectcomposer_effects_deleted") {
        if (data[0].toStringList().contains(m_widget->effectComposerModel()->currentComposition()))
            m_widget->effectComposerModel()->clear(true);
    }
}

void EffectComposerView::modelAttached(QmlDesigner::Model *model)
{
    AbstractView::modelAttached(model);


    QString currProjectPath = QmlDesigner::DocumentManager::currentProjectDirPath().toString();

    if (m_currProjectPath != currProjectPath) { // starting a new project
        m_widget->effectComposerNodesModel()->loadModel();
        m_widget->effectComposerModel()->clear(true);
        m_widget->effectComposerModel()->setEffectsTypePrefix(m_componentUtils.composedEffectsTypePrefix());
        m_widget->effectComposerModel()->setIsEnabled(
            !QmlDesigner::DesignerMcuManager::instance().isMCUProject());
        m_widget->initView();
    }

    m_currProjectPath = currProjectPath;

}

void EffectComposerView::modelAboutToBeDetached(QmlDesigner::Model *model)
{
    AbstractView::modelAboutToBeDetached(model);
    if (m_widget)
        m_widget->effectComposerModel()->clear(true);
}

void EffectComposerView::selectedNodesChanged(const QList<QmlDesigner::ModelNode> & selectedNodeList,
                                              const QList<QmlDesigner::ModelNode> & /*lastSelectedNodeList*/)
{
    bool hasValidTarget = false;

    for (const QmlDesigner::ModelNode &node : selectedNodeList) {
        if (node.metaInfo().isQtQuickItem()) {
            hasValidTarget = true;
            break;
        }
    }

    m_widget->effectComposerModel()->setHasValidTarget(hasValidTarget);
}

void EffectComposerView::nodeAboutToBeRemoved(const QmlDesigner::ModelNode &removedNode)
{
    QList<QmlDesigner::ModelNode> nodes = removedNode.allSubModelNodesAndThisNode();
    bool effectRemoved = false;
    for (const QmlDesigner::ModelNode &node : nodes) {
        QmlDesigner::QmlItemNode qmlNode(node);
        if (qmlNode.isEffectItem()) {
            effectRemoved = true;
            break;
        }
    }
    if (effectRemoved)
        QTimer::singleShot(0, this, &EffectComposerView::removeUnusedEffectImports);
}

void EffectComposerView::removeUnusedEffectImports()
{
    QTC_ASSERT(model(), return);

    const QString effectPrefix = m_componentUtils.composedEffectsTypePrefix();

    const QmlDesigner::Imports &imports = model()->imports();
    QHash<QString, QmlDesigner::Import> effectImports;
    for (const QmlDesigner::Import &import : imports) {
        if (import.url().startsWith(effectPrefix)) {
            QString type = import.url().split('.').last();
            effectImports.insert(type, import);
        }
    }

    const QList<QmlDesigner::ModelNode> allNodes = allModelNodes();
    for (const QmlDesigner::ModelNode &node : allNodes) {
        if (QmlDesigner::QmlItemNode(node).isEffectItem())
            effectImports.remove(node.simplifiedTypeName());
    }

    if (!effectImports.isEmpty()) {
        QmlDesigner::Imports removeImports;
        for (const QmlDesigner::Import &import : effectImports)
            removeImports.append(import);
        model()->changeImports({}, removeImports);
    }
}

void EffectComposerView::highlightSupportedProperties(bool highlight, const QString &suffix)
{
    QQmlContext *ctxObj = m_widget->quickWidget()->rootContext();
    ctxObj->setContextProperty("activeDragSuffix", suffix);
    ctxObj->setContextProperty("hasActiveDrag", highlight);
}

void EffectComposerView::dragStarted(QMimeData *mimeData)
{
<<<<<<< HEAD
    if (mimeData->hasFormat(QmlDesigner::Constants::MIME_TYPE_ASSETS)) {
=======
    if (mimeData->hasFormat(QmlDesigner::Constants::MIME_TYPE_ASSETS)
        || mimeData->hasFormat(QmlDesigner::Constants::MIME_TYPE_BUNDLE_TEXTURE)) {
>>>>>>> f5fdafd3
        QString format = mimeData->formats()[0];
        const QString assetPath = QString::fromUtf8(mimeData->data(format)).split(',')[0];
        const QString suffix = "*." + assetPath.split('.').last().toLower();

        highlightSupportedProperties(true, suffix);
    }
}

void EffectComposerView::dragEnded()
{
    highlightSupportedProperties(false);
}

<<<<<<< HEAD
=======
void EffectComposer::EffectComposerView::registerDeclarativeTypes()
{
    qmlRegisterType<TableHeaderLengthModel>("TableModules", 1, 0, "TableHeaderLengthModel");
    qmlRegisterType<ListModelWidthCalculator>("ModelModules", 1, 0, "ListModelWidthCalculator");
}

>>>>>>> f5fdafd3
} // namespace EffectComposer<|MERGE_RESOLUTION|>--- conflicted
+++ resolved
@@ -6,13 +6,9 @@
 #include "effectcomposermodel.h"
 #include "effectcomposernodesmodel.h"
 #include "effectcomposerwidget.h"
-<<<<<<< HEAD
-#include "studioquickwidget.h"
-=======
 #include "listmodelwidthcalculator.h"
 #include "studioquickwidget.h"
 #include "tableheaderlengthmodel.h"
->>>>>>> f5fdafd3
 
 #include <designermcumanager.h>
 #include <documentmanager.h>
@@ -235,12 +231,8 @@
 
 void EffectComposerView::dragStarted(QMimeData *mimeData)
 {
-<<<<<<< HEAD
-    if (mimeData->hasFormat(QmlDesigner::Constants::MIME_TYPE_ASSETS)) {
-=======
     if (mimeData->hasFormat(QmlDesigner::Constants::MIME_TYPE_ASSETS)
         || mimeData->hasFormat(QmlDesigner::Constants::MIME_TYPE_BUNDLE_TEXTURE)) {
->>>>>>> f5fdafd3
         QString format = mimeData->formats()[0];
         const QString assetPath = QString::fromUtf8(mimeData->data(format)).split(',')[0];
         const QString suffix = "*." + assetPath.split('.').last().toLower();
@@ -254,13 +246,10 @@
     highlightSupportedProperties(false);
 }
 
-<<<<<<< HEAD
-=======
 void EffectComposer::EffectComposerView::registerDeclarativeTypes()
 {
     qmlRegisterType<TableHeaderLengthModel>("TableModules", 1, 0, "TableHeaderLengthModel");
     qmlRegisterType<ListModelWidthCalculator>("ModelModules", 1, 0, "ListModelWidthCalculator");
 }
 
->>>>>>> f5fdafd3
 } // namespace EffectComposer