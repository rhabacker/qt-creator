--- conflicted
+++ resolved
@@ -102,14 +102,10 @@
         &CompositionNode::onUniformRenamed);
 }
 
-<<<<<<< HEAD
-CompositionNode::~CompositionNode() = default;
-=======
 CompositionNode::~CompositionNode()
 {
     EffectShadersCodeEditor::instance()->cleanFromData(m_shaderEditorData.get());
 };
->>>>>>> f5fdafd3
 
 QString CompositionNode::fragmentCode() const
 {
@@ -228,30 +224,6 @@
     }
 }
 
-<<<<<<< HEAD
-void CompositionNode::ensureShadersCodeEditor()
-{
-    if (m_shadersCodeEditor)
-        return;
-
-    m_shadersCodeEditor = Utils::makeUniqueObjectLatePtr<EffectShadersCodeEditor>(name());
-    m_shadersCodeEditor->setFragmentValue(fragmentCode());
-    m_shadersCodeEditor->setVertexValue(vertexCode());
-
-    connect(m_shadersCodeEditor.get(), &EffectShadersCodeEditor::vertexValueChanged, this, [this] {
-        setVertexCode(m_shadersCodeEditor->vertexValue());
-    });
-
-    connect(m_shadersCodeEditor.get(), &EffectShadersCodeEditor::fragmentValueChanged, this, [this] {
-        setFragmentCode(m_shadersCodeEditor->fragmentValue());
-    });
-
-    connect(
-        m_shadersCodeEditor.get(),
-        &EffectShadersCodeEditor::rebakeRequested,
-        this,
-        &CompositionNode::rebakeRequested);
-=======
 void CompositionNode::ensureCodeEditorData()
 {
     using TextEditor::TextDocument;
@@ -268,16 +240,11 @@
     connect(m_shaderEditorData->vertexDocument.get(), &TextDocument::contentsChanged, this, [this] {
         setVertexCode(m_shaderEditorData->vertexDocument->plainText());
     });
->>>>>>> f5fdafd3
 }
 
 void CompositionNode::requestRebakeIfLiveUpdateMode()
 {
-<<<<<<< HEAD
-    if (m_shadersCodeEditor && m_shadersCodeEditor->liveUpdate())
-=======
     if (EffectShadersCodeEditor::instance()->liveUpdate())
->>>>>>> f5fdafd3
         emit rebakeRequested();
 }
 
@@ -322,10 +289,7 @@
         return;
 
     m_fragmentCode = fragmentCode;
-<<<<<<< HEAD
-=======
     m_InUseCheckNeeded = true;
->>>>>>> f5fdafd3
     emit fragmentCodeChanged();
 
     requestRebakeIfLiveUpdateMode();
@@ -337,21 +301,12 @@
         return;
 
     m_vertexCode = vertexCode;
-<<<<<<< HEAD
-=======
     m_InUseCheckNeeded = true;
->>>>>>> f5fdafd3
     emit vertexCodeChanged();
 
     requestRebakeIfLiveUpdateMode();
 }
 
-<<<<<<< HEAD
-void CompositionNode::openShadersCodeEditor()
-{
-    ensureShadersCodeEditor();
-    m_shadersCodeEditor->showWidget();
-=======
 void CompositionNode::markAsSaved()
 {
     if (!m_shaderEditorData)
@@ -430,7 +385,6 @@
         setVertexCode(codeRename(vertexCode()));
         setFragmentCode(codeRename(fragmentCode()));
     }
->>>>>>> f5fdafd3
 }
 
 QString CompositionNode::name() const
