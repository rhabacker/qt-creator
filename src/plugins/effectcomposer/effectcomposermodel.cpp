// Copyright (C) 2023 The Qt Company Ltd.
// SPDX-License-Identifier: LicenseRef-Qt-Commercial OR GPL-3.0-only WITH Qt-GPL-exception-1.0

#include "effectcomposermodel.h"

#include "compositionnode.h"
#include "effectutils.h"
#include "propertyhandler.h"
#include "syntaxhighlighterdata.h"
#include "uniform.h"

#include <projectexplorer/projecttree.h>
#include <projectexplorer/target.h>

#include <qtsupport/qtkitaspect.h>

#include <utils/qtcassert.h>
#include <utils/qtcprocess.h>

#include <modelnodeoperations.h>

#include <QByteArrayView>
#include <QLibraryInfo>
#include <QVector2D>

namespace EffectComposer {

enum class FileType
{
    Binary,
    Text
};

static bool writeToFile(const QByteArray &buf, const QString &filename, FileType fileType)
{
    QDir().mkpath(QFileInfo(filename).path());
    QFile f(filename);
    QIODevice::OpenMode flags = QIODevice::WriteOnly | QIODevice::Truncate;
    if (fileType == FileType::Text)
        flags |= QIODevice::Text;
    if (!f.open(flags)) {
        qWarning() << "Failed to open file for writing:" << filename;
        return false;
    }
    f.write(buf);
    return true;
}

EffectComposerModel::EffectComposerModel(QObject *parent)
    : QAbstractListModel{parent}
{
    m_rebakeTimer.setSingleShot(true);
    connect(&m_rebakeTimer, &QTimer::timeout, this, &EffectComposerModel::bakeShaders);
}

QHash<int, QByteArray> EffectComposerModel::roleNames() const
{
    QHash<int, QByteArray> roles;
    roles[NameRole] = "nodeName";
    roles[EnabledRole] = "nodeEnabled";
    roles[UniformsRole] = "nodeUniformsModel";
    roles[Dependency] = "isDependency";
    return roles;
}

int EffectComposerModel::rowCount(const QModelIndex &parent) const
{
    Q_UNUSED(parent)

    return m_nodes.count();
}

QVariant EffectComposerModel::data(const QModelIndex &index, int role) const
{
    QTC_ASSERT(index.isValid() && index.row() < m_nodes.size(), return {});
    QTC_ASSERT(roleNames().contains(role), return {});

    return m_nodes.at(index.row())->property(roleNames().value(role));
}

bool EffectComposerModel::setData(const QModelIndex &index, const QVariant &value, int role)
{
    if (!index.isValid() || !roleNames().contains(role))
        return false;

    if (role == EnabledRole) {
        m_nodes.at(index.row())->setIsEnabled(value.toBool());
        bakeShaders();
        setHasUnsavedChanges(true);

        emit dataChanged(index, index, {role});
    }

    return true;
}

void EffectComposerModel::setEffectsTypePrefix(const QString &prefix)
{
    m_effectTypePrefix = prefix;
}

void EffectComposerModel::setIsEmpty(bool val)
{
    if (m_isEmpty != val) {
        m_isEmpty = val;
        emit isEmptyChanged();

        if (m_isEmpty)
            bakeShaders();
    }
}

void EffectComposerModel::addNode(const QString &nodeQenPath)
{
    beginResetModel();
    auto *node = new CompositionNode({}, nodeQenPath);
    connectCompositionNode(node);

    const QList<QString> requiredNodes = node->requiredNodes();
    if (requiredNodes.size() > 0) {
        for (const QString &requiredId : requiredNodes) {
            if (auto reqNode = findNodeById(requiredId)) {
                reqNode->incRefCount();
                continue;
            }

            const QString path = EffectUtils::nodesSourcesPath() + "/common/" + requiredId + ".qen";
            auto requiredNode = new CompositionNode({}, path);
            connectCompositionNode(requiredNode);
            requiredNode->setRefCount(1);
            m_nodes.prepend(requiredNode);
        }
    }
    m_nodes.append(node);
    endResetModel();

    setIsEmpty(false);

    bakeShaders();
    setHasUnsavedChanges(true);

    emit nodesChanged();
}

CompositionNode *EffectComposerModel::findNodeById(const QString &id) const
{
    for (CompositionNode *node : std::as_const(m_nodes)) {
        if (node->id() == id)
            return node;
    }
    return {};
}

void EffectComposerModel::moveNode(int fromIdx, int toIdx)
{
    if (fromIdx == toIdx)
        return;

    int toIdxAdjusted = fromIdx < toIdx ? toIdx + 1 : toIdx; // otherwise beginMoveRows() crashes
    beginMoveRows({}, fromIdx, fromIdx, {}, toIdxAdjusted);
    m_nodes.move(fromIdx, toIdx);
    endMoveRows();

    setHasUnsavedChanges(true);
    bakeShaders();
}

void EffectComposerModel::removeNode(int idx)
{
    beginResetModel();
    m_rebakeTimer.stop();
    CompositionNode *node = m_nodes.takeAt(idx);

    const QStringList reqNodes = node->requiredNodes();
    for (const QString &reqId : reqNodes) {
        CompositionNode *depNode = findNodeById(reqId);
        if (depNode && depNode->decRefCount() <= 0) {
            m_nodes.removeOne(depNode);
            delete depNode;
        }
    }

    delete node;
    endResetModel();

    if (m_nodes.isEmpty())
        setIsEmpty(true);
    else
        bakeShaders();

    setHasUnsavedChanges(true);
    emit nodesChanged();
}

void EffectComposerModel::clear(bool clearName)
{
    beginResetModel();
    m_rebakeTimer.stop();
    qDeleteAll(m_nodes);
    m_nodes.clear();
    endResetModel();

    if (clearName)
        setCurrentComposition("");

    setHasUnsavedChanges(!m_currentComposition.isEmpty());

    setIsEmpty(true);
    emit nodesChanged();
}

void EffectComposerModel::assignToSelected()
{
    const QString effectsAssetsDir = QmlDesigner::ModelNodeOperations::getEffectsDefaultDirectory();
    const QString path = effectsAssetsDir + '/' + m_currentComposition + ".qep";
    emit assignToSelectedTriggered(path);
}

QString EffectComposerModel::getUniqueEffectName() const
{
    const QString effectsDir = QmlDesigner::ModelNodeOperations::getEffectsDefaultDirectory();
    const QString path = effectsDir + '/' + "Effect%1.qep";

    int num = 0;

    while (QFile::exists(path.arg(++num, 2, 10, QChar('0'))))
        ; // empty body

    return QString("Effect%1").arg(num, 2, 10, QChar('0'));
}

bool EffectComposerModel::nameExists(const QString &name) const
{
    const QString effectsDir = QmlDesigner::ModelNodeOperations::getEffectsDefaultDirectory();
    const QString path = effectsDir + '/' + "%1" + ".qep";

    return QFile::exists(path.arg(name));
}

QString EffectComposerModel::fragmentShader() const
{
    return m_fragmentShader;
}

void EffectComposerModel::setFragmentShader(const QString &newFragmentShader)
{
    if (m_fragmentShader == newFragmentShader)
        return;

    m_fragmentShader = newFragmentShader;
}

QString EffectComposerModel::vertexShader() const
{
    return m_vertexShader;
}

void EffectComposerModel::setVertexShader(const QString &newVertexShader)
{
    if (m_vertexShader == newVertexShader)
        return;

    m_vertexShader = newVertexShader;
}

QString EffectComposerModel::qmlComponentString() const
{
    return m_qmlComponentString;
}

const QList<Uniform *> EffectComposerModel::allUniforms() const
{
    QList<Uniform *> uniforms = {};
    for (const auto &node : std::as_const(m_nodes))
        uniforms.append(static_cast<EffectComposerUniformsModel *>(node->uniformsModel())->uniforms());
    return uniforms;
}

const QString EffectComposerModel::getBufUniform()
{
    QList<Uniform *> uniforms = allUniforms();
    QString s;
    s += "layout(std140, binding = 0) uniform buf {\n";
    s += "    mat4 qt_Matrix;\n";
    s += "    float qt_Opacity;\n";
    if (m_shaderFeatures.enabled(ShaderFeatures::Time))
        s += "    float iTime;\n";
    if (m_shaderFeatures.enabled(ShaderFeatures::Frame))
        s += "    int iFrame;\n";
    if (m_shaderFeatures.enabled(ShaderFeatures::Resolution))
        s += "    vec3 iResolution;\n";
    if (m_shaderFeatures.enabled(ShaderFeatures::Mouse))
        s += "    vec4 iMouse;\n";
    for (const auto uniform : uniforms) {
        // TODO: Check if uniform is already added.
        if (uniform->type() != Uniform::Type::Sampler && uniform->type() != Uniform::Type::Define) {
            QString type = Uniform::stringFromType(uniform->type(), true);
            QString props = "    " + type + " " + uniform->name() + ";\n";
            s += props;
        }
    }
    s += "};\n";
    return s;
}

const QString EffectComposerModel::getVSUniforms()
{
    QString s;
    s += "#version 440\n";
    s += '\n';
    s += "layout(location = 0) in vec4 qt_Vertex;\n";
    s += "layout(location = 1) in vec2 qt_MultiTexCoord0;\n";
    s += "layout(location = 0) out vec2 texCoord;\n";
    if (m_shaderFeatures.enabled(ShaderFeatures::FragCoord))
        s += "layout(location = 1) out vec2 fragCoord;\n";
    s += '\n';
    s += getBufUniform();
    s += '\n';
    s += "out gl_PerVertex { vec4 gl_Position; };\n";
    s += '\n';
    return s;
}

const QString EffectComposerModel::getFSUniforms()
{
    const QList<Uniform *> uniforms = allUniforms();
    QString s;
    s += "#version 440\n";
    s += '\n';
    s += "layout(location = 0) in vec2 texCoord;\n";
    if (m_shaderFeatures.enabled(ShaderFeatures::FragCoord))
        s += "layout(location = 1) in vec2 fragCoord;\n";
    s += "layout(location = 0) out vec4 fragColor;\n";
    s += '\n';
    s += getBufUniform();
    s += '\n';

    bool usesSource = m_shaderFeatures.enabled(ShaderFeatures::Source);
    if (usesSource)
        s += "layout(binding = 1) uniform sampler2D iSource;\n";

    // Add sampler uniforms
    int bindingIndex = usesSource ? 2 : 1;
    for (const auto uniform : uniforms) {
        // TODO: Check if uniform is already added.
        if (uniform->type() == Uniform::Type::Sampler) {
            // Start index from 2, 1 is source item
            QString props = QString("layout(binding = %1) uniform sampler2D %2")
                                .arg(bindingIndex).arg(uniform->name());
            s += props + ";\n";
            bindingIndex++;
        }
    }
    s += '\n';
    if (m_shaderFeatures.enabled(ShaderFeatures::BlurSources)) {
        const int blurItems = 5;
        for (int i = 1; i <= blurItems; i++) {
            QString props = QString("layout(binding = %1) uniform sampler2D iSourceBlur%2")
                                .arg(bindingIndex).arg(QString::number(i));
            s += props + ";\n";
            bindingIndex++;
        }
        s += '\n';
    }
    return s;
}

// Detects common GLSL error messages and returns potential
// additional error information related to them.
QString EffectComposerModel::detectErrorMessage(const QString &errorMessage)
{
    static QHash<QString, QString> nodeErrors {
        { "'BLUR_HELPER_MAX_LEVEL' : undeclared identifier", "BlurHelper"},
        { "'iSourceBlur1' : undeclared identifier", "BlurHelper"},
        { "'hash23' : no matching overloaded function found", "NoiseHelper" },
        { "'HASH_BOX_SIZE' : undeclared identifier", "NoiseHelper" },
        { "'pseudo3dNoise' : no matching overloaded function found", "NoiseHelper" }
    };

    QString missingNodeError = QStringLiteral("Are you missing a %1 node?\n");
    QHash<QString, QString>::const_iterator i = nodeErrors.constBegin();
    while (i != nodeErrors.constEnd()) {
        if (errorMessage.contains(i.key()))
            return missingNodeError.arg(i.value());
        ++i;
    }
    return QString();
}

// Return first error message (if any)
EffectError EffectComposerModel::effectError() const
{
    for (const EffectError &e : std::as_const(m_effectErrors)) {
        if (!e.m_message.isEmpty())
            return e;
    }
    return {};
}

// Set the effect error message with optional type and lineNumber.
// Type comes from ErrorTypes, defaulting to common errors (-1).
// Note that type must match with UI editor tab index.
void EffectComposerModel::setEffectError(const QString &errorMessage, int type, int lineNumber)
{
    EffectError error;
    error.m_type = type;
    if (type == 1 || type == 2) {
        // For shaders, get the line number from baker output.
        // Which is something like "ERROR: :15: message"
        int glslErrorLineNumber = -1;
        QStringList errorStringList = errorMessage.split(m_spaceReg, Qt::SkipEmptyParts);
        if (errorStringList.size() >= 2) {
            QString lineString  = errorStringList.at(1).trimmed();
            if (lineString.size() >= 3) {
                // String is ":[linenumber]:", get only the number.
                glslErrorLineNumber = lineString.sliced(1, lineString.size() - 2).toInt();
            }
        }
        error.m_line = glslErrorLineNumber;
    } else {
        // For QML (and others) use given linenumber
        error.m_line = lineNumber;
    }

    QString additionalErrorInfo = detectErrorMessage(errorMessage);
    error.m_message = additionalErrorInfo + errorMessage;
    m_effectErrors.insert(type, error);
    qWarning() << QString("Effect error (line: %2): %1").arg(error.m_message, error.m_line);
    Q_EMIT effectErrorChanged();
}

QString variantAsDataString(const Uniform::Type type, const Uniform::Type controlType, const QVariant &variant)
{
    QString s;
    switch (type) {
    case Uniform::Type::Bool:
        s = variant.toBool() ? QString("true") : QString("false");
        break;
    case Uniform::Type::Int:
    case Uniform::Type::Channel:
        s = QString::number(variant.toInt());
        break;
    case Uniform::Type::Float:
        s = QString::number(variant.toDouble());
        break;
    case Uniform::Type::Vec2: {
        QStringList list;
        QVector2D v2 = variant.value<QVector2D>();
        list << QString::number(v2.x());
        list << QString::number(v2.y());
        s = list.join(", ");
        break;
    }
    case Uniform::Type::Vec3: {
        QStringList list;
        QVector3D v3 = variant.value<QVector3D>();
        list << QString::number(v3.x());
        list << QString::number(v3.y());
        list << QString::number(v3.z());
        s = list.join(", ");
        break;
    }
    case Uniform::Type::Vec4: {
        QStringList list;
        QVector4D v4 = variant.value<QVector4D>();
        list << QString::number(v4.x());
        list << QString::number(v4.y());
        list << QString::number(v4.z());
        list << QString::number(v4.w());
        s = list.join(", ");
        break;
    }
    case Uniform::Type::Color: {
        QStringList list;
        QColor c = variant.value<QColor>();
        list << QString::number(c.redF(), 'g', 3);
        list << QString::number(c.greenF(), 'g', 3);
        list << QString::number(c.blueF(), 'g', 3);
        list << QString::number(c.alphaF(), 'g', 3);
        s = list.join(", ");
        break;
    }
    case Uniform::Type::Sampler:
    case Uniform::Type::Define: {
        if (controlType == Uniform::Type::Int)
            s = QString::number(variant.toInt());
        else if (controlType == Uniform::Type::Bool)
            s = variant.toBool() ? QString("true") : QString("false");
        else
            s = variant.toString();
        break;
    }
    }
    return s;
}

QJsonObject nodeToJson(const CompositionNode &node)
{
    QJsonObject nodeObject;
    nodeObject.insert("name", node.name());
    if (!node.description().isEmpty())
        nodeObject.insert("description", node.description());
    nodeObject.insert("enabled", node.isEnabled());
    nodeObject.insert("version", 1);
    nodeObject.insert("id", node.id());
    if (node.extraMargin())
        nodeObject.insert("extraMargin", node.extraMargin());

    // Add properties
    QJsonArray propertiesArray;
    const QList<Uniform *> uniforms = node.uniforms();
    for (const Uniform *uniform : uniforms) {
        QJsonObject uniformObject;
        uniformObject.insert("name", QString(uniform->name()));
        QString type = Uniform::stringFromType(uniform->type());

        uniformObject.insert("type", type);

        if (uniform->type() == Uniform::Type::Define || uniform->type() == Uniform::Type::Channel) {
            QString controlType = Uniform::stringFromType(uniform->controlType());
            if (controlType != type)
                uniformObject.insert("controlType", controlType);
        }

        if (!uniform->displayName().isEmpty())
            uniformObject.insert("displayName", QString(uniform->displayName()));

        QString value = variantAsDataString(uniform->type(), uniform->controlType(),
                                            uniform->value());
        if (uniform->type() == Uniform::Type::Sampler)
            value = QFileInfo(value).fileName();
        uniformObject.insert("value", value);

        QString defaultValue = variantAsDataString(uniform->type(), uniform->controlType(),
                                                   uniform->defaultValue());
        if (uniform->type() == Uniform::Type::Sampler) {
            defaultValue = QFileInfo(value).fileName();
            if (uniform->enableMipmap())
                uniformObject.insert("enableMipmap", uniform->enableMipmap());
        }
        uniformObject.insert("defaultValue", defaultValue);
        if (!uniform->description().isEmpty())
            uniformObject.insert("description", uniform->description());
        if (uniform->type() == Uniform::Type::Float
            || uniform->type() == Uniform::Type::Int
            || uniform->type() == Uniform::Type::Vec2
            || uniform->type() == Uniform::Type::Vec3
            || uniform->type() == Uniform::Type::Vec4
            || uniform->controlType() == Uniform::Type::Int) {
            uniformObject.insert("minValue", variantAsDataString(uniform->type(),
                                                                 uniform->controlType(),
                                                                 uniform->minValue()));
            uniformObject.insert("maxValue", variantAsDataString(uniform->type(),
                                                                 uniform->controlType(),
                                                                 uniform->maxValue()));
        }
        if (!uniform->customValue().isEmpty())
            uniformObject.insert("customValue", uniform->customValue());
        if (uniform->useCustomValue())
            uniformObject.insert("useCustomValue", true);

        propertiesArray.append(uniformObject);
    }
    if (!propertiesArray.isEmpty())
        nodeObject.insert("properties", propertiesArray);

    // Add shaders
    if (!node.fragmentCode().trimmed().isEmpty()) {
        QJsonArray fragmentCodeArray;
        const QStringList fsLines = node.fragmentCode().split('\n');
        for (const QString &line : fsLines)
            fragmentCodeArray.append(line);

        if (!fragmentCodeArray.isEmpty())
            nodeObject.insert("fragmentCode", fragmentCodeArray);
    }
    if (!node.vertexCode().trimmed().isEmpty()) {
        QJsonArray vertexCodeArray;
        const QStringList vsLines = node.vertexCode().split('\n');
        for (const QString &line : vsLines)
            vertexCodeArray.append(line);

        if (!vertexCodeArray.isEmpty())
            nodeObject.insert("vertexCode", vertexCodeArray);
    }

    return nodeObject;
}

QString EffectComposerModel::getGeneratedMessage() const
{
    QString s;

    QString header {
R"(
// Created with Qt Design Studio (version %1), %2
// Do not manually edit this file, it will be overwritten if effect is modified in Qt Design Studio.
)"
    };
<<<<<<< HEAD

    s += header.arg(qApp->applicationVersion(), QDateTime::currentDateTime().toString());
    return s;
}

=======

    s += header.arg(qApp->applicationVersion(), QDateTime::currentDateTime().toString());
    return s;
}

>>>>>>> 7dfa7469
QString EffectComposerModel::getDesignerSpecifics() const
{
    QString s;

    s += getGeneratedMessage();

    s +=
R"(
import QtQuick
import QtQuick.Layouts
import HelperWidgets
import StudioTheme as StudioTheme

Column {
)";

    if (m_shaderFeatures.enabled(ShaderFeatures::Time)
        || m_shaderFeatures.enabled(ShaderFeatures::Frame)) {
        QString animSec =
R"(
    Section {
        caption: "%1"
        width: parent.width

        SectionLayout {
            PropertyLabel {
                text: "%2"
                tooltip: "%3"
            }

            SecondColumnLayout {
                CheckBox {
                    text: backendValues.timeRunning.valueToString
                    backendValue: backendValues.timeRunning
                    implicitWidth: StudioTheme.Values.twoControlColumnWidth
                                + StudioTheme.Values.actionIndicatorWidth
                }
                ExpandingSpacer {}
            }
)";
        s += animSec.arg(tr("Animation"), tr("Running"), tr("Set this property to animate the effect."));

        if (m_shaderFeatures.enabled(ShaderFeatures::Time)) {
            QString timeProp =
R"(
            PropertyLabel {
                text: "%1"
                tooltip: "%2"
            }

            SecondColumnLayout {
                SpinBox {
                    minimumValue: 0
                    maximumValue: 9999999
                    decimals: 2
                    stepSize: .01
                    backendValue: backendValues.animatedTime
                    implicitWidth: StudioTheme.Values.singleControlColumnWidth
                                   + StudioTheme.Values.actionIndicatorWidth
                }
                ExpandingSpacer {}
            }
)";
            s += timeProp.arg(tr("Time"), tr("This property allows explicit control of current animation time."));
        }

        if (m_shaderFeatures.enabled(ShaderFeatures::Frame)) {
            QString frameProp =
R"(
            PropertyLabel {
                text: "%1"
                tooltip: "%2"
            }

            SecondColumnLayout {
                SpinBox {
                    minimumValue: 0
                    maximumValue: 99999999
                    decimals: 0
                    stepSize: 1
                    backendValue: backendValues.animatedFrame
                    implicitWidth: StudioTheme.Values.singleControlColumnWidth
                                   + StudioTheme.Values.actionIndicatorWidth
                }
                ExpandingSpacer {}
            }
)";
            s += frameProp.arg(tr("Frame"), tr("This property allows explicit control of current animation frame."));
        }
<<<<<<< HEAD
=======

>>>>>>> 7dfa7469
        s += "        }\n";
        s += "    }\n";
    }

<<<<<<< HEAD
=======
    if (m_shaderFeatures.enabled(ShaderFeatures::Source) && m_extraMargin) {
        QString generalSection =
            R"(
    Section {
        caption: "%1"
        width: parent.width

        SectionLayout {
            PropertyLabel {
                text: "%2"
                tooltip: "%3"
            }

            SecondColumnLayout {
                SpinBox {
                    minimumValue: 0
                    maximumValue: 1000
                    decimals: 0
                    stepSize: 1
                    sliderIndicatorVisible: true
                    backendValue: backendValues.extraMargin
                    implicitWidth: StudioTheme.Values.singleControlColumnWidth
                                   + StudioTheme.Values.actionIndicatorWidth
                }
                ExpandingSpacer {}
            }
        }
    }
)";
        s += generalSection.arg(tr("General"), tr("Extra Margin"),
                                tr("This property specifies how much of extra space is reserved for the effect outside the parent geometry."));
    }

>>>>>>> 7dfa7469
    for (const auto &node : std::as_const(m_nodes)) {
        const QList<Uniform *> uniforms = static_cast<EffectComposerUniformsModel *>(
                                              node->uniformsModel())->uniforms();
        QString secStr =
R"(
    Section {
        caption: "%1"
        width: parent.width

        SectionLayout {
)";
        secStr = secStr.arg(node->name());

        const QString oldSecStr = secStr;

        for (Uniform *uniform : uniforms)
            secStr += uniform->getDesignerSpecifics();

        // Only add the section if it has actual content
        if (oldSecStr != secStr) {
            secStr += "        }\n";
            secStr += "    }\n";
            s += secStr;
        }
    }

    s += "}\n";

    return s;
}

QString EffectComposerModel::getQmlEffectString()
{
    QString s;

    s += getGeneratedMessage();

    // _isEffectItem is type var to hide it from property view
    QString header {
R"(
import QtQuick

Item {
    id: rootItem

    // Use visible property to show and hide the effect.
    visible: true

    // This is an internal property used by tooling to identify effect items. Do not modify.
    property bool _isEffectItem

    // This is an internal property used to manage the effect. Do not modify.
    property Item _oldParent: null
)"
    };

    s += header;

    if (m_shaderFeatures.enabled(ShaderFeatures::Source)) {
<<<<<<< HEAD
        s += "    // This is the main source for the effect. Set internally to the current parent item. Do not modify.\n";
        s += "    property Item source: null\n";
=======
        QString sourceStr{
R"(
    // This is the main source for the effect. Set internally to the current parent item. Do not modify.
    property Item source: null
)"
        };

        QString extraMarginStr{
R"(
    // This property specifies how much of extra space is reserved for the effect outside the parent geometry.
    // It should be sufficient for most use cases but if the application uses extreme values it may be necessary to
    // increase this value.
    property int extraMargin: %1

    onExtraMarginChanged: setupSourceRect()

    function setupSourceRect() {
        if (source) {
            var w = source.width + extraMargin * 2
            var h = source.height + extraMargin * 2
            source.layer.sourceRect = Qt.rect(-extraMargin, -extraMargin, w, h)
        }
    }

    function connectSource(enable) {
        if (source) {
            if (enable) {
                source.widthChanged.connect(setupSourceRect)
                source.heightChanged.connect(setupSourceRect)
            } else {
                source.widthChanged.disconnect(setupSourceRect)
                source.heightChanged.disconnect(setupSourceRect)
            }
        }
    }
)"
        };
        s += sourceStr;
        if (m_extraMargin)
            s += extraMarginStr.arg(m_extraMargin);
>>>>>>> 7dfa7469
    }
    if (m_shaderFeatures.enabled(ShaderFeatures::Time)
        || m_shaderFeatures.enabled(ShaderFeatures::Frame)) {
        s += "    // Enable this to animate iTime property\n";
        s += "    property bool timeRunning: true\n";
    }
    if (m_shaderFeatures.enabled(ShaderFeatures::Time)) {
        s += "    // When timeRunning is false, this can be used to control iTime manually\n";
        s += "    property real animatedTime: frameAnimation.elapsedTime\n";
    }
    if (m_shaderFeatures.enabled(ShaderFeatures::Frame)) {
        s += "    // When timeRunning is false, this can be used to control iFrame manually\n";
        s += "    property int animatedFrame: frameAnimation.currentFrame\n";
    }

    QString parentChanged{
R"(
    onParentChanged: {
        if (_oldParent && _oldParent !== parent) {
            _oldParent.layer.enabled = false
            _oldParent.layer.effect = null
            %7
            %4%2
            _oldParent.update()
            _oldParent = null
        }
        if (parent) {
            _oldParent = parent
            if (visible) {
                parent.layer.enabled = true
                parent.layer.effect = effectComponent
            }
<<<<<<< HEAD
            %1
=======
            %6
            %4%1%5%3
>>>>>>> 7dfa7469
        }
    }

    onVisibleChanged: {
        if (visible) {
            parent.layer.enabled = true
            parent.layer.effect = effectComponent
<<<<<<< HEAD
            source = parent
        } else {
            parent.layer.enabled = false
            parent.layer.effect = null
            source = null
=======
            %6
            %4%1%5%3
        } else {
            parent.layer.enabled = false
            parent.layer.effect = null
            %8
            %4%2
>>>>>>> 7dfa7469
        }
        parent.update()
    }

)"
    };

    QString mipmap1;
    QString mipmap2;
    QString mipmap3;
    if (m_shaderFeatures.enabled(ShaderFeatures::Mipmap)) {
        mipmap1 = QString {
            R"(parent.layer.smooth = true
            parent.layer.mipmap = true)"
        };
        mipmap2 = QString {
            R"(_oldParent.layer.smooth = false
            _oldParent.layer.mipmap = false)"
        };
        mipmap3 = QString {
            R"(parent.layer.smooth = false
            parent.layer.mipmap = false)"
        };
    }

    if (m_shaderFeatures.enabled(ShaderFeatures::Source)) {
        parentChanged = parentChanged.arg(QString("source = parent"),
                                          QString("source = null"),
                                          m_extraMargin ? QString("            setupSourceRect()") : QString(),
                                          m_extraMargin ? QString("connectSource(false)\n            ") : QString(),
                                          m_extraMargin ? QString("\n            connectSource(true)\n") : QString(),
                                          mipmap1,
                                          mipmap2,
                                          mipmap3);
    } else {
        parentChanged = parentChanged.arg(QString(), QString(), QString());
    }
    s += parentChanged;

    // Custom properties
    if (!m_exportedRootPropertiesString.isEmpty()) {
        s += m_exportedRootPropertiesString;
        s += '\n';
    }
    if (m_shaderFeatures.enabled(ShaderFeatures::Time)
        || m_shaderFeatures.enabled(ShaderFeatures::Frame)) {
        s += "    FrameAnimation {\n";
        s += "        id: frameAnimation\n";
        s += "        running: rootItem.timeRunning\n";
        s += "    }\n";
        s += '\n';
    }

    QString customImagesString = getQmlImagesString(true);
    if (!customImagesString.isEmpty())
        s += customImagesString;

    s += "    Component {\n";
    s += "        id: effectComponent\n";
    s += getQmlComponentString(true);
    s += "    }\n";
    s += "}\n";
    return s;
}

void EffectComposerModel::saveComposition(const QString &name)
{
    if (name.isEmpty() || name.size() < 3 || name[0].isLower()) {
        QString error = QString("Error: Couldn't save composition '%1', name is invalid").arg(name);
        qWarning() << error;
        return;
    }

    const QString effectsAssetsDir = QmlDesigner::ModelNodeOperations::getEffectsDefaultDirectory();
    const QString path = effectsAssetsDir + '/' + name + ".qep";
    auto saveFile = QFile(path);
    if (!saveFile.open(QIODevice::WriteOnly)) {
        QString error = QString("Error: Couldn't save composition file: '%1'").arg(path);
        qWarning() << error;
        return;
    }

    updateExtraMargin();

    QJsonObject json;
    // File format version
    json.insert("version", 1);

    // Add nodes
    QJsonArray nodesArray;
    for (const CompositionNode *node : std::as_const(m_nodes)) {
        QJsonObject nodeObject = nodeToJson(*node);
        nodesArray.append(nodeObject);
    }

    if (!nodesArray.isEmpty())
        json.insert("nodes", nodesArray);

    QJsonObject rootJson;
    rootJson.insert("QEP", json);
    QJsonDocument jsonDoc(rootJson);

    saveFile.write(jsonDoc.toJson());
    saveFile.close();
    setCurrentComposition(name);

    saveResources(name);
    setHasUnsavedChanges(false);
}

void EffectComposerModel::openComposition(const QString &path)
{
    clear(true);

    const QString effectName = QFileInfo(path).baseName();
    setCurrentComposition(effectName);

    QFile compFile(path);
    if (!compFile.open(QIODevice::ReadOnly)) {
        QString error = QString("Couldn't open composition file: '%1'").arg(path);
        qWarning() << qPrintable(error);
        setEffectError(error);
        return;
    }

    QByteArray data = compFile.readAll();

    if (data.isEmpty())
        return;

    QJsonParseError parseError;
    QJsonDocument jsonDoc(QJsonDocument::fromJson(data, &parseError));
    if (parseError.error != QJsonParseError::NoError) {
        QString error = QString("Error parsing the project file: %1").arg(parseError.errorString());
        qWarning() << error;
        setEffectError(error);
        return;
    }
    QJsonObject rootJson = jsonDoc.object();
    if (!rootJson.contains("QEP")) {
        QString error = QStringLiteral("Error: Invalid project file");
        qWarning() << error;
        setEffectError(error);
        return;
    }

    QJsonObject json = rootJson["QEP"].toObject();

    int version = -1;
    if (json.contains("version"))
        version = json["version"].toInt(-1);

    if (version != 1) {
        QString error = QString("Error: Unknown project version (%1)").arg(version);
        qWarning() << error;
        setEffectError(error);
        return;
    }

    if (json.contains("nodes") && json["nodes"].isArray()) {
        beginResetModel();
        QHash<QString, int> refCounts;
        const QJsonArray nodesArray = json["nodes"].toArray();

        for (const auto &nodeElement : nodesArray) {
            auto *node = new CompositionNode(effectName, {}, nodeElement.toObject());
            connectCompositionNode(node);
            m_nodes.append(node);
            const QStringList reqIds = node->requiredNodes();
            for (const QString &reqId : reqIds)
                ++refCounts[reqId];
        }

        for (auto it = refCounts.cbegin(), end = refCounts.cend(); it != end; ++it) {
            CompositionNode *depNode = findNodeById(it.key());
            if (depNode)
                depNode->setRefCount(it.value());
        }

        endResetModel();

        setIsEmpty(m_nodes.isEmpty());
        bakeShaders();
    }

    setHasUnsavedChanges(false);
    emit nodesChanged();
}

void EffectComposerModel::saveResources(const QString &name)
{
    // Make sure that uniforms are up-to-date
    updateCustomUniforms();

    QString qmlFilename = name + ".qml";
    QString vsFilename = name + ".vert.qsb";
    QString fsFilename = name + ".frag.qsb";

    // Shaders should be all lowercase
    vsFilename = vsFilename.toLower();
    fsFilename = fsFilename.toLower();

    // Get effects dir
    const Utils::FilePath effectsResDir = QmlDesigner::ModelNodeOperations::getEffectsImportDirectory();
<<<<<<< HEAD
    const QString effectsResPath = effectsResDir.pathAppended(name).toString() + QDir::separator();
=======
    const QString effectsResPath = effectsResDir.pathAppended(name).toString() + '/';
>>>>>>> 7dfa7469
    Utils::FilePath effectPath = Utils::FilePath::fromString(effectsResPath);

    // Create the qmldir for effects
    QString qmldirFileName("qmldir");
    Utils::FilePath qmldirPath = effectsResDir.resolvePath(qmldirFileName);
    QString qmldirContent = QString::fromUtf8(qmldirPath.fileContents().value_or(QByteArray()));
    if (qmldirContent.isEmpty()) {
        qmldirContent.append(QString("module %1\n").arg(m_effectTypePrefix));
        qmldirPath.writeFileContents(qmldirContent.toUtf8());
    }

    Utils::FilePaths oldFiles;
    QStringList newFileNames;

    // Create effect folder if not created
    if (!effectPath.exists())
        effectPath.createDir();
    else
        oldFiles = effectPath.dirEntries(QDir::Files);

    // Create effect qmldir
    newFileNames.append(qmldirFileName);
    qmldirPath = effectPath.resolvePath(qmldirFileName);
    qmldirContent = QString::fromUtf8(qmldirPath.fileContents().value_or(QByteArray()));
    if (qmldirContent.isEmpty()) {
        qmldirContent.append(QString("module %1.").arg(m_effectTypePrefix));
        qmldirContent.append(name);
        qmldirContent.append('\n');
        qmldirContent.append(name);
        qmldirContent.append(" 1.0 ");
        qmldirContent.append(name);
        qmldirContent.append(".qml\n");
        qmldirPath.writeFileContents(qmldirContent.toUtf8());
    }

    // Create designer folder if not created
    const Utils::FilePath designerPath = effectPath.pathAppended("designer");
    if (!designerPath.exists())
        designerPath.createDir();

    // Create designer property sheet
    // Since this is in subdir, no need to add it to newFileNames
    QString specContent = getDesignerSpecifics();
    QString specFileName("%1SpecificsDynamic.qml");
    specFileName = specFileName.arg(name);
    Utils::FilePath specPath = designerPath.resolvePath(specFileName);
    specPath.writeFileContents(specContent.toUtf8());

    // Create the qml file
    QString qmlComponentString = getQmlEffectString();
    QStringList qmlStringList = qmlComponentString.split('\n');

    // Replace shaders with local versions
    for (int i = 1; i < qmlStringList.size(); i++) {
        QString line = qmlStringList.at(i).trimmed();
        if (line.startsWith("vertexShader")) {
            QString vsLine = "            vertexShader: '" + vsFilename + "'";
            qmlStringList[i] = vsLine;
        } else if (line.startsWith("fragmentShader")) {
            QString fsLine = "            fragmentShader: '" + fsFilename + "'";
            qmlStringList[i] = fsLine;
        }
    }

    const QString qmlString = qmlStringList.join('\n');
    QString qmlFilePath = effectsResPath + qmlFilename;
<<<<<<< HEAD
    writeToFile(qmlString.toUtf8(), qmlFilePath, FileType::Text);
=======

    // Get exposed properties from the old qml file if it exists
    QSet<QByteArray> oldExposedProps;
    Utils::FilePath oldQmlFile = Utils::FilePath::fromString(qmlFilePath);
    if (oldQmlFile.exists()) {
        const QByteArray oldQmlContent = oldQmlFile.fileContents().value();
        oldExposedProps = getExposedProperties(oldQmlContent);
    }

    const QByteArray qmlUtf8 = qmlString.toUtf8();
    if (!oldExposedProps.isEmpty()) {
        const QSet<QByteArray> newExposedProps = getExposedProperties(qmlUtf8);
        oldExposedProps.subtract(newExposedProps);
        if (!oldExposedProps.isEmpty()) {
            // If there were exposed properties that are no longer exposed, those
            // need to be removed from any instances of the effect in the scene
            emit removePropertiesFromScene(oldExposedProps, name);
        }
    }

    writeToFile(qmlUtf8, qmlFilePath, FileType::Text);
>>>>>>> 7dfa7469
    newFileNames.append(qmlFilename);

    // Save shaders and images
    QStringList sources = {m_vertexShaderFilename, m_fragmentShaderFilename};
    QStringList dests = {vsFilename, fsFilename};

    QHash<QString, Uniform *> fileNameToUniformHash;
    const QList<Uniform *> uniforms = allUniforms();
    bool hasSampler = false;
    for (Uniform *uniform : uniforms) {
        if (uniform->type() == Uniform::Type::Sampler && !uniform->value().toString().isEmpty()) {
            QString imagePath = uniform->value().toString();
            QFileInfo fi(imagePath);
            QString imageFilename = fi.fileName();
            if (imagePath.startsWith("file:")) {
                QUrl url(imagePath);
                imagePath = url.toLocalFile();
            }
            sources.append(imagePath);
            dests.append(imageFilename);
            fileNameToUniformHash.insert(imageFilename, uniform);
            hasSampler = true;
        }
    }

    if (m_shaderFeatures.enabled(ShaderFeatures::BlurSources)) {
        QString blurHelperFilename("BlurHelper.qml");
        QString blurFsFilename("bluritems.frag.qsb");
        QString blurVsFilename("bluritems.vert.qsb");
        QString blurHelperPath(EffectUtils::nodesSourcesPath() + "/common/");
        sources.append(blurHelperPath + blurHelperFilename);
        sources.append(blurHelperPath + blurFsFilename);
        sources.append(blurHelperPath + blurVsFilename);
        dests.append(blurHelperFilename);
        dests.append(blurFsFilename);
        dests.append(blurVsFilename);
    }

    for (int i = 0; i < sources.count(); ++i) {
        Utils::FilePath source = Utils::FilePath::fromString(sources[i]);
        Utils::FilePath target = Utils::FilePath::fromString(effectsResPath + dests[i]);
        newFileNames.append(target.fileName());
        if (target.exists() && source.fileName() != target.fileName())
            target.removeFile(); // Remove existing file for update
        if (!source.copyFile(target))
            qWarning() << __FUNCTION__ << " Failed to copy file: " << source;

        if (fileNameToUniformHash.contains(dests[i])) {
            Uniform *uniform = fileNameToUniformHash[dests[i]];
            const QVariant newValue = target.toString();
            uniform->setDefaultValue(newValue);
            uniform->setValue(newValue);
        }
<<<<<<< HEAD
    }

    // Delete old content that was not overwritten
    // We ignore subdirectories, as currently subdirs only contain fixed content
    for (const Utils::FilePath &oldFile : oldFiles) {
        if (!newFileNames.contains(oldFile.fileName()))
            oldFile.removeFile();
    }

    // Refresh UI to update sampler UrlChoosers
    if (hasSampler) {
        beginResetModel();
        endResetModel();
=======
>>>>>>> 7dfa7469
    }

    // Delete old content that was not overwritten
    // We ignore subdirectories, as currently subdirs only contain fixed content
    for (const Utils::FilePath &oldFile : oldFiles) {
        if (!newFileNames.contains(oldFile.fileName()))
            oldFile.removeFile();
    }

    // Refresh UI to update sampler UrlChoosers
    if (hasSampler) {
        beginResetModel();
        endResetModel();
    }

    emit resourcesSaved(QString("%1.%2.%2").arg(m_effectTypePrefix, name).toUtf8(), effectPath);
}

void EffectComposerModel::resetEffectError(int type)
{
    if (m_effectErrors.contains(type)) {
        m_effectErrors.remove(type);
        Q_EMIT effectErrorChanged();
    }
}

// Get value in QML format that used for exports
QString EffectComposerModel::valueAsString(const Uniform &uniform)
{
    if (uniform.type() == Uniform::Type::Bool) {
        return uniform.value().toBool() ? QString("true") : QString("false");
    } else if (uniform.type() == Uniform::Type::Int) {
        return QString::number(uniform.value().toInt());
    } else if (uniform.type() == Uniform::Type::Float) {
        return QString::number(uniform.value().toDouble());
    } else if (uniform.type() == Uniform::Type::Vec2) {
        QVector2D v2 = uniform.value().value<QVector2D>();
        return QString("Qt.point(%1, %2)").arg(v2.x()).arg(v2.y());
    } else if (uniform.type() == Uniform::Type::Vec3) {
        QVector3D v3 = uniform.value().value<QVector3D>();
        return QString("Qt.vector3d(%1, %2, %3)").arg(v3.x()).arg(v3.y()).arg(v3.z());
    } else if (uniform.type() == Uniform::Type::Vec4) {
        QVector4D v4 = uniform.value().value<QVector4D>();
        return QString("Qt.vector4d(%1, %2, %3, %4)").arg(v4.x()).arg(v4.y()).arg(v4.z()).arg(v4.w());
    } else if (uniform.type() == Uniform::Type::Sampler) {
        return getImageElementName(uniform, true);
    } else if (uniform.type() == Uniform::Type::Color) {
        return QString("\"%1\"").arg(uniform.value().toString());
    } else if (uniform.type() == Uniform::Type::Channel) {
        return QString::number(uniform.value().toInt());
    } else if (uniform.type() == Uniform::Type::Define) {
        if (uniform.controlType() == Uniform::Type::Int)
            return QString::number(uniform.value().toInt());
        else if (uniform.controlType() == Uniform::Type::Bool)
            return uniform.value().toBool() ? QString("1") : QString("0");
        return uniform.value().toString();
    } else {
        qWarning() << QString("Unhandled const variable type: %1").arg(int(uniform.type())).toLatin1();
        return QString();
    }
}

// Get value in QML binding that used for previews
QString EffectComposerModel::valueAsBinding(const Uniform &uniform)
{
    if (uniform.type() == Uniform::Type::Bool
        || uniform.type() == Uniform::Type::Int
        || uniform.type() == Uniform::Type::Float
        || uniform.type() == Uniform::Type::Color
        || uniform.type() == Uniform::Type::Channel
        || uniform.type() == Uniform::Type::Define) {
        return "g_propertyData." + uniform.name();
    } else if (uniform.type() == Uniform::Type::Vec2) {
        QString sx = QString("g_propertyData.%1.x").arg(uniform.name());
        QString sy = QString("g_propertyData.%1.y").arg(uniform.name());
        return QString("Qt.point(%1, %2)").arg(sx, sy);
    } else if (uniform.type() == Uniform::Type::Vec3) {
        QString sx = QString("g_propertyData.%1.x").arg(uniform.name());
        QString sy = QString("g_propertyData.%1.y").arg(uniform.name());
        QString sz = QString("g_propertyData.%1.z").arg(uniform.name());
        return QString("Qt.vector3d(%1, %2, %3)").arg(sx, sy, sz);
    } else if (uniform.type() == Uniform::Type::Vec4) {
        QString sx = QString("g_propertyData.%1.x").arg(uniform.name());
        QString sy = QString("g_propertyData.%1.y").arg(uniform.name());
        QString sz = QString("g_propertyData.%1.z").arg(uniform.name());
        QString sw = QString("g_propertyData.%1.w").arg(uniform.name());
        return QString("Qt.vector4d(%1, %2, %3, %4)").arg(sx, sy, sz, sw);
    } else if (uniform.type() == Uniform::Type::Sampler) {
        return getImageElementName(uniform, false);
    } else {
        qWarning() << QString("Unhandled const variable type: %1").arg(int(uniform.type())).toLatin1();
        return QString();
    }
}

// Get value in GLSL format that is used for non-exported const properties
QString EffectComposerModel::valueAsVariable(const Uniform &uniform)
{
    if (uniform.type() == Uniform::Type::Bool) {
        return uniform.value().toBool() ? QString("true") : QString("false");
    } else if (uniform.type() == Uniform::Type::Int) {
        return QString::number(uniform.value().toInt());
    } else if (uniform.type() == Uniform::Type::Float) {
        return QString::number(uniform.value().toDouble());
    } else if (uniform.type() == Uniform::Type::Vec2) {
        QVector2D v2 = uniform.value().value<QVector2D>();
        return QString("vec2(%1, %2)").arg(v2.x(), v2.y());
    } else if (uniform.type() == Uniform::Type::Vec3) {
        QVector3D v3 = uniform.value().value<QVector3D>();
        return QString("vec3(%1, %2, %3)").arg(v3.x(), v3.y(), v3.z());
    } else if (uniform.type() == Uniform::Type::Vec4) {
        QVector4D v4 = uniform.value().value<QVector4D>();
        return QString("vec4(%1, %2, %3, %4)").arg(v4.x(), v4.y(), v4.z(), v4.w());
    } else if (uniform.type() == Uniform::Type::Color) {
        QColor c = uniform.value().value<QColor>();
        return QString("vec4(%1, %2, %3, %4)").arg(c.redF(), c.greenF(), c.blueF(), c.alphaF());
    } else if (uniform.type() == Uniform::Type::Channel) {
        return QString::number(uniform.value().toInt());
    } else {
        qWarning() << QString("Unhandled const variable type: %1").arg(int(uniform.type())).toLatin1();
        return QString();
    }
}

// Return name for the image property Image element
QString EffectComposerModel::getImageElementName(const Uniform &uniform, bool localFiles)
{
    if (localFiles && uniform.value().toString().isEmpty())
        return QStringLiteral("null");
    QString simplifiedName = uniform.name().simplified();
    simplifiedName = simplifiedName.remove(' ');
    return QStringLiteral("imageItem") + simplifiedName;
}

const QString EffectComposerModel::getConstVariables()
{
    const QList<Uniform *> uniforms = allUniforms();
    QString s;
    for (Uniform *uniform : uniforms) {
        // TODO: Check if uniform is already added.
        QString constValue = valueAsVariable(*uniform);
        QString type = Uniform::stringFromType(uniform->type(), true);
        s += QString("const %1 %2 = %3;\n").arg(type, uniform->name(), constValue);
    }
    if (!s.isEmpty())
        s += '\n';

    return s;
}

const QString EffectComposerModel::getDefineProperties()
{
    const QList<Uniform *> uniforms = allUniforms();
    QString s;
    for (Uniform *uniform : uniforms) {
        // TODO: Check if uniform is already added.
        if (uniform->type() == Uniform::Type::Define)
            s += QString("#define %1 %2\n").arg(uniform->name(), valueAsString(*uniform));
    }
    if (!s.isEmpty())
        s += '\n';

    return s;
}

int EffectComposerModel::getTagIndex(const QStringList &code, const QString &tag)
{
    int index = -1;
    int line = 0;
    const QString tagString = QString("@%1").arg(tag);
    for (const QString &s : code) {
        auto st = s.trimmed();
        // Check if line or first non-space content of the line matches to tag
        static auto spaceReg = QRegularExpression("\\s");
        auto firstSpace = st.indexOf(spaceReg);
        QString firstWord = st;
        if (firstSpace > 0)
            firstWord = st.sliced(0, firstSpace);
        if (firstWord == tagString) {
            index = line;
            break;
        }
        line++;
    }
    return index;
}

QString EffectComposerModel::processVertexRootLine(const QString &line)
{
    QString output;
    QStringList lineList = line.split(m_spaceReg, Qt::SkipEmptyParts);
    if (lineList.length() > 1 && lineList.at(0) == QStringLiteral("out")) {
        lineList.removeFirst();
        QString outLine = lineList.join(' ');
        m_shaderVaryingVariables << outLine;
    } else {
        output = line + '\n';
    }
    return output;
}

QString EffectComposerModel::processFragmentRootLine(const QString &line)
{
    QString output;
    QStringList lineList = line.split(m_spaceReg, Qt::SkipEmptyParts);
    // Just skip all "in" variables. It is enough to have "out" variable in vertex.
    if (lineList.length() > 1 && lineList.at(0) == QStringLiteral("in"))
        return QString();
    output = line + '\n';
    return output;
}

QStringList EffectComposerModel::getDefaultRootVertexShader()
{
    if (m_defaultRootVertexShader.isEmpty()) {
        m_defaultRootVertexShader << "void main() {";
        m_defaultRootVertexShader << "    texCoord = qt_MultiTexCoord0;";
        m_defaultRootVertexShader << "    fragCoord = qt_Vertex.xy;";
        m_defaultRootVertexShader << "    vec2 vertCoord = qt_Vertex.xy;";
        m_defaultRootVertexShader << "    @nodes";
        m_defaultRootVertexShader << "    gl_Position = qt_Matrix * vec4(vertCoord, 0.0, 1.0);";
        m_defaultRootVertexShader << "}";
    }
    return m_defaultRootVertexShader;
}

QStringList EffectComposerModel::getDefaultRootFragmentShader()
{
    if (m_defaultRootFragmentShader.isEmpty()) {
        m_defaultRootFragmentShader << "void main() {";
        m_defaultRootFragmentShader << "    fragColor = texture(iSource, texCoord);";
        m_defaultRootFragmentShader << "    @nodes";
        m_defaultRootFragmentShader << "    fragColor = fragColor * qt_Opacity;";
        m_defaultRootFragmentShader << "}";
    }
    return m_defaultRootFragmentShader;
}

// Remove all post-processing tags ("@tag") from the code.
// Except "@nodes" tag as that is handled later.
QStringList EffectComposerModel::removeTagsFromCode(const QStringList &codeLines)
{
    QStringList s;
    for (const QString &line : codeLines) {
        const auto trimmedLine = line.trimmed();
        if (!trimmedLine.startsWith('@') || trimmedLine.startsWith("@nodes")) {
            s << line;
        } else {
            // Check if the tag is known
            bool validTag = false;
            const QList<QByteArrayView> tags = SyntaxHighlighterData::reservedTagNames();
            QString firstWord = trimmedLine.split(m_spaceReg, Qt::SkipEmptyParts).first();
            for (const QByteArrayView &tag : tags) {
                if (firstWord == QString::fromUtf8(tag)) {
                    validTag = true;
                    break;
                }
            }
            if (!validTag)
                setEffectError(QString("Unknown tag: %1").arg(trimmedLine), ErrorPreprocessor);
        }
    }
    return s;
}

QString EffectComposerModel::removeTagsFromCode(const QString &code)
{
    QStringList codeLines = removeTagsFromCode(code.split('\n'));
    return codeLines.join('\n');
}

QString EffectComposerModel::getCustomShaderVaryings(bool outState)
{
    QString output;
    QString direction = outState ? QStringLiteral("out") : QStringLiteral("in");
    int varLocation = m_shaderFeatures.enabled(ShaderFeatures::FragCoord) ? 2 : 1;
    for (const QString &var : std::as_const(m_shaderVaryingVariables)) {
        output += QString("layout(location = %1) %2 %3\n").arg(QString::number(varLocation), direction, var);
        varLocation++;
    }
    return output;
}

QString EffectComposerModel::generateVertexShader(bool includeUniforms)
{
    QString s;

    if (includeUniforms)
        s += getVSUniforms();

    // Remove tags when not generating for features check
    const bool removeTags = includeUniforms;

    s += getDefineProperties();
    // s += getConstVariables(); // Not sure yet, will check on this later

    // When the node is complete, add shader code in correct nodes order
    // split to root and main parts
    QString s_root;
    QString s_main;
    QStringList s_sourceCode;
    m_shaderVaryingVariables.clear();
    for (const CompositionNode *n : std::as_const(m_nodes)) {
        if (!n->vertexCode().isEmpty() && n->isEnabled()) {
            const QStringList vertexCode = n->vertexCode().split('\n');
            int mainIndex = getTagIndex(vertexCode, "main");
            int line = 0;
            for (const QString &ss : vertexCode) {
                if (mainIndex == -1 || line > mainIndex)
                    s_main += "    " + ss + '\n';
                else if (line < mainIndex)
                    s_root += processVertexRootLine(ss);
                line++;
            }
        }
    }

    if (s_sourceCode.isEmpty()) {
        // If source nodes doesn't contain any code, use default one
        s_sourceCode << getDefaultRootVertexShader();
    }

    if (removeTags) {
        s_sourceCode = removeTagsFromCode(s_sourceCode);
        s_root = removeTagsFromCode(s_root);
        s_main = removeTagsFromCode(s_main);
    }

    s += getCustomShaderVaryings(true);
    s += s_root + '\n';

    int nodesIndex = getTagIndex(s_sourceCode, QStringLiteral("nodes"));
    int line = 0;
    for (const QString &ss : std::as_const(s_sourceCode))
        s += (line++ == nodesIndex) ? s_main : ss + '\n';

    return s;
}

QString EffectComposerModel::generateFragmentShader(bool includeUniforms)
{
    QString s;

    if (includeUniforms)
        s += getFSUniforms();

    // Remove tags when not generating for features check
    const bool removeTags = includeUniforms;

    s += getDefineProperties();
    // s += getConstVariables(); // Not sure yet, will check on this later

    // When the node is complete, add shader code in correct nodes order
    // split to root and main parts
    QString s_root;
    QString s_main;
    QStringList s_sourceCode;
    for (const CompositionNode *n : std::as_const(m_nodes)) {
        if (!n->fragmentCode().isEmpty() && n->isEnabled()) {
            const QStringList fragmentCode = n->fragmentCode().split('\n');
            int mainIndex = getTagIndex(fragmentCode, QStringLiteral("main"));
            int line = 0;
            for (const QString &ss : fragmentCode) {
                if (mainIndex == -1 || line > mainIndex)
                    s_main += QStringLiteral("    ") + ss + '\n';
                else if (line < mainIndex)
                    s_root += processFragmentRootLine(ss);
                line++;
            }
        }
    }

    if (s_sourceCode.isEmpty()) {
        // If source nodes doesn't contain any code, use default one
        s_sourceCode << getDefaultRootFragmentShader();
    }

    if (removeTags) {
        s_sourceCode = removeTagsFromCode(s_sourceCode);
        s_root = removeTagsFromCode(s_root);
        s_main = removeTagsFromCode(s_main);
    }

    s += getCustomShaderVaryings(false);
    s += s_root + '\n';

    int nodesIndex = getTagIndex(s_sourceCode, QStringLiteral("nodes"));
    int line = 0;
    for (const QString &ss : std::as_const(s_sourceCode))
        s += (line++ == nodesIndex) ? s_main : ss + '\n';

    return s;
}

void EffectComposerModel::handleQsbProcessExit(Utils::Process *qsbProcess, const QString &shader, bool preview)
{
    --m_remainingQsbTargets;

    const QString errStr = qsbProcess->errorString();
    const QByteArray errStd = qsbProcess->readAllRawStandardError();
    QString previewStr;
    if (preview)
        previewStr = QStringLiteral("preview");

    if (!errStr.isEmpty()) {
        qWarning() << QString("Failed to generate %3 QSB file for: %1 %2")
                          .arg(shader, errStr, previewStr);
    }

    if (!errStd.isEmpty()) {
        qWarning() << QString("Failed to generate %3 QSB file for: %1 %2")
                          .arg(shader, QString::fromUtf8(errStd), previewStr);
    }

    if (m_remainingQsbTargets <= 0) {
        Q_EMIT shadersBaked();
        setShadersUpToDate(true);

        // TODO: Mark shaders as baked, required by export later
    }

    qsbProcess->deleteLater();
}

// Generates string of the custom properties (uniforms) into ShaderEffect component
// Also generates QML images elements for samplers.
void EffectComposerModel::updateCustomUniforms()
{
    QString exportedRootPropertiesString;
    QString previewEffectPropertiesString;
    QString exportedEffectPropertiesString;

    const QList<Uniform *> uniforms = allUniforms();
    for (Uniform *uniform : uniforms) {
        // TODO: Check if uniform is already added.
        const bool isDefine = uniform->type() == Uniform::Type::Define;
        QString propertyType = Uniform::typeToProperty(uniform->type());
        QString value = valueAsString(*uniform);
        QString bindedValue = valueAsBinding(*uniform);
        // When user has set custom uniform value, use it as-is
        if (uniform->useCustomValue()) {
            value = uniform->customValue();
            bindedValue = value;
        }
        // Note: Define type properties appear also as QML properties (in preview) in case QML side
        // needs to use them. This is used at least by BlurHelper BLUR_HELPER_MAX_LEVEL.
        QString propertyName = isDefine ? uniform->name().toLower() : uniform->name();
        if (!uniform->useCustomValue() && !isDefine && !uniform->description().isEmpty()) {
            // When exporting, add API documentation for properties
            const QStringList descriptionLines = uniform->description().split('\n');
            for (const QString &line : descriptionLines) {
                if (line.trimmed().isEmpty())
                    exportedRootPropertiesString += QStringLiteral("    //\n");
                else
                    exportedRootPropertiesString += QStringLiteral("    // ") + line + '\n';
            }
        }
        QString valueString = value.isEmpty() ? QString() : QString(": %1").arg(value);
        QString boundValueString = bindedValue.isEmpty() ? QString() : QString(": %1").arg(bindedValue);
        // Custom values are not readonly, others inside the effect can be
        QString readOnly = uniform->useCustomValue() ? QString() : QStringLiteral("readonly ");
        previewEffectPropertiesString += "    " + readOnly + "property " + propertyType + " "
                                         + propertyName + boundValueString + '\n';
        // Define type properties are not added into exports
        if (!isDefine) {
            if (uniform->useCustomValue()) {
                // Custom values are only inside the effect, with description comments
                if (!uniform->description().isEmpty()) {
                    const QStringList descriptionLines = uniform->description().split('\n');
                    for (const QString &line : descriptionLines)
                        exportedEffectPropertiesString += QStringLiteral("            // ") + line + '\n';
                }
                exportedEffectPropertiesString += QStringLiteral("            ") + readOnly
                                                  + "property " + propertyType + " " + propertyName
                                                  + boundValueString + '\n';
            } else {
                // Custom values are not added into root
                exportedRootPropertiesString += "    property " + propertyType + " " + propertyName
                                                + valueString + '\n';
                exportedEffectPropertiesString += QStringLiteral("            ")
                                                  + readOnly + "property " + propertyType + " " + propertyName
                                                  + ": rootItem." + uniform->name() + '\n';
            }
        }
    }

    // See if any of the properties changed
    m_exportedRootPropertiesString = exportedRootPropertiesString;
    m_previewEffectPropertiesString = previewEffectPropertiesString;
    m_exportedEffectPropertiesString = exportedEffectPropertiesString;
}

void EffectComposerModel::createFiles()
{
    if (QFileInfo::exists(m_vertexShaderFilename))
        QFile(m_vertexShaderFilename).remove();
    if (QFileInfo::exists(m_fragmentShaderFilename))
        QFile(m_fragmentShaderFilename).remove();
    if (QFileInfo::exists(m_vertexShaderPreviewFilename))
        QFile(m_vertexShaderPreviewFilename).remove();
    if (QFileInfo::exists(m_fragmentShaderPreviewFilename))
        QFile(m_fragmentShaderPreviewFilename).remove();

    auto vertexShaderFile = QTemporaryFile(QDir::tempPath() + "/dsem_XXXXXX.vert.qsb");
    auto fragmentShaderFile = QTemporaryFile(QDir::tempPath() + "/dsem_XXXXXX.frag.qsb");
    auto vertexShaderPreviewFile = QTemporaryFile(QDir::tempPath() + "/dsem_prev_XXXXXX.vert.qsb");
    auto fragmentShaderPreviewFile = QTemporaryFile(QDir::tempPath() + "/dsem_prev_XXXXXX.frag.qsb");

    m_vertexSourceFile.setFileTemplate(QDir::tempPath() + "/dsem_XXXXXX.vert");
    m_fragmentSourceFile.setFileTemplate(QDir::tempPath() + "/dsem_XXXXXX.frag");

    if (!m_vertexSourceFile.open() || !m_fragmentSourceFile.open()
        || !vertexShaderFile.open() || !fragmentShaderFile.open()
        || !vertexShaderPreviewFile.open() || !fragmentShaderPreviewFile.open()) {
        qWarning() << "Unable to open temporary files";
    } else {
        m_vertexSourceFilename = m_vertexSourceFile.fileName();
        m_fragmentSourceFilename = m_fragmentSourceFile.fileName();
        m_vertexShaderFilename = vertexShaderFile.fileName();
        m_fragmentShaderFilename = fragmentShaderFile.fileName();
        m_vertexShaderPreviewFilename = vertexShaderPreviewFile.fileName();
        m_fragmentShaderPreviewFilename = fragmentShaderPreviewFile.fileName();
    }
}

void EffectComposerModel::bakeShaders()
{
    const QString failMessage = "Shader baking failed: ";

    const ProjectExplorer::Target *target = ProjectExplorer::ProjectTree::currentTarget();
    if (!target) {
        qWarning() << failMessage << "Target not found";
        return;
    }

    createFiles();

    resetEffectError(ErrorPreprocessor);
    if (m_vertexShader == generateVertexShader() && m_fragmentShader == generateFragmentShader()) {
        setShadersUpToDate(true);
        return;
    }

    setShadersUpToDate(false);

    // First update the features based on shader content
    // This will make sure that next calls to "generate" will produce correct uniforms.
    m_shaderFeatures.update(generateVertexShader(false), generateFragmentShader(false),
                            m_previewEffectPropertiesString);

    updateCustomUniforms();

    setVertexShader(generateVertexShader());
    QString vs = m_vertexShader;
    writeToFile(vs.toUtf8(), m_vertexSourceFile.fileName(), FileType::Text);

    setFragmentShader(generateFragmentShader());
    QString fs = m_fragmentShader;
    writeToFile(fs.toUtf8(), m_fragmentSourceFile.fileName(), FileType::Text);

    QtSupport::QtVersion *qtVer = QtSupport::QtKitAspect::qtVersion(target->kit());
    if (!qtVer) {
        qWarning() << failMessage << "Qt version not found";
        return;
    }

    Utils::FilePath qsbPath = qtVer->binPath().pathAppended("qsb").withExecutableSuffix();
    if (!qsbPath.exists()) {
        qWarning() << failMessage << "QSB tool for target kit not found";
        return;
    }

    Utils::FilePath binPath = Utils::FilePath::fromString(
        QLibraryInfo::path(QLibraryInfo::BinariesPath));
    Utils::FilePath qsbPrevPath = binPath.pathAppended("qsb").withExecutableSuffix();
    if (!qsbPrevPath.exists()) {
        qWarning() << failMessage << "QSB tool for preview shaders not found";
        return;
    }

    m_remainingQsbTargets = 2; // We only have 2 shaders
    const QStringList srcPaths = {m_vertexSourceFilename, m_fragmentSourceFilename};
    const QStringList outPaths = {m_vertexShaderFilename, m_fragmentShaderFilename};
    const QStringList outPrevPaths = {m_vertexShaderPreviewFilename, m_fragmentShaderPreviewFilename};

    auto runQsb = [this, srcPaths](const Utils::FilePath &qsbPath, const QStringList &outPaths, bool preview) {
        for (int i = 0; i < 2; ++i) {
            const auto workDir = Utils::FilePath::fromString(outPaths[i]);
            // TODO: Optional legacy glsl support like standalone effect maker needs to add "100es,120"
            QStringList args = {"-s", "--glsl", "300es,140,330,410", "--hlsl", "50", "--msl", "12"};
            args << "-o" << outPaths[i] << srcPaths[i];

            auto qsbProcess = new Utils::Process(this);
            connect(qsbProcess, &Utils::Process::done, this,
                    [this, qsbProcess, path = srcPaths[i], preview] {
                handleQsbProcessExit(qsbProcess, path, preview);
            });
            qsbProcess->setWorkingDirectory(workDir.absolutePath());
            qsbProcess->setCommand({qsbPath, args});
            qsbProcess->start();
        }
    };

    runQsb(qsbPath, outPaths, false);
    runQsb(qsbPrevPath, outPrevPaths, true);

}

bool EffectComposerModel::shadersUpToDate() const
{
    return m_shadersUpToDate;
}

void EffectComposerModel::setShadersUpToDate(bool UpToDate)
{
    if (m_shadersUpToDate == UpToDate)
        return;
    m_shadersUpToDate = UpToDate;
    emit shadersUpToDateChanged();
}

bool EffectComposerModel::isEnabled() const
{
    return m_isEnabled;
}

void EffectComposerModel::setIsEnabled(bool enabled)
{
    if (m_isEnabled == enabled)
        return;
    m_isEnabled = enabled;
    emit isEnabledChanged();
}

<<<<<<< HEAD
=======
bool EffectComposerModel::hasValidTarget() const
{
    return m_hasValidTarget;
}

void EffectComposerModel::setHasValidTarget(bool validTarget)
{
    if (m_hasValidTarget == validTarget)
        return;
    m_hasValidTarget = validTarget;
    emit hasValidTargetChanged();
}

>>>>>>> 7dfa7469
QString EffectComposerModel::getQmlImagesString(bool localFiles)
{
    QString imagesString;
    const QList<Uniform *> uniforms = allUniforms();
    for (Uniform *uniform : uniforms) {
        if (uniform->type() == Uniform::Type::Sampler) {
            QString imagePath = uniform->value().toString();
            // For preview, generate image element even if path is empty, as changing uniform values
            // will not trigger qml code regeneration
            if (localFiles) {
                if (imagePath.isEmpty())
                    continue;
                QFileInfo fi(imagePath);
                imagePath = fi.fileName();
                imagesString += QString("    property url %1Url: \"%2\"\n")
                                    .arg(uniform->name(), imagePath);
            }
            imagesString += "    Image {\n";
            QString simplifiedName = getImageElementName(*uniform, localFiles);
            imagesString += QString("        id: %1\n").arg(simplifiedName);
            imagesString += "        anchors.fill: parent\n";
            // File paths are absolute, return as local when requested
            if (localFiles) {
                imagesString += QString("        source: rootItem.%1Url\n").arg(uniform->name());
            } else {
                imagesString += QString("        source: g_propertyData.%1\n").arg(uniform->name());

                if (uniform->enableMipmap())
                    imagesString += "        mipmap: true\n";
            }

            imagesString += "        visible: false\n";
            imagesString += "    }\n";
        }
    }
    return imagesString;
}

QString EffectComposerModel::getQmlComponentString(bool localFiles)
{
    auto addProperty = [localFiles](const QString &name, const QString &var,
                                    const QString &type, bool blurHelper = false)
    {
        if (localFiles) {
            const QString parent = blurHelper ? QString("blurHelper.") : QString("rootItem.");
            return QString("readonly property %1 %2: %3%4\n").arg(type, name, parent, var);
        } else {
            const QString parent = blurHelper ? "blurHelper." : QString();
            return QString("readonly property %1 %2: %3%4\n").arg(type, name, parent, var);
        }
    };

    QString s;
    QString l1 = localFiles ? QStringLiteral("        ") : QStringLiteral("");
    QString l2 = localFiles ? QStringLiteral("            ") : QStringLiteral("    ");
    QString l3 = localFiles ? QStringLiteral("                ") : QStringLiteral("        ");

    if (!localFiles)
        s += "import QtQuick\n";
    s += l1 + "ShaderEffect {\n";

    if (localFiles) {
        // Explicit "source" property is required for render puppet to detect effect correctly
        s += l2 + "property Item source: null\n";
    }
    if (m_shaderFeatures.enabled(ShaderFeatures::Source))
        s += l2 + addProperty("iSource", "source", "Item");
    if (m_shaderFeatures.enabled(ShaderFeatures::Time))
        s += l2 + addProperty("iTime", "animatedTime", "real");
    if (m_shaderFeatures.enabled(ShaderFeatures::Frame))
        s += l2 + addProperty("iFrame", "animatedFrame", "int");
    if (m_shaderFeatures.enabled(ShaderFeatures::Resolution)) {
        // Note: Pixel ratio is currently always 1.0
        s += l2 + "readonly property vector3d iResolution: Qt.vector3d(width, height, 1.0)\n";
    }
    if (m_shaderFeatures.enabled(ShaderFeatures::Mouse)) { // Do we need interactive effects?
        s += l2 + "readonly property vector4d iMouse: Qt.vector4d(rootItem._effectMouseX, rootItem._effectMouseY,\n";
        s += l2 + "                                               rootItem._effectMouseZ, rootItem._effectMouseW)\n";
    }
    if (m_shaderFeatures.enabled(ShaderFeatures::BlurSources)) {
        s += l2 + addProperty("iSourceBlur1", "blurSrc1", "Item", true);
        s += l2 + addProperty("iSourceBlur2", "blurSrc2", "Item", true);
        s += l2 + addProperty("iSourceBlur3", "blurSrc3", "Item", true);
        s += l2 + addProperty("iSourceBlur4", "blurSrc4", "Item", true);
        s += l2 + addProperty("iSourceBlur5", "blurSrc5", "Item", true);
    }
    // When used in preview component, we need property with value
    // and when in exported component, property with binding to root value.
    s += localFiles ? m_exportedEffectPropertiesString : m_previewEffectPropertiesString;

    if (!localFiles) {
        QString customImagesString = getQmlImagesString(false);
        if (!customImagesString.isEmpty())
            s += '\n' + customImagesString;
    }

    s += '\n';
    const QString vertFile = localFiles ? m_vertexShaderFilename : m_vertexShaderPreviewFilename;
    const QString fragFile = localFiles ? m_fragmentShaderFilename : m_fragmentShaderPreviewFilename;
    s += l2 + "vertexShader: 'file:///" + vertFile + "'\n";
    s += l2 + "fragmentShader: 'file:///" + fragFile + "'\n";
    s += l2 + "anchors.fill: " + (localFiles ? "rootItem.source" : "parent") + "\n";
    if (localFiles) {
        if (m_extraMargin)
            s += l2 + "anchors.margins: -rootItem.extraMargin\n";
    } else {
        s += l2 + "anchors.margins: -root.extraMargin\n";
    }
    if (m_shaderFeatures.enabled(ShaderFeatures::GridMesh)) {
        QString gridSize = QString("%1, %2").arg(m_shaderFeatures.gridMeshWidth())
                                            .arg(m_shaderFeatures.gridMeshHeight());
        s += l2 + "mesh: GridMesh {\n";
        s += l3 + QString("resolution: Qt.size(%1)\n").arg(gridSize);
        s += l2 + "}\n";
    }
    if (localFiles && m_shaderFeatures.enabled(ShaderFeatures::BlurSources)) {
        s += l2 + "BlurHelper {\n";
        s += l3 + "id: blurHelper\n";
        s += l3 + "source: rootItem.source\n";
        int blurMax = 32;
        if (g_propertyData.contains("BLUR_HELPER_MAX_LEVEL"))
            blurMax = g_propertyData["BLUR_HELPER_MAX_LEVEL"].toInt();
        s += l3 + QString("property int blurMax: %1\n").arg(blurMax);
        s += l3 + "property real blurMultiplier: rootItem.blurMultiplier\n";
        s += l2 + "}\n";
    }

    s += l1 + "}\n";
    return s;
}

void EffectComposerModel::connectCompositionNode(CompositionNode *node)
{
    connect(qobject_cast<EffectComposerUniformsModel *>(node->uniformsModel()),
            &EffectComposerUniformsModel::dataChanged, this, [this] {
                setHasUnsavedChanges(true);
            });
    connect(node, &CompositionNode::rebakeRequested, this, [this] {
        // This can come multiple times in a row in response to property changes, so let's buffer it
        m_rebakeTimer.start(200);
    });
}

<<<<<<< HEAD
=======
void EffectComposerModel::updateExtraMargin()
{
    m_extraMargin = 0;
    for (CompositionNode *node : std::as_const(m_nodes))
        m_extraMargin = qMax(node->extraMargin(), m_extraMargin);
}

QSet<QByteArray> EffectComposerModel::getExposedProperties(const QByteArray &qmlContent)
{
    QSet<QByteArray> returnSet;
    const QByteArrayList lines = qmlContent.split('\n');
    const QByteArray propertyTag {"    property"}; // Match only toplevel exposed properties
    for (const QByteArray &line : lines) {
        if (line.startsWith(propertyTag)) {
            QByteArrayList words = line.trimmed().split(' ');
            if (words.size() >= 3) {
                QByteArray propName = words[2];
                if (propName.endsWith(':'))
                    propName.chop(1);
                returnSet.insert(propName);
            }
        }
    }
    return returnSet;
}

>>>>>>> 7dfa7469
QString EffectComposerModel::currentComposition() const
{
    return m_currentComposition;
}

void EffectComposerModel::setCurrentComposition(const QString &newCurrentComposition)
{
    if (m_currentComposition == newCurrentComposition)
        return;

    m_currentComposition = newCurrentComposition;
    emit currentCompositionChanged();
}

bool EffectComposerModel::hasUnsavedChanges() const
{
    return m_hasUnsavedChanges;
}

void EffectComposerModel::setHasUnsavedChanges(bool val)
{
    if (m_hasUnsavedChanges == val)
        return;

    m_hasUnsavedChanges = val;
    emit hasUnsavedChangesChanged();
}

QStringList EffectComposerModel::uniformNames() const
{
    QStringList usedList;
    const QList<Uniform *> uniforms = allUniforms();
    for (const auto uniform : uniforms)
        usedList.append(uniform->name());
    return usedList;
}

bool EffectComposerModel::isDependencyNode(int index) const
{
    if (m_nodes.size() > index)
        return m_nodes[index]->isDependency();
    return false;
}

void EffectComposerModel::updateQmlComponent()
{
    // Clear possible QML runtime errors
    resetEffectError(ErrorQMLRuntime);
    m_qmlComponentString = getQmlComponentString(false);
}

// Removes "file:" from the URL path.
// So e.g. "file:///C:/myimages/steel1.jpg" -> "C:/myimages/steel1.jpg"
QString EffectComposerModel::stripFileFromURL(const QString &urlString) const
{
    QUrl url(urlString);
    QString filePath = (url.scheme() == QStringLiteral("file")) ? url.toLocalFile() : url.toString();
    return filePath;
}

} // namespace EffectComposer<|MERGE_RESOLUTION|>--- conflicted
+++ resolved
@@ -597,19 +597,11 @@
 // Do not manually edit this file, it will be overwritten if effect is modified in Qt Design Studio.
 )"
     };
-<<<<<<< HEAD
 
     s += header.arg(qApp->applicationVersion(), QDateTime::currentDateTime().toString());
     return s;
 }
 
-=======
-
-    s += header.arg(qApp->applicationVersion(), QDateTime::currentDateTime().toString());
-    return s;
-}
-
->>>>>>> 7dfa7469
 QString EffectComposerModel::getDesignerSpecifics() const
 {
     QString s;
@@ -699,16 +691,11 @@
 )";
             s += frameProp.arg(tr("Frame"), tr("This property allows explicit control of current animation frame."));
         }
-<<<<<<< HEAD
-=======
-
->>>>>>> 7dfa7469
+
         s += "        }\n";
         s += "    }\n";
     }
 
-<<<<<<< HEAD
-=======
     if (m_shaderFeatures.enabled(ShaderFeatures::Source) && m_extraMargin) {
         QString generalSection =
             R"(
@@ -742,7 +729,6 @@
                                 tr("This property specifies how much of extra space is reserved for the effect outside the parent geometry."));
     }
 
->>>>>>> 7dfa7469
     for (const auto &node : std::as_const(m_nodes)) {
         const QList<Uniform *> uniforms = static_cast<EffectComposerUniformsModel *>(
                                               node->uniformsModel())->uniforms();
@@ -802,10 +788,6 @@
     s += header;
 
     if (m_shaderFeatures.enabled(ShaderFeatures::Source)) {
-<<<<<<< HEAD
-        s += "    // This is the main source for the effect. Set internally to the current parent item. Do not modify.\n";
-        s += "    property Item source: null\n";
-=======
         QString sourceStr{
 R"(
     // This is the main source for the effect. Set internally to the current parent item. Do not modify.
@@ -846,7 +828,6 @@
         s += sourceStr;
         if (m_extraMargin)
             s += extraMarginStr.arg(m_extraMargin);
->>>>>>> 7dfa7469
     }
     if (m_shaderFeatures.enabled(ShaderFeatures::Time)
         || m_shaderFeatures.enabled(ShaderFeatures::Frame)) {
@@ -879,12 +860,8 @@
                 parent.layer.enabled = true
                 parent.layer.effect = effectComponent
             }
-<<<<<<< HEAD
-            %1
-=======
             %6
             %4%1%5%3
->>>>>>> 7dfa7469
         }
     }
 
@@ -892,13 +869,6 @@
         if (visible) {
             parent.layer.enabled = true
             parent.layer.effect = effectComponent
-<<<<<<< HEAD
-            source = parent
-        } else {
-            parent.layer.enabled = false
-            parent.layer.effect = null
-            source = null
-=======
             %6
             %4%1%5%3
         } else {
@@ -906,7 +876,6 @@
             parent.layer.effect = null
             %8
             %4%2
->>>>>>> 7dfa7469
         }
         parent.update()
     }
@@ -1111,11 +1080,7 @@
 
     // Get effects dir
     const Utils::FilePath effectsResDir = QmlDesigner::ModelNodeOperations::getEffectsImportDirectory();
-<<<<<<< HEAD
-    const QString effectsResPath = effectsResDir.pathAppended(name).toString() + QDir::separator();
-=======
     const QString effectsResPath = effectsResDir.pathAppended(name).toString() + '/';
->>>>>>> 7dfa7469
     Utils::FilePath effectPath = Utils::FilePath::fromString(effectsResPath);
 
     // Create the qmldir for effects
@@ -1182,9 +1147,6 @@
 
     const QString qmlString = qmlStringList.join('\n');
     QString qmlFilePath = effectsResPath + qmlFilename;
-<<<<<<< HEAD
-    writeToFile(qmlString.toUtf8(), qmlFilePath, FileType::Text);
-=======
 
     // Get exposed properties from the old qml file if it exists
     QSet<QByteArray> oldExposedProps;
@@ -1206,7 +1168,6 @@
     }
 
     writeToFile(qmlUtf8, qmlFilePath, FileType::Text);
->>>>>>> 7dfa7469
     newFileNames.append(qmlFilename);
 
     // Save shaders and images
@@ -1260,22 +1221,6 @@
             uniform->setDefaultValue(newValue);
             uniform->setValue(newValue);
         }
-<<<<<<< HEAD
-    }
-
-    // Delete old content that was not overwritten
-    // We ignore subdirectories, as currently subdirs only contain fixed content
-    for (const Utils::FilePath &oldFile : oldFiles) {
-        if (!newFileNames.contains(oldFile.fileName()))
-            oldFile.removeFile();
-    }
-
-    // Refresh UI to update sampler UrlChoosers
-    if (hasSampler) {
-        beginResetModel();
-        endResetModel();
-=======
->>>>>>> 7dfa7469
     }
 
     // Delete old content that was not overwritten
@@ -1910,8 +1855,6 @@
     emit isEnabledChanged();
 }
 
-<<<<<<< HEAD
-=======
 bool EffectComposerModel::hasValidTarget() const
 {
     return m_hasValidTarget;
@@ -1925,7 +1868,6 @@
     emit hasValidTargetChanged();
 }
 
->>>>>>> 7dfa7469
 QString EffectComposerModel::getQmlImagesString(bool localFiles)
 {
     QString imagesString;
@@ -2069,8 +2011,6 @@
     });
 }
 
-<<<<<<< HEAD
-=======
 void EffectComposerModel::updateExtraMargin()
 {
     m_extraMargin = 0;
@@ -2097,7 +2037,6 @@
     return returnSet;
 }
 
->>>>>>> 7dfa7469
 QString EffectComposerModel::currentComposition() const
 {
     return m_currentComposition;
