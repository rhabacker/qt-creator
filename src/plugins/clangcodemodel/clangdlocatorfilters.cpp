--- conflicted
+++ resolved
@@ -231,12 +231,7 @@
         entry.displayName = ClangdClient::displayNameFromDocumentSymbol(
                     static_cast<SymbolKind>(info.kind()), info.name(),
                     info.detail().value_or(QString()));
-<<<<<<< HEAD
         entry.internalData = QVariant::fromValue(info);
-=======
-        const Position &pos = info.range().start();
-        entry.internalData = QVariant::fromValue(LineColumn(pos.line(), pos.character()));
->>>>>>> 2a2f6afb
         entry.extraInfo = parent.extraInfo;
         if (!entry.extraInfo.isEmpty())
             entry.extraInfo.append("::");
