--- conflicted
+++ resolved
@@ -2596,13 +2596,8 @@
         const Position endPos = startPos.withOffset(token.length, &doc);
         return Range(startPos, endPos);
     };
-<<<<<<< HEAD
     const auto isOutputParameter = [&ast, &tokenRange](const ExpandedSemanticToken &token) {
-        if (token.modifiers.contains("usedAsMutableReference"))
-=======
-    const auto isOutputParameter = [&ast, &doc, &tokenRange](const ExpandedSemanticToken &token) {
         if (token.modifiers.contains(QLatin1String("usedAsMutableReference")))
->>>>>>> cf5fc98a
             return true;
         if (token.type != "variable" && token.type != "property" && token.type != "parameter")
             return false;
