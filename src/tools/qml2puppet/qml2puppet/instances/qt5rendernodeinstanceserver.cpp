// Copyright (C) 2016 The Qt Company Ltd.
// SPDX-License-Identifier: LicenseRef-Qt-Commercial OR GPL-3.0 WITH Qt-GPL-exception-1.0

#include "qt5rendernodeinstanceserver.h"

#include <QQuickItem>
#include <QQuickView>

#include "servernodeinstance.h"
#include "childrenchangeeventfilter.h"
#include "propertyabstractcontainer.h"
#include "propertybindingcontainer.h"
#include "propertyvaluecontainer.h"
#include "instancecontainer.h"
#include "createinstancescommand.h"
#include "changefileurlcommand.h"
#include "clearscenecommand.h"
#include "reparentinstancescommand.h"
#include "changevaluescommand.h"
#include "changebindingscommand.h"
#include "changeidscommand.h"
#include "removeinstancescommand.h"
#include "nodeinstanceclientinterface.h"
#include "removepropertiescommand.h"
#include "valueschangedcommand.h"
#include "informationchangedcommand.h"
#include "pixmapchangedcommand.h"
#include "commondefines.h"
#include "changestatecommand.h"
#include "childrenchangedcommand.h"
#include "completecomponentcommand.h"
#include "componentcompletedcommand.h"
#include "createscenecommand.h"
#include "quickitemnodeinstance.h"
#include "removesharedmemorycommand.h"

#include "dummycontextobject.h"

#include <private/qquickdesignersupport_p.h>

namespace QmlDesigner {

Qt5RenderNodeInstanceServer::Qt5RenderNodeInstanceServer(NodeInstanceClientInterface *nodeInstanceClient) :
    Qt5NodeInstanceServer(nodeInstanceClient)
{
    Internal::QuickItemNodeInstance::createEffectItem(true);
}

void Qt5RenderNodeInstanceServer::collectItemChangesAndSendChangeCommands()
{
    static bool inFunction = false;
    if (!inFunction) {
        inFunction = true;

        QQuickDesignerSupport::polishItems(quickWindow());

        if (quickWindow() && nodeInstanceClient()->bytesToWrite() < 10000) {
            bool windowDirty = false;
<<<<<<< HEAD
            for (QQuickItem *item : allItems()) {
=======
            bool hasView3D = false;
            foreach (QQuickItem *item, allItems()) {
>>>>>>> d5cf9ffd
                if (item) {
                    if (Internal::QuickItemNodeInstance::unifiedRenderPath()) {
                        if (QQuickDesignerSupport::isDirty(item, QQuickDesignerSupport::AllMask)) {
                            windowDirty = true;
                            break;
                        }
                    } else {
                        if (hasInstanceForObject(item)) {
                            if (QQuickDesignerSupport::isDirty(item, QQuickDesignerSupport::ContentUpdateMask)) {
                                if (!hasView3D && ServerNodeInstance::isSubclassOf(
                                            item, QByteArrayLiteral("QQuick3DViewport"))) {
                                    hasView3D = true;
                                }
                                m_dirtyInstanceSet.insert(instanceForObject(item));
                            }
                            if (QQuickItem *effectParent = parentEffectItem(item)) {
                                if ((QQuickDesignerSupport::isDirty(
                                        item,
                                        QQuickDesignerSupport::DirtyType(
                                            QQuickDesignerSupport::TransformUpdateMask
                                            | QQuickDesignerSupport::Visible
                                            | QQuickDesignerSupport::ContentUpdateMask)))
                                    && hasInstanceForObject(effectParent)) {
                                    m_dirtyInstanceSet.insert(instanceForObject(effectParent));
                                }
                            }
                        } else if (DesignerSupport::isDirty(
                                item,
                                DesignerSupport::DirtyType(
                                    DesignerSupport::AllMask
                                    | DesignerSupport::ZValue
                                    | DesignerSupport::OpacityValue
                                    | DesignerSupport::Visible))) {
                            ServerNodeInstance ancestorInstance = findNodeInstanceForItem(
                                item->parentItem());
                            if (ancestorInstance.isValid())
                                m_dirtyInstanceSet.insert(ancestorInstance);
                        }
                        Internal::QuickItemNodeInstance::updateDirtyNode(item);
                    }
                }
            }

            if (Internal::QuickItemNodeInstance::unifiedRenderPath()) {
                if (windowDirty)
                    nodeInstanceClient()->pixmapChanged(createPixmapChangedCommand({rootNodeInstance()}));
            } else {
                if (!m_dirtyInstanceSet.isEmpty()) {
                    auto renderList = QtHelpers::toList(m_dirtyInstanceSet);

                    // If there is a View3D to be rendered, add all other View3Ds to be rendered
                    // as well, in case they share materials.
                    if (hasView3D) {
                        const QList<ServerNodeInstance> view3Ds = allView3DInstances();
                        for (auto &view3D : view3Ds) {
                            if (!m_dirtyInstanceSet.contains(view3D))
                                renderList.append(view3D);
                        }
                    }

                    nodeInstanceClient()->pixmapChanged(createPixmapChangedCommand(renderList));
                }
            }

            m_dirtyInstanceSet.clear();

            resetAllItems();

            slowDownRenderTimer();
            nodeInstanceClient()->flush();
            nodeInstanceClient()->synchronizeWithClientProcess();
        }

        if (rootIsRenderable3DObject() && rootNodeInstance().contentItem()
            && !changedPropertyList().isEmpty()
            && nodeInstanceClient()->bytesToWrite() < 10000) {

            Internal::QuickItemNodeInstance::updateDirtyNode(rootNodeInstance().contentItem());
            nodeInstanceClient()->pixmapChanged(createPixmapChangedCommand({rootNodeInstance()}));
        }

        clearChangedPropertyList();

        inFunction = false;
    }
}

ServerNodeInstance Qt5RenderNodeInstanceServer::findNodeInstanceForItem(QQuickItem *item) const
{
    if (item) {
        if (hasInstanceForObject(item))
            return instanceForObject(item);
        else if (item->parentItem())
            return findNodeInstanceForItem(item->parentItem());
    }

    return ServerNodeInstance();
}

void Qt5RenderNodeInstanceServer::resizeCanvasToRootItem()
{
    Qt5NodeInstanceServer::resizeCanvasToRootItem();
    m_dirtyInstanceSet.insert(rootNodeInstance());
}


void Qt5RenderNodeInstanceServer::createScene(const CreateSceneCommand &command)
{
    Qt5NodeInstanceServer::createScene(command);

    QList<ServerNodeInstance> instanceList;
    for (const InstanceContainer &container : std::as_const(command.instances)) {
        if (hasInstanceForId(container.instanceId())) {
            ServerNodeInstance instance = instanceForId(container.instanceId());
            if (instance.isValid()) {
                instanceList.append(instance);
            }
        }
    }

    nodeInstanceClient()->pixmapChanged(createPixmapChangedCommand(instanceList));
}

void Qt5RenderNodeInstanceServer::clearScene(const ClearSceneCommand &command)
{
    Qt5NodeInstanceServer::clearScene(command);

    m_dirtyInstanceSet.clear();
}

void Qt5RenderNodeInstanceServer::completeComponent(const CompleteComponentCommand &command)
{
    Qt5NodeInstanceServer::completeComponent(command);

    const QVector<qint32> ids = command.instances();
    for (qint32 instanceId : ids) {
        if (hasInstanceForId(instanceId)) {
            ServerNodeInstance instance = instanceForId(instanceId);
            if (instance.isValid())
                m_dirtyInstanceSet.insert(instance);
        }
    }
}

void QmlDesigner::Qt5RenderNodeInstanceServer::removeSharedMemory(const QmlDesigner::RemoveSharedMemoryCommand &command)
{
    if (command.typeName() == "Image")
        ImageContainer::removeSharedMemorys(command.keyNumbers());
}

} // namespace QmlDesigner<|MERGE_RESOLUTION|>--- conflicted
+++ resolved
@@ -56,12 +56,8 @@
 
         if (quickWindow() && nodeInstanceClient()->bytesToWrite() < 10000) {
             bool windowDirty = false;
-<<<<<<< HEAD
+            bool hasView3D = false;
             for (QQuickItem *item : allItems()) {
-=======
-            bool hasView3D = false;
-            foreach (QQuickItem *item, allItems()) {
->>>>>>> d5cf9ffd
                 if (item) {
                     if (Internal::QuickItemNodeInstance::unifiedRenderPath()) {
                         if (QQuickDesignerSupport::isDirty(item, QQuickDesignerSupport::AllMask)) {
