--- conflicted
+++ resolved
@@ -173,28 +173,17 @@
     if (moveVector.length() < 0.001f)
         return startLookAt;
 
-<<<<<<< HEAD
-=======
     QVector3D speedVector = moveVector * m_cameraSpeed * m_cameraSpeedModifier;
 
->>>>>>> 8790cbc9
     QMatrix4x4 m = camera->sceneTransform(); // Works because edit camera is at scene root
     const float *dataPtr(m.data());
     const QVector3D xAxis = QVector3D(dataPtr[0], dataPtr[1], dataPtr[2]).normalized();
     const QVector3D yAxis = QVector3D(dataPtr[4], dataPtr[5], dataPtr[6]).normalized();
     const QVector3D zAxis = QVector3D(dataPtr[8], dataPtr[9], dataPtr[10]).normalized();
-<<<<<<< HEAD
-    const QVector3D xDelta = xAxis * moveVector.x();
-    const QVector3D yDelta = yAxis * moveVector.y();
-    const QVector3D zDelta = zAxis * moveVector.z();
-    // Delta multiplier for nice default speed in default scene
-    const QVector3D delta = (yDelta - xDelta - zDelta) * .5f;
-=======
     const QVector3D xDelta = xAxis * speedVector.x();
     const QVector3D yDelta = yAxis * speedVector.y();
     const QVector3D zDelta = zAxis * speedVector.z();
     const QVector3D delta = (yDelta - xDelta - zDelta);
->>>>>>> 8790cbc9
 
     camera->setPosition(camera->position() + delta);
 
@@ -1305,14 +1294,11 @@
     }
 }
 
-<<<<<<< HEAD
-=======
 void GeneralHelper::setCameraSpeedModifier(double modifier)
 {
     m_cameraSpeedModifier = modifier;
 }
 
->>>>>>> 8790cbc9
 QString GeneralHelper::formatVectorDragTooltip(const QVector3D &vec, const QString &suffix) const
 {
     return QObject::tr("x:%L1 y:%L2 z:%L3%L4")
