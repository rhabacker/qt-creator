// Copyright (C) 2016 The Qt Company Ltd.
// SPDX-License-Identifier: LicenseRef-Qt-Commercial OR GPL-3.0-only WITH Qt-GPL-exception-1.0

#pragma once

#include "Macro.h"

#include <cplusplus/CPlusPlusForwardDeclarations.h>
#include <cplusplus/PreprocessorClient.h>
#include <cplusplus/DependencyTable.h>

#include <utils/filepath.h>

#include <QSharedPointer>
#include <QDateTime>
#include <QHash>
#include <QFileInfo>
#include <QAtomicInt>

QT_BEGIN_NAMESPACE
class QFutureInterfaceBase;
QT_END_NAMESPACE

namespace CPlusPlus {

class Macro;
class MacroArgumentReference;
class LookupContext;

class CPLUSPLUS_EXPORT Document
{
    Document(const Document &other);
    void operator =(const Document &other);

    Document(const Utils::FilePath &filePath);

public:
    typedef QSharedPointer<Document> Ptr;

public:
    ~Document();

    unsigned revision() const { return _revision; }
    void setRevision(unsigned revision) { _revision = revision; }

    unsigned editorRevision() const { return _editorRevision; }
    void setEditorRevision(unsigned editorRevision) { _editorRevision = editorRevision; }

    const QDateTime &lastModified() const { return _lastModified; }
    void setLastModified(const QDateTime &lastModified);

    const Utils::FilePath &filePath() const { return _filePath; }

    void appendMacro(const Macro &macro);
    void addMacroUse(const Macro &macro,
                     int bytesOffset, int bytesLength,
                     int utf16charsOffset, int utf16charLength,
                     int beginLine, const QVector<MacroArgumentReference> &range);
    void addUndefinedMacroUse(const QByteArray &name,
                              int bytesOffset, int utf16charsOffset);

    Control *control() const { return _control; }
    Control *swapControl(Control *newControl);
    TranslationUnit *translationUnit() const { return _translationUnit; }

    bool skipFunctionBody() const;
    void setSkipFunctionBody(bool skipFunctionBody);

    int globalSymbolCount() const;
    Symbol *globalSymbolAt(int index) const;

    Namespace *globalNamespace() const { return _globalNamespace; }
    void setGlobalNamespace(Namespace *globalNamespace); // ### internal

    const QList<Macro> &definedMacros() const { return _definedMacros; }

    QString functionAt(int line, int column, int *lineOpeningDeclaratorParenthesis = nullptr,
                       int *lineClosingBrace = nullptr) const;
    Symbol *lastVisibleSymbolAt(int line, int column = 0) const;
    Scope *scopeAt(int line, int column = 0);

    const QByteArray &utf8Source() const { return _source; }
    void setUtf8Source(const QByteArray &utf8Source);

    const QByteArray &fingerprint() const { return m_fingerprint; }
    void setFingerprint(const QByteArray &fingerprint) { m_fingerprint = fingerprint; }

    LanguageFeatures languageFeatures() const;
    void setLanguageFeatures(LanguageFeatures features);

    void startSkippingBlocks(int utf16charsOffset);
    void stopSkippingBlocks(int utf16charsOffset);

    enum ParseMode { // ### keep in sync with CPlusPlus::TranslationUnit
        ParseTranlationUnit,
        ParseDeclaration,
        ParseExpression,
        ParseDeclarator,
        ParseStatement
    };

    bool isTokenized() const;
    void tokenize();

    bool isParsed() const;
    bool parse(ParseMode mode = ParseTranlationUnit);

    enum CheckMode {
        Unchecked,
        FullCheck,
        FastCheck
    };

    void check(CheckMode mode = FullCheck);

    static Ptr create(const Utils::FilePath &filePath);

    class CPLUSPLUS_EXPORT DiagnosticMessage
    {
    public:
        enum Level {
            Warning,
            Error,
            Fatal
        };

    public:
        DiagnosticMessage(int level, const Utils::FilePath &filePath,
                          int line, int column,
                          const QString &text,
                          int length = 0)
            : _level(level),
              _line(line),
              _filePath(filePath),
              _column(column),
              _length(length),
              _text(text)
        { }

        int level() const
        { return _level; }

        bool isWarning() const
        { return _level == Warning; }

        bool isError() const
        { return _level == Error; }

        bool isFatal() const
        { return _level == Fatal; }

        const Utils::FilePath &filePath() const
        { return _filePath; }

        int line() const
        { return _line; }

        int column() const
        { return _column; }

        int length() const
        { return _length; }

        const QString &text() const
        { return _text; }

        bool operator==(const DiagnosticMessage &other) const;
        bool operator!=(const DiagnosticMessage &other) const;

    private:
        int _level;
        int _line;
        Utils::FilePath _filePath;
        int _column;
        int _length;
        QString _text;
    };

    void addDiagnosticMessage(const DiagnosticMessage &d)
    { _diagnosticMessages.append(d); }

    void clearDiagnosticMessages()
    { _diagnosticMessages.clear(); }

    const QList<DiagnosticMessage> &diagnosticMessages() const
    { return _diagnosticMessages; }

    class Block
    {
        int _bytesBegin;
        int _bytesEnd;
        int _utf16charsBegin;
        int _utf16charsEnd;

    public:
        inline Block(int bytesBegin = 0, int bytesEnd = 0,
                     int utf16charsBegin = 0, int utf16charsEnd = 0)
            : _bytesBegin(bytesBegin),
              _bytesEnd(bytesEnd),
              _utf16charsBegin(utf16charsBegin),
              _utf16charsEnd(utf16charsEnd)
        {}

        inline int bytesBegin() const
        { return _bytesBegin; }

        inline int bytesEnd() const
        { return _bytesEnd; }

        inline int utf16charsBegin() const
        { return _utf16charsBegin; }

        inline int utf16charsEnd() const
        { return _utf16charsEnd; }

        bool containsUtf16charOffset(int utf16charOffset) const
        { return utf16charOffset >= _utf16charsBegin && utf16charOffset < _utf16charsEnd; }
    };

    class Include {
        Utils::FilePath _resolvedFileName;
        QString _unresolvedFileName;
        int _line;
        Client::IncludeType _type;

    public:
        Include(const QString &unresolvedFileName, const Utils::FilePath &resolvedFileName, int line,
                Client::IncludeType type)
            : _resolvedFileName(resolvedFileName)
            , _unresolvedFileName(unresolvedFileName)
            , _line(line)
            , _type(type)
        { }

        const Utils::FilePath &resolvedFileName() const
        { return _resolvedFileName; }

        const QString &unresolvedFileName() const
        { return _unresolvedFileName; }

        int line() const
        { return _line; }

        Client::IncludeType type() const
        { return _type; }
    };

    class MacroUse: public Block {
        Macro _macro;
        QVector<Block> _arguments;
        int _beginLine;

    public:
        inline MacroUse(const Macro &macro,
                        int bytesBegin, int bytesEnd,
                        int utf16charsBegin, int utf16charsEnd,
                        int beginLine)
            : Block(bytesBegin, bytesEnd, utf16charsBegin, utf16charsEnd),
              _macro(macro),
              _beginLine(beginLine)
        { }

        const Macro &macro() const
        { return _macro; }

        bool isFunctionLike() const
        { return _macro.isFunctionLike(); }

        const QVector<Block> &arguments() const
        { return _arguments; }

        int beginLine() const
        { return _beginLine; }

    private:
        void addArgument(const Block &block)
        { _arguments.append(block); }

        friend class Document;
    };

    class UndefinedMacroUse: public Block {
        QByteArray _name;

    public:
        inline UndefinedMacroUse(
                const QByteArray &name,
                int bytesBegin,
                int utf16charsBegin)
            : Block(bytesBegin,
                    bytesBegin + name.length(),
                    utf16charsBegin,
                    utf16charsBegin + QString::fromUtf8(name, name.size()).size()),
              _name(name)
        { }

        QByteArray name() const
        {
            return _name;
        }
    };

    Utils::FilePaths includedFiles() const;
    void addIncludeFile(const Include &include);

    const QList<Include> &resolvedIncludes() const
    { return _resolvedIncludes; }

    const QList<Include> &unresolvedIncludes() const
    { return _unresolvedIncludes; }

    const QList<Block> &skippedBlocks() const
    { return _skippedBlocks; }

    const QList<MacroUse> macroUses() const
    { return _macroUses; }

    const QList<UndefinedMacroUse> &undefinedMacroUses() const
    { return _undefinedMacroUses; }

    void setIncludeGuardMacroName(const QByteArray &includeGuardMacroName)
    { _includeGuardMacroName = includeGuardMacroName; }
    QByteArray includeGuardMacroName() const
    { return _includeGuardMacroName; }

    const Macro *findMacroDefinitionAt(int line) const;
    const MacroUse *findMacroUseAt(int utf16charsOffset) const;
    const UndefinedMacroUse *findUndefinedMacroUseAt(int utf16charsOffset) const;

    void keepSourceAndAST();
    void releaseSourceAndAST();

    CheckMode checkMode() const
    { return static_cast<CheckMode>(_checkMode); }

private:
    Utils::FilePath _filePath;
    Control *_control;
    TranslationUnit *_translationUnit;
    Namespace *_globalNamespace;

    /// All messages generated during lexical/syntactic/semantic analysis.
    QList<DiagnosticMessage> _diagnosticMessages;

    QList<Include> _resolvedIncludes;
    QList<Include> _unresolvedIncludes;
    QList<Macro> _definedMacros;
    QList<Block> _skippedBlocks;
    QList<MacroUse> _macroUses;
    QList<UndefinedMacroUse> _undefinedMacroUses;

     /// the macro name of the include guard, if there is one.
    QByteArray _includeGuardMacroName;

    QByteArray m_fingerprint;

    QByteArray _source;
    QDateTime _lastModified;
    QAtomicInt _keepSourceAndASTCount;
    unsigned _revision;
    unsigned _editorRevision;
    quint8 _checkMode;

    friend class Snapshot;
};

class CPLUSPLUS_EXPORT Snapshot
{
    typedef QHash<Utils::FilePath, Document::Ptr> Base;

public:
    Snapshot();
    ~Snapshot();

    typedef Base::const_iterator iterator;
    typedef Base::const_iterator const_iterator;
    typedef QPair<Document::Ptr, int> IncludeLocation;

    int size() const; // ### remove
    bool isEmpty() const;

    void insert(Document::Ptr doc); // ### remove
    void remove(const Utils::FilePath &filePath); // ### remove

    const_iterator begin() const { return _documents.begin(); }
    const_iterator end() const { return _documents.end(); }

    bool contains(const Utils::FilePath &filePath) const;

    Document::Ptr document(const Utils::FilePath &filePath) const;

    const_iterator find(const Utils::FilePath &filePath) const;

    Snapshot simplified(Document::Ptr doc) const;

    Document::Ptr preprocessedDocument(const QByteArray &source,
                                       const Utils::FilePath &filePath,
                                       int withDefinedMacrosFromDocumentUntilLine = -1) const;

    Document::Ptr documentFromSource(const QByteArray &preprocessedDocument,
                                     const Utils::FilePath &filePath) const;

<<<<<<< HEAD
    QSet<QString> allIncludesForDocument(const QString &fileName) const;

    QList<IncludeLocation> includeLocationsOfDocument(const QString &fileNameOrPath) const;
=======
    QSet<Utils::FilePath> allIncludesForDocument(const Utils::FilePath &filePath) const;

    QList<IncludeLocation> includeLocationsOfDocument(const Utils::FilePath &fileNameOrPath) const;

    Utils::FilePaths filesDependingOn(const Utils::FilePath &filePath) const;
>>>>>>> f7639f45

    void updateDependencyTable() const;
    void updateDependencyTable(QFutureInterfaceBase &futureInterface) const;

    bool operator==(const Snapshot &other) const;

private:
    mutable DependencyTable m_deps;
    Base _documents;
};

} // namespace CPlusPlus<|MERGE_RESOLUTION|>--- conflicted
+++ resolved
@@ -400,17 +400,11 @@
     Document::Ptr documentFromSource(const QByteArray &preprocessedDocument,
                                      const Utils::FilePath &filePath) const;
 
-<<<<<<< HEAD
-    QSet<QString> allIncludesForDocument(const QString &fileName) const;
-
-    QList<IncludeLocation> includeLocationsOfDocument(const QString &fileNameOrPath) const;
-=======
     QSet<Utils::FilePath> allIncludesForDocument(const Utils::FilePath &filePath) const;
 
     QList<IncludeLocation> includeLocationsOfDocument(const Utils::FilePath &fileNameOrPath) const;
 
     Utils::FilePaths filesDependingOn(const Utils::FilePath &filePath) const;
->>>>>>> f7639f45
 
     void updateDependencyTable() const;
     void updateDependencyTable(QFutureInterfaceBase &futureInterface) const;
