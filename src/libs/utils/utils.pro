TEMPLATE = lib
TARGET = Utils
QT += gui \
    network
DEFINES += QTCREATOR_UTILS_LIB
include(../../qtcreatorlibrary.pri)
SOURCES += reloadpromptutils.cpp \
    stringutils.cpp \
    filesearch.cpp \
    pathchooser.cpp \
    pathlisteditor.cpp \
    filewizardpage.cpp \
    filewizarddialog.cpp \
    projectintropage.cpp \
    basevalidatinglineedit.cpp \
    filenamevalidatinglineedit.cpp \
    projectnamevalidatinglineedit.cpp \
    codegeneration.cpp \
    newclasswidget.cpp \
    classnamevalidatinglineedit.cpp \
    linecolumnlabel.cpp \
    fancylineedit.cpp \
    qtcolorbutton.cpp \
    savedaction.cpp \
    submiteditorwidget.cpp \
    synchronousprocess.cpp \
    submitfieldwidget.cpp \
    consoleprocess.cpp \
    uncommentselection.cpp \
    parameteraction.cpp \
    treewidgetcolumnstretcher.cpp \
    checkablemessagebox.cpp \
    styledbar.cpp \
    stylehelper.cpp \
    welcomemodetreewidget.cpp \
    iwelcomepage.cpp \
    fancymainwindow.cpp \
    detailsbutton.cpp \
<<<<<<< HEAD
    detailswidget.cpp \
    changeset.cpp \
    filterlineedit.cpp
win32 { 
=======
    detailswidget.cpp
win32 {
>>>>>>> a6ca3486
    SOURCES += abstractprocess_win.cpp \
        consoleprocess_win.cpp \
        winutils.cpp
    HEADERS += winutils.h
}
else:SOURCES += consoleprocess_unix.cpp

unix:!macx {
    HEADERS += unixutils.h
    SOURCES += unixutils.cpp
}
HEADERS += utils_global.h \
    reloadpromptutils.h \
    stringutils.h \
    filesearch.h \
    listutils.h \
    pathchooser.h \
    pathlisteditor.h \
    filewizardpage.h \
    filewizarddialog.h \
    projectintropage.h \
    basevalidatinglineedit.h \
    filenamevalidatinglineedit.h \
    projectnamevalidatinglineedit.h \
    codegeneration.h \
    newclasswidget.h \
    classnamevalidatinglineedit.h \
    linecolumnlabel.h \
    fancylineedit.h \
    qtcolorbutton.h \
    savedaction.h \
    submiteditorwidget.h \
    abstractprocess.h \
    consoleprocess.h \
    synchronousprocess.h \
    submitfieldwidget.h \
    uncommentselection.h \
    parameteraction.h \
    treewidgetcolumnstretcher.h \
    checkablemessagebox.h \
    qtcassert.h \
    styledbar.h \
    stylehelper.h \
    welcomemodetreewidget.h \
    iwelcomepage.h \
    fancymainwindow.h \
    detailsbutton.h \
    detailswidget.h \
    changeset.h \
    filterlineedit.h
FORMS += filewizardpage.ui \
    projectintropage.ui \
    newclasswidget.ui \
    submiteditorwidget.ui \
    checkablemessagebox.ui
RESOURCES += utils.qrc<|MERGE_RESOLUTION|>--- conflicted
+++ resolved
@@ -36,15 +36,10 @@
     iwelcomepage.cpp \
     fancymainwindow.cpp \
     detailsbutton.cpp \
-<<<<<<< HEAD
     detailswidget.cpp \
     changeset.cpp \
     filterlineedit.cpp
-win32 { 
-=======
-    detailswidget.cpp
 win32 {
->>>>>>> a6ca3486
     SOURCES += abstractprocess_win.cpp \
         consoleprocess_win.cpp \
         winutils.cpp
