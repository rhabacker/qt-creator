/****************************************************************************
**
** Copyright (C) 2016 The Qt Company Ltd.
** Contact: https://www.qt.io/licensing/
**
** This file is part of Qt Creator.
**
** Commercial License Usage
** Licensees holding valid commercial Qt licenses may use this file in
** accordance with the commercial license agreement provided with the
** Software or, alternatively, in accordance with the terms contained in
** a written agreement between you and The Qt Company. For licensing terms
** and conditions see https://www.qt.io/terms-conditions. For further
** information use the contact form at https://www.qt.io/contact-us.
**
** GNU General Public License Usage
** Alternatively, this file may be used under the terms of the GNU
** General Public License version 3 as published by the Free Software
** Foundation with exceptions as appearing in the file LICENSE.GPL3-EXCEPT
** included in the packaging of this file. Please review the following
** information to ensure the GNU General Public License requirements will
** be met: https://www.gnu.org/licenses/gpl-3.0.html.
**
****************************************************************************/

#include "qtcprocess.h"

#include "commandline.h"
#include "executeondestruction.h"
#include "hostosinfo.h"
#include "launcherinterface.h"
#include "launcherpackets.h"
#include "launchersocket.h"
#include "qtcassert.h"
#include "stringutils.h"

#include <QCoreApplication>
#include <QDebug>
#include <QDir>
#include <QLoggingCategory>
#include <QTextCodec>
#include <QThread>
#include <QTimer>

#ifdef QT_GUI_LIB
// qmlpuppet does not use that.
#include <QApplication>
#include <QMessageBox>
#endif

#include <algorithm>
#include <limits.h>
#include <memory>

#ifdef Q_OS_WIN
#ifdef QTCREATOR_PCH_H
#define CALLBACK WINAPI
#endif
#include <qt_windows.h>
#endif

using namespace Utils::Internal;

namespace Utils {
namespace Internal {

enum { debug = 0 };
enum { syncDebug = 0 };

enum { defaultMaxHangTimerCount = 10 };

static Q_LOGGING_CATEGORY(processLog, "qtc.utils.qtcprocess", QtWarningMsg)

static DeviceProcessHooks s_deviceHooks;

// Data for one channel buffer (stderr/stdout)
class ChannelBuffer
{
public:
    void clearForRun();

    void handleRest();
    void append(const QByteArray &text);

    QByteArray rawData;
    QString incompleteLineBuffer; // lines not yet signaled
    QTextCodec *codec = nullptr; // Not owner
    std::unique_ptr<QTextCodec::ConverterState> codecState;
    std::function<void(const QString &lines)> outputCallback;

    bool emitSingleLines = true;
    bool keepRawData = true;
};

class ProcessInterface : public QObject
{
    Q_OBJECT
public:
    ProcessInterface(ProcessMode processMode)
        : QObject()
        , m_processMode(processMode) {}

    virtual QByteArray readAllStandardOutput() = 0;
    virtual QByteArray readAllStandardError() = 0;

    virtual void setProcessEnvironment(const QProcessEnvironment &environment) = 0;
    virtual void setWorkingDirectory(const QString &dir) = 0;
    virtual void start(const QString &program, const QStringList &arguments,
                       const QByteArray &writeData) = 0;
    virtual void terminate() = 0;
    virtual void kill() = 0;
    virtual void close() = 0;
    virtual qint64 write(const QByteArray &data) = 0;

    virtual void setStandardInputFile(const QString &fileName) = 0;
    virtual void setProcessChannelMode(QProcess::ProcessChannelMode mode) = 0;

    virtual QString program() const = 0;
    virtual QProcess::ProcessError error() const = 0;
    virtual QProcess::ProcessState state() const = 0;
    virtual qint64 processId() const = 0;
    virtual QProcess::ExitStatus exitStatus() const = 0;
    virtual QString errorString() const = 0;
    virtual void setErrorString(const QString &str) = 0;

    virtual bool waitForStarted(int msecs) = 0;
    virtual bool waitForReadyRead(int msecs) = 0;
    virtual bool waitForFinished(int msecs) = 0;

    void setLowPriority() { m_lowPriority = true; }
    bool isLowPriority() const { return m_lowPriority; }
    void setUnixTerminalDisabled() { m_unixTerminalDisabled = true; }
    bool isUnixTerminalDisabled() const { return m_unixTerminalDisabled; }

    void setBelowNormalPriority() { m_belowNormalPriority = true; }
    bool isBelowNormalPriority() const { return m_belowNormalPriority; }
    void setNativeArguments(const QString &arguments) { m_nativeArguments = arguments; }
    QString nativeArguments() const { return m_nativeArguments; }

signals:
    void started();
    void finished(int exitCode, QProcess::ExitStatus status);
    void errorOccurred(QProcess::ProcessError error);
    void readyReadStandardOutput();
    void readyReadStandardError();

protected:
    ProcessMode processMode() const { return m_processMode; }
private:
    const ProcessMode m_processMode;
    bool m_belowNormalPriority = false;
    QString m_nativeArguments;
    bool m_lowPriority = false;
    bool m_unixTerminalDisabled = false;
};

class QProcessImpl : public ProcessInterface
{
public:
    QProcessImpl(ProcessMode processMode) : ProcessInterface(processMode)
    {
        connect(&m_process, &QProcess::started,
                this, &QProcessImpl::handleStarted);
        connect(&m_process, QOverload<int, QProcess::ExitStatus>::of(&QProcess::finished),
                this, &ProcessInterface::finished);
        connect(&m_process, &QProcess::errorOccurred,
                this, &ProcessInterface::errorOccurred);
        connect(&m_process, &QProcess::readyReadStandardOutput,
                this, &ProcessInterface::readyReadStandardOutput);
        connect(&m_process, &QProcess::readyReadStandardError,
                this, &ProcessInterface::readyReadStandardError);
    }

    QByteArray readAllStandardOutput() override { return m_process.readAllStandardOutput(); }
    QByteArray readAllStandardError() override { return m_process.readAllStandardError(); }

    void setProcessEnvironment(const QProcessEnvironment &environment) override
    { m_process.setProcessEnvironment(environment); }
    void setWorkingDirectory(const QString &dir) override
    { m_process.setWorkingDirectory(dir); }
    void start(const QString &program, const QStringList &arguments, const QByteArray &writeData) override
    {
        m_processStartHandler.setProcessMode(processMode());
        m_processStartHandler.setWriteData(writeData);
        if (isBelowNormalPriority())
            m_processStartHandler.setBelowNormalPriority(&m_process);
        m_processStartHandler.setNativeArguments(&m_process, nativeArguments());
        if (isLowPriority())
            m_process.setLowPriority();
        if (isUnixTerminalDisabled())
            m_process.setUnixTerminalDisabled();
        m_process.start(program, arguments, m_processStartHandler.openMode());
        m_processStartHandler.handleProcessStart(&m_process);
    }
    void terminate() override
    { m_process.terminate(); }
    void kill() override
    { m_process.kill(); }
    void close() override
    { m_process.close(); }
    qint64 write(const QByteArray &data) override
    { return m_process.write(data); }

    void setStandardInputFile(const QString &fileName) override
    { m_process.setStandardInputFile(fileName); }
    void setProcessChannelMode(QProcess::ProcessChannelMode mode) override
    { m_process.setProcessChannelMode(mode); }

    QString program() const override
    { return m_process.program(); }
    QProcess::ProcessError error() const override
    { return m_process.error(); }
    QProcess::ProcessState state() const override
    { return m_process.state(); }
    qint64 processId() const override
    { return m_process.processId(); }
    QProcess::ExitStatus exitStatus() const override
    { return m_process.exitStatus(); }
    QString errorString() const override
    { return m_process.errorString(); }
    void setErrorString(const QString &str) override
    { m_process.setErrorString(str); }

    bool waitForStarted(int msecs) override
    { return m_process.waitForStarted(msecs); }
    bool waitForReadyRead(int msecs) override
    { return m_process.waitForReadyRead(msecs); }
    bool waitForFinished(int msecs) override
    { return m_process.waitForFinished(msecs); }

private:
    void handleStarted()
    {
        m_processStartHandler.handleProcessStarted(&m_process);
        emit started();
    }
    ProcessHelper m_process;
    ProcessStartHandler m_processStartHandler;
};

static uint uniqueToken()
{
    static std::atomic_uint globalUniqueToken = 0;
    return ++globalUniqueToken;
}

class ProcessLauncherImpl : public ProcessInterface
{
    Q_OBJECT
public:
    ProcessLauncherImpl(ProcessMode processMode)
        : ProcessInterface(processMode), m_token(uniqueToken())
    {
        m_handle = LauncherInterface::socket()->registerHandle(token(), processMode);
        connect(m_handle, &LauncherHandle::errorOccurred,
                this, &ProcessInterface::errorOccurred);
        connect(m_handle, &LauncherHandle::started,
                this, &ProcessInterface::started);
        connect(m_handle, &LauncherHandle::finished,
                this, &ProcessInterface::finished);
        connect(m_handle, &LauncherHandle::readyReadStandardOutput,
                this, &ProcessInterface::readyReadStandardOutput);
        connect(m_handle, &LauncherHandle::readyReadStandardError,
                this, &ProcessInterface::readyReadStandardError);
    }
    ~ProcessLauncherImpl() override
    {
        cancel();
        LauncherInterface::socket()->unregisterHandle(token());
    }

    QByteArray readAllStandardOutput() override { return m_handle->readAllStandardOutput(); }
    QByteArray readAllStandardError() override { return m_handle->readAllStandardError(); }

    void setProcessEnvironment(const QProcessEnvironment &environment) override
    { m_handle->setProcessEnvironment(environment); }
    void setWorkingDirectory(const QString &dir) override { m_handle->setWorkingDirectory(dir); }
    void start(const QString &program, const QStringList &arguments, const QByteArray &writeData) override
    {
        if (isBelowNormalPriority())
            m_handle->setBelowNormalPriority();
        m_handle->setNativeArguments(nativeArguments());
        if (isLowPriority())
            m_handle->setLowPriority();
        if (isUnixTerminalDisabled())
            m_handle->setUnixTerminalDisabled();
        m_handle->start(program, arguments, writeData);
    }
    void terminate() override { cancel(); } // TODO: what are differences among terminate, kill and close?
    void kill() override { cancel(); } // TODO: see above
    void close() override { cancel(); } // TODO: see above
    qint64 write(const QByteArray &data) override { return m_handle->write(data); }

    void setStandardInputFile(const QString &fileName) override { m_handle->setStandardInputFile(fileName); }
    void setProcessChannelMode(QProcess::ProcessChannelMode mode) override { m_handle->setProcessChannelMode(mode); }

    QString program() const override { return m_handle->program(); }
    QProcess::ProcessError error() const override { return m_handle->error(); }
    QProcess::ProcessState state() const override { return m_handle->state(); }
    qint64 processId() const override { return m_handle->processId(); }
    QProcess::ExitStatus exitStatus() const override { return m_handle->exitStatus(); }
    QString errorString() const override { return m_handle->errorString(); }
    void setErrorString(const QString &str) override { m_handle->setErrorString(str); }

    bool waitForStarted(int msecs) override { return m_handle->waitForStarted(msecs); }
    bool waitForReadyRead(int msecs) override { return m_handle->waitForReadyRead(msecs); }
    bool waitForFinished(int msecs) override { return m_handle->waitForFinished(msecs); }

private:
    typedef void (ProcessLauncherImpl::*PreSignal)(void);

    void cancel();
    void sendPacket(const Internal::LauncherPacket &packet)
    { LauncherInterface::socket()->sendData(packet.serialize()); }

    void handleSocketError(const QString &message);
    void handleSocketReady();

    quintptr token() const { return m_token; }

    const uint m_token = 0;
    LauncherHandle *m_handle = nullptr; // This object lives in a different thread!
};

void ProcessLauncherImpl::cancel()
{
    m_handle->cancel();
}

static ProcessInterface *newProcessInstance(QtcProcess::ProcessImpl processImpl, ProcessMode mode)
{
    if (processImpl == QtcProcess::QProcessImpl)
        return new QProcessImpl(mode);
    return new ProcessLauncherImpl(mode);
}

class QtcProcessPrivate : public QObject
{
public:
    explicit QtcProcessPrivate(QtcProcess *parent,
                               QtcProcess::ProcessImpl processImpl,
                               ProcessMode processMode)
        : q(parent), m_process(newProcessInstance(processImpl, processMode)), m_processMode(processMode)
    {
        connect(m_process, &ProcessInterface::started,
                q, &QtcProcess::started);
        connect(m_process, &ProcessInterface::finished,
                this, &QtcProcessPrivate::slotFinished);
        connect(m_process, &ProcessInterface::errorOccurred,
                this, &QtcProcessPrivate::slotError);
        connect(m_process, &ProcessInterface::readyReadStandardOutput,
                this, &QtcProcessPrivate::handleReadyReadStandardOutput);
        connect(m_process, &ProcessInterface::readyReadStandardError,
                this, &QtcProcessPrivate::handleReadyReadStandardError);
        connect(&m_timer, &QTimer::timeout, this, &QtcProcessPrivate::slotTimeout);
        m_timer.setInterval(1000);
    }

    ~QtcProcessPrivate()
    {
        delete m_process;
    }

    void handleReadyReadStandardOutput()
    {
        m_stdOut.append(m_process->readAllStandardOutput());
        m_hangTimerCount = 0;
        emit q->readyReadStandardOutput();
    }

    void handleReadyReadStandardError()
    {
        m_stdErr.append(m_process->readAllStandardError());
        m_hangTimerCount = 0;
        emit q->readyReadStandardError();
    }

    QtcProcess *q;
    ProcessInterface *m_process;
    const ProcessMode m_processMode;
    CommandLine m_commandLine;
    FilePath m_workingDirectory;
    Environment m_environment;
    QByteArray m_writeData;
    bool m_haveEnv = false;
    bool m_useCtrlCStub = false;

    void slotTimeout();
    void slotFinished(int exitCode, QProcess::ExitStatus e);
    void slotError(QProcess::ProcessError);
    void clearForRun();

    QtcProcess::Result interpretExitCode(int exitCode);

    QTextCodec *m_codec = QTextCodec::codecForLocale();
    QTimer m_timer;
    QEventLoop m_eventLoop;
    QtcProcess::Result m_result = QtcProcess::StartFailed;
    QProcess::ExitStatus m_exitStatus = QProcess::NormalExit;
    int m_exitCode = -1;
    ChannelBuffer m_stdOut;
    ChannelBuffer m_stdErr;
    ExitCodeInterpreter m_exitCodeInterpreter;

    int m_hangTimerCount = 0;
    int m_maxHangTimerCount = defaultMaxHangTimerCount;
    bool m_startFailure = false;
    bool m_timeOutMessageBoxEnabled = false;
    bool m_waitingForUser = false;
    bool m_processUserEvents = false;
};

void QtcProcessPrivate::clearForRun()
{
    m_hangTimerCount = 0;
    m_stdOut.clearForRun();
    m_stdOut.codec = m_codec;
    m_stdErr.clearForRun();
    m_stdErr.codec = m_codec;
    m_result = QtcProcess::StartFailed;
    m_exitCode = -1;
    m_startFailure = false;
}

QtcProcess::Result QtcProcessPrivate::interpretExitCode(int exitCode)
{
    if (m_exitCodeInterpreter)
        return m_exitCodeInterpreter(exitCode);

    // default:
    return exitCode ? QtcProcess::FinishedWithError : QtcProcess::FinishedWithSuccess;
}

} // Internal

/*!
    \class Utils::QtcProcess

    \brief The QtcProcess class provides functionality for with processes.

    \sa Utils::ProcessArgs
*/

static QtcProcess::ProcessImpl defaultProcessImpl()
{
    if (qEnvironmentVariableIsSet("QTC_USE_QPROCESS"))
        return QtcProcess::QProcessImpl;
    return QtcProcess::ProcessLauncherImpl;
}

QtcProcess::QtcProcess(ProcessImpl processImpl, ProcessMode processMode, QObject *parent)
    : QObject(parent), d(new QtcProcessPrivate(this, processImpl, processMode))
{
    static int qProcessExitStatusMeta = qRegisterMetaType<QProcess::ExitStatus>();
    static int qProcessProcessErrorMeta = qRegisterMetaType<QProcess::ProcessError>();
    Q_UNUSED(qProcessExitStatusMeta)
    Q_UNUSED(qProcessProcessErrorMeta)
}

QtcProcess::QtcProcess(ProcessMode processMode, QObject *parent)
    : QtcProcess(defaultProcessImpl(), processMode, parent) {}

QtcProcess::QtcProcess(QObject *parent)
    : QtcProcess(defaultProcessImpl(), ProcessMode::Reader, parent) {}

QtcProcess::~QtcProcess()
{
    delete d;
}

ProcessMode QtcProcess::processMode() const
{
    return d->m_processMode;
}

void QtcProcess::setEnvironment(const Environment &env)
{
    d->m_environment = env;
    d->m_haveEnv = true;
}

void QtcProcess::unsetEnvironment()
{
    d->m_environment = Environment();
    d->m_haveEnv = false;
}

const Environment &QtcProcess::environment() const
{
    return d->m_environment;
}

void QtcProcess::setCommand(const CommandLine &cmdLine)
{
    if (d->m_workingDirectory.needsDevice() && cmdLine.executable().needsDevice()) {
        QTC_CHECK(d->m_workingDirectory.host() == cmdLine.executable().host());
    }
    d->m_commandLine  = cmdLine;
}

const CommandLine &QtcProcess::commandLine() const
{
    return d->m_commandLine;
}

FilePath QtcProcess::workingDirectory() const
{
    return d->m_workingDirectory;
}

void QtcProcess::setWorkingDirectory(const FilePath &dir)
{
    if (dir.needsDevice() && d->m_commandLine.executable().needsDevice()) {
        QTC_CHECK(dir.host() == d->m_commandLine.executable().host());
    }
    d->m_workingDirectory = dir;
}

void QtcProcess::setWorkingDirectory(const QString &dir)
{
    setWorkingDirectory(FilePath::fromString(dir));
}

void QtcProcess::setUseCtrlCStub(bool enabled)
{
    // Do not use the stub in debug mode. Activating the stub will shut down
    // Qt Creator otherwise, because they share the same Windows console.
    // See QTCREATORBUG-11995 for details.
#ifndef QT_DEBUG
    d->m_useCtrlCStub = enabled;
#else
    Q_UNUSED(enabled)
#endif
}

void QtcProcess::start(const QString &cmd, const QStringList &args)
{
    setCommand({FilePath::fromString(cmd), args});
    start();
}

void QtcProcess::start()
{
    d->clearForRun();

    if (d->m_commandLine.executable().needsDevice()) {
        QTC_ASSERT(s_deviceHooks.startProcessHook, return);
        s_deviceHooks.startProcessHook(*this);
        return;
    }

    if (processLog().isDebugEnabled()) {
        static int n = 0;
        qCDebug(processLog) << "STARTING PROCESS: " << ++n << "  " << d->m_commandLine.toUserOutput();
    }

    Environment env;
    if (d->m_haveEnv) {
        if (d->m_environment.size() == 0)
            qWarning("QtcProcess::start: Empty environment set when running '%s'.",
                     qPrintable(d->m_commandLine.executable().toString()));
        env = d->m_environment;

        d->m_process->setProcessEnvironment(env.toProcessEnvironment());
    } else {
        env = Environment::systemEnvironment();
    }

    d->m_process->setWorkingDirectory(d->m_workingDirectory.path());

    QString command;
    ProcessArgs arguments;
    bool success = ProcessArgs::prepareCommand(d->m_commandLine, &command, &arguments, &env,
                                               &d->m_workingDirectory);

    if (d->m_commandLine.executable().osType() == OsTypeWindows) {
        QString args;
        if (d->m_useCtrlCStub) {
            if (d->m_process->isLowPriority())
                ProcessArgs::addArg(&args, "-nice");
            ProcessArgs::addArg(&args, QDir::toNativeSeparators(command));
            command = QCoreApplication::applicationDirPath()
                    + QLatin1String("/qtcreator_ctrlc_stub.exe");
        } else if (d->m_process->isLowPriority()) {
            d->m_process->setBelowNormalPriority();
        }
        ProcessArgs::addArgs(&args, arguments.toWindowsArgs());
#ifdef Q_OS_WIN
        d->m_process->setNativeArguments(args);
#endif
        // Note: Arguments set with setNativeArgs will be appended to the ones
        // passed with start() below.
        d->m_process->start(command, QStringList(), d->m_writeData);
    } else {
        if (!success) {
            setErrorString(tr("Error in command line."));
            // Should be FailedToStart, but we cannot set the process error from the outside,
            // so it would be inconsistent.
            emit errorOccurred(QProcess::UnknownError);
            return;
        }
        d->m_process->start(command, arguments.toUnixArgs(), d->m_writeData);
    }
}

#ifdef Q_OS_WIN
static BOOL sendMessage(UINT message, HWND hwnd, LPARAM lParam)
{
    DWORD dwProcessID;
    GetWindowThreadProcessId(hwnd, &dwProcessID);
    if ((DWORD)lParam == dwProcessID) {
        SendNotifyMessage(hwnd, message, 0, 0);
        return FALSE;
    }
    return TRUE;
}

BOOL CALLBACK sendShutDownMessageToAllWindowsOfProcess_enumWnd(HWND hwnd, LPARAM lParam)
{
    static UINT uiShutDownMessage = RegisterWindowMessage(L"qtcctrlcstub_shutdown");
    return sendMessage(uiShutDownMessage, hwnd, lParam);
}

BOOL CALLBACK sendInterruptMessageToAllWindowsOfProcess_enumWnd(HWND hwnd, LPARAM lParam)
{
    static UINT uiInterruptMessage = RegisterWindowMessage(L"qtcctrlcstub_interrupt");
    return sendMessage(uiInterruptMessage, hwnd, lParam);
}
#endif

void QtcProcess::terminate()
{
#ifdef Q_OS_WIN
    if (d->m_useCtrlCStub)
        EnumWindows(sendShutDownMessageToAllWindowsOfProcess_enumWnd, processId());
    else
#endif
    d->m_process->terminate();
}

void QtcProcess::interrupt()
{
#ifdef Q_OS_WIN
    QTC_ASSERT(d->m_useCtrlCStub, return);
    EnumWindows(sendInterruptMessageToAllWindowsOfProcess_enumWnd, processId());
#endif
}

void QtcProcess::setLowPriority()
{
    d->m_process->setLowPriority();
}

void QtcProcess::setDisableUnixTerminal()
{
    d->m_process->setUnixTerminalDisabled();
}

void QtcProcess::setStandardInputFile(const QString &inputFile)
{
    d->m_process->setStandardInputFile(inputFile);
}

void QtcProcess::setRemoteProcessHooks(const DeviceProcessHooks &hooks)
{
    s_deviceHooks = hooks;
}

bool QtcProcess::stopProcess()
{
    if (state() == QProcess::NotRunning)
        return true;
    terminate();
    if (waitForFinished(300))
        return true;
    kill();
    return waitForFinished(300);
}

static bool askToKill(const QString &command)
{
#ifdef QT_GUI_LIB
    if (QThread::currentThread() != QCoreApplication::instance()->thread())
        return true;
    const QString title = QtcProcess::tr("Process not Responding");
    QString msg = command.isEmpty() ?
                QtcProcess::tr("The process is not responding.") :
                QtcProcess::tr("The process \"%1\" is not responding.").arg(command);
    msg += ' ';
    msg += QtcProcess::tr("Would you like to terminate it?");
    // Restore the cursor that is set to wait while running.
    const bool hasOverrideCursor = QApplication::overrideCursor() != nullptr;
    if (hasOverrideCursor)
        QApplication::restoreOverrideCursor();
    QMessageBox::StandardButton answer = QMessageBox::question(nullptr, title, msg, QMessageBox::Yes|QMessageBox::No);
    if (hasOverrideCursor)
        QApplication::setOverrideCursor(Qt::WaitCursor);
    return answer == QMessageBox::Yes;
#else
    Q_UNUSED(command)
    return true;
#endif
}

// Helper for running a process synchronously in the foreground with timeout
// detection (taking effect after no more output
// occurs on stderr/stdout as opposed to waitForFinished()). Returns false if a timeout
// occurs. Checking of the process' exit state/code still has to be done.

bool QtcProcess::readDataFromProcess(int timeoutS,
                                     QByteArray *stdOut,
                                     QByteArray *stdErr,
                                     bool showTimeOutMessageBox)
{
    enum { syncDebug = 0 };
    if (syncDebug)
        qDebug() << ">readDataFromProcess" << timeoutS;
    if (state() != QProcess::Running) {
        qWarning("readDataFromProcess: Process in non-running state passed in.");
        return false;
    }

    // Keep the process running until it has no longer has data
    bool finished = false;
    bool hasData = false;
    do {
        finished = waitForFinished(timeoutS > 0 ? timeoutS * 1000 : -1)
                || state() == QProcess::NotRunning;
        // First check 'stdout'
        const QByteArray newStdOut = readAllStandardOutput();
        if (!newStdOut.isEmpty()) {
            hasData = true;
            if (stdOut)
                stdOut->append(newStdOut);
        }
        // Check 'stderr' separately. This is a special handling
        // for 'git pull' and the like which prints its progress on stderr.
        const QByteArray newStdErr = readAllStandardError();
        if (!newStdErr.isEmpty()) {
            hasData = true;
            if (stdErr)
                stdErr->append(newStdErr);
        }
        // Prompt user, pretend we have data if says 'No'.
        const bool hang = !hasData && !finished;
        hasData = hang && showTimeOutMessageBox && !askToKill(d->m_process->program());
    } while (hasData && !finished);
    if (syncDebug)
        qDebug() << "<readDataFromProcess" << finished;
    return finished;
}

QString QtcProcess::normalizeNewlines(const QString &text)
{
    QString res = text;
    const auto newEnd = std::unique(res.begin(), res.end(), [](const QChar &c1, const QChar &c2) {
        return c1 == '\r' && c2 == '\r'; // QTCREATORBUG-24556
    });
    res.chop(std::distance(newEnd, res.end()));
    res.replace("\r\n", "\n");
    return res;
}

QtcProcess::Result QtcProcess::result() const
{
    return d->m_result;
}

void QtcProcess::setResult(Result result)
{
    d->m_result = result;
}

int QtcProcess::exitCode() const
{
    return d->m_exitCode;
}


// Path utilities

// Locate a binary in a directory, applying all kinds of
// extensions the operating system supports.
static QString checkBinary(const QDir &dir, const QString &binary)
{
    // naive UNIX approach
    const QFileInfo info(dir.filePath(binary));
    if (info.isFile() && info.isExecutable())
        return info.absoluteFilePath();

    // Does the OS have some weird extension concept or does the
    // binary have a 3 letter extension?
    if (HostOsInfo::isAnyUnixHost() && !HostOsInfo::isMacHost())
        return QString();
    const int dotIndex = binary.lastIndexOf(QLatin1Char('.'));
    if (dotIndex != -1 && dotIndex == binary.size() - 4)
        return  QString();

    switch (HostOsInfo::hostOs()) {
    case OsTypeLinux:
    case OsTypeOtherUnix:
    case OsTypeOther:
        break;
    case OsTypeWindows: {
            static const char *windowsExtensions[] = {".cmd", ".bat", ".exe", ".com"};
            // Check the Windows extensions using the order
            const int windowsExtensionCount = sizeof(windowsExtensions)/sizeof(const char*);
            for (int e = 0; e < windowsExtensionCount; e ++) {
                const QFileInfo windowsBinary(dir.filePath(binary + QLatin1String(windowsExtensions[e])));
                if (windowsBinary.isFile() && windowsBinary.isExecutable())
                    return windowsBinary.absoluteFilePath();
            }
        }
        break;
    case OsTypeMac: {
            // Check for Mac app folders
            const QFileInfo appFolder(dir.filePath(binary + QLatin1String(".app")));
            if (appFolder.isDir()) {
                QString macBinaryPath = appFolder.absoluteFilePath();
                macBinaryPath += QLatin1String("/Contents/MacOS/");
                macBinaryPath += binary;
                const QFileInfo macBinary(macBinaryPath);
                if (macBinary.isFile() && macBinary.isExecutable())
                    return macBinary.absoluteFilePath();
            }
        }
        break;
    }
    return QString();
}

QString QtcProcess::locateBinary(const QString &path, const QString &binary)
{
    // Absolute file?
    const QFileInfo absInfo(binary);
    if (absInfo.isAbsolute())
        return checkBinary(absInfo.dir(), absInfo.fileName());

    // Windows finds binaries  in the current directory
    if (HostOsInfo::isWindowsHost()) {
        const QString currentDirBinary = checkBinary(QDir::current(), binary);
        if (!currentDirBinary.isEmpty())
            return currentDirBinary;
    }

    const QStringList paths = path.split(HostOsInfo::pathListSeparator());
    if (paths.empty())
        return QString();
    const QStringList::const_iterator cend = paths.constEnd();
    for (QStringList::const_iterator it = paths.constBegin(); it != cend; ++it) {
        const QDir dir(*it);
        const QString rc = checkBinary(dir, binary);
        if (!rc.isEmpty())
            return rc;
    }
    return QString();
}

Environment QtcProcess::systemEnvironmentForBinary(const FilePath &filePath)
{
    if (filePath.needsDevice()) {
        QTC_ASSERT(s_deviceHooks.systemEnvironmentForBinary, return {});
        return s_deviceHooks.systemEnvironmentForBinary(filePath);
    }

    return Environment::systemEnvironment();
}

void QtcProcess::setProcessChannelMode(QProcess::ProcessChannelMode mode)
{
    d->m_process->setProcessChannelMode(mode);
}

QProcess::ProcessError QtcProcess::error() const
{
    return d->m_process->error();
}

QProcess::ProcessState QtcProcess::state() const
{
    return d->m_process->state();
}

QString QtcProcess::errorString() const
{
    return d->m_process->errorString();
}

void QtcProcess::setErrorString(const QString &str)
{
    d->m_process->setErrorString(str);
}

qint64 QtcProcess::processId() const
{
    return d->m_process->processId();
}

bool QtcProcess::waitForStarted(int msecs)
{
    return d->m_process->waitForStarted(msecs);
}

bool QtcProcess::waitForReadyRead(int msecs)
{
    return d->m_process->waitForReadyRead(msecs);
}

bool QtcProcess::waitForFinished(int msecs)
{
    return d->m_process->waitForFinished(msecs);
}

QByteArray QtcProcess::readAllStandardOutput()
{
    QByteArray buf = d->m_stdOut.rawData;
    d->m_stdOut.rawData.clear();
    return buf;
}

QByteArray QtcProcess::readAllStandardError()
{
    QByteArray buf = d->m_stdErr.rawData;
    d->m_stdErr.rawData.clear();
    return buf;
}

QProcess::ExitStatus QtcProcess::exitStatus() const
{
    return d->m_process->exitStatus();
}

void QtcProcess::kill()
{
    d->m_process->kill();
}

qint64 QtcProcess::write(const QByteArray &input)
{
    QTC_ASSERT(processMode() == ProcessMode::Writer, return -1);
    return d->m_process->write(input);
}

void QtcProcess::close()
{
    d->m_process->close();
}

void QtcProcess::beginFeed()
{
    d->clearForRun();
}

void QtcProcess::endFeed()
{
    d->slotFinished(0, QProcess::NormalExit);
}

void QtcProcess::feedStdOut(const QByteArray &data)
{
    d->m_stdOut.append(data);
    d->m_hangTimerCount = 0;
    emit readyReadStandardOutput();
}

QString QtcProcess::locateBinary(const QString &binary)
{
    const QByteArray path = qgetenv("PATH");
    return locateBinary(QString::fromLocal8Bit(path), binary);
}


/*!
    \class Utils::SynchronousProcess

    \brief The SynchronousProcess class runs a synchronous process in its own
    event loop that blocks only user input events. Thus, it allows for the GUI to
    repaint and append output to log windows.

    The callbacks set with setStdOutCallback(), setStdErrCallback() are called
    with complete lines based on the '\\n' marker.
    They would typically be used for log windows.

    Alternatively you can used setStdOutLineCallback() and setStdErrLineCallback()
    to process the output line by line.

    There is a timeout handling that takes effect after the last data have been
    read from stdout/stdin (as opposed to waitForFinished(), which measures time
    since it was invoked). It is thus also suitable for slow processes that
    continuously output data (like version system operations).

    The property timeOutMessageBoxEnabled influences whether a message box is
    shown asking the user if they want to kill the process on timeout (default: false).

    There are also static utility functions for dealing with fully synchronous
    processes, like reading the output with correct timeout handling.

    Caution: This class should NOT be used if there is a chance that the process
    triggers opening dialog boxes (for example, by file watchers triggering),
    as this will cause event loop problems.
*/

QString QtcProcess::exitMessage()
{
    const QString fullCmd = commandLine().toUserOutput();
    switch (result()) {
    case FinishedWithSuccess:
        return QtcProcess::tr("The command \"%1\" finished successfully.").arg(fullCmd);
    case FinishedWithError:
        return QtcProcess::tr("The command \"%1\" terminated with exit code %2.")
            .arg(fullCmd).arg(exitCode());
    case TerminatedAbnormally:
        return QtcProcess::tr("The command \"%1\" terminated abnormally.").arg(fullCmd);
    case StartFailed:
        return QtcProcess::tr("The command \"%1\" could not be started.").arg(fullCmd);
    case Hang:
        return QtcProcess::tr("The command \"%1\" did not respond within the timeout limit (%2 s).")
            .arg(fullCmd).arg(d->m_maxHangTimerCount);
    }
    return QString();
}

QByteArray QtcProcess::allRawOutput() const
{
    QTC_CHECK(d->m_stdOut.keepRawData);
    QTC_CHECK(d->m_stdErr.keepRawData);
    if (!d->m_stdOut.rawData.isEmpty() && !d->m_stdErr.rawData.isEmpty()) {
        QByteArray result = d->m_stdOut.rawData;
        if (!result.endsWith('\n'))
            result += '\n';
        result += d->m_stdErr.rawData;
        return result;
    }
    return !d->m_stdOut.rawData.isEmpty() ? d->m_stdOut.rawData : d->m_stdErr.rawData;
}

QString QtcProcess::allOutput() const
{
    QTC_CHECK(d->m_stdOut.keepRawData);
    QTC_CHECK(d->m_stdErr.keepRawData);
    const QString out = stdOut();
    const QString err = stdErr();

    if (!out.isEmpty() && !err.isEmpty()) {
        QString result = out;
        if (!result.endsWith('\n'))
            result += '\n';
        result += err;
        return result;
    }
    return !out.isEmpty() ? out : err;
}

QString QtcProcess::stdOut() const
{
    QTC_CHECK(d->m_stdOut.keepRawData);
    return normalizeNewlines(d->m_codec->toUnicode(d->m_stdOut.rawData));
}

QString QtcProcess::stdErr() const
{
    // FIXME: The tighter check below is actually good theoretically, but currently
    // ShellCommand::runFullySynchronous triggers it and disentangling there
    // is not trivial. So weaken it a bit for now.
    //QTC_CHECK(d->m_stdErr.keepRawData);
    QTC_CHECK(d->m_stdErr.keepRawData || d->m_stdErr.rawData.isEmpty());
    return normalizeNewlines(d->m_codec->toUnicode(d->m_stdErr.rawData));
}

QByteArray QtcProcess::rawStdOut() const
{
    QTC_CHECK(d->m_stdOut.keepRawData);
    return d->m_stdOut.rawData;
}

QTCREATOR_UTILS_EXPORT QDebug operator<<(QDebug str, const QtcProcess &r)
{
    QDebug nsp = str.nospace();
    nsp << "QtcProcess: result="
        << r.d->m_result << " ex=" << r.exitCode() << '\n'
        << r.d->m_stdOut.rawData.size() << " bytes stdout, stderr=" << r.d->m_stdErr.rawData << '\n';
    return str;
}

void ChannelBuffer::clearForRun()
{
    rawData.clear();
    codecState.reset(new QTextCodec::ConverterState);
    incompleteLineBuffer.clear();
}

/* Check for complete lines read from the device and return them, moving the
 * buffer position. */
void ChannelBuffer::append(const QByteArray &text)
{
    if (text.isEmpty())
        return;

    if (keepRawData)
        rawData += text;

    // Line-wise operation below:
    if (!outputCallback)
        return;

    // Convert and append the new input to the buffer of incomplete lines
    incompleteLineBuffer.append(codec->toUnicode(text.constData(), text.size(), codecState.get()));

    do {
        // Any completed lines in the incompleteLineBuffer?
        int pos = -1;
        if (emitSingleLines) {
            const int posn = incompleteLineBuffer.indexOf('\n');
            const int posr = incompleteLineBuffer.indexOf('\r');
            if (posn != -1) {
                if (posr != -1) {
                    if (posn == posr + 1)
                        pos = posn; // \r followed by \n -> line end, use the \n.
                    else
                        pos = qMin(posr, posn); // free floating \r and \n: Use the first one.
                } else {
                    pos = posn;
                }
            } else {
                pos = posr; // Make sure internal '\r' triggers a line output
            }
        } else {
            pos = qMax(incompleteLineBuffer.lastIndexOf('\n'),
                       incompleteLineBuffer.lastIndexOf('\r'));
        }

        if (pos == -1)
            break;

        // Get completed lines and remove them from the incompleteLinesBuffer:
        const QString line = QtcProcess::normalizeNewlines(incompleteLineBuffer.left(pos + 1));
        incompleteLineBuffer = incompleteLineBuffer.mid(pos + 1);

        QTC_ASSERT(outputCallback, return);
        outputCallback(line);

        if (!emitSingleLines)
            break;
    } while (true);
}

void ChannelBuffer::handleRest()
{
    if (outputCallback && !incompleteLineBuffer.isEmpty()) {
        outputCallback(incompleteLineBuffer);
        incompleteLineBuffer.clear();
    }
}

void QtcProcess::setProcessUserEventWhileRunning()
{
    d->m_processUserEvents = true;
}

void QtcProcess::setTimeoutS(int timeoutS)
{
    if (timeoutS > 0)
        d->m_maxHangTimerCount = qMax(2, timeoutS);
    else
        d->m_maxHangTimerCount = INT_MAX / 1000;
}

void QtcProcess::setCodec(QTextCodec *c)
{
    QTC_ASSERT(c, return);
    d->m_codec = c;
}

void QtcProcess::setTimeOutMessageBoxEnabled(bool v)
{
    d->m_timeOutMessageBoxEnabled = v;
}

void QtcProcess::setExitCodeInterpreter(const ExitCodeInterpreter &interpreter)
{
    d->m_exitCodeInterpreter = interpreter;
}

void QtcProcess::setWriteData(const QByteArray &writeData)
{
    d->m_writeData = writeData;
}

#ifdef QT_GUI_LIB
static bool isGuiThread()
{
    return QThread::currentThread() == QCoreApplication::instance()->thread();
}
#endif

void QtcProcess::runBlocking()
{
    // FIXME: Implement properly

    if (d->m_commandLine.executable().needsDevice()) {
        QtcProcess::start();
        waitForFinished();
        return;
    };

    qCDebug(processLog).noquote() << "Starting blocking:" << d->m_commandLine.toUserOutput()
        << " process user events: " << d->m_processUserEvents;
    ExecuteOnDestruction logResult([this] { qCDebug(processLog) << *this; });

    if (d->m_processUserEvents) {
        QtcProcess::start();

        // On Windows, start failure is triggered immediately if the
        // executable cannot be found in the path. Do not start the
        // event loop in that case.
        if (!d->m_startFailure) {
            d->m_timer.start();
#ifdef QT_GUI_LIB
            if (isGuiThread())
                QApplication::setOverrideCursor(Qt::WaitCursor);
#endif
            d->m_eventLoop.exec(QEventLoop::ExcludeUserInputEvents);
            d->m_stdOut.append(d->m_process->readAllStandardOutput());
            d->m_stdErr.append(d->m_process->readAllStandardError());

            d->m_timer.stop();
#ifdef QT_GUI_LIB
            if (isGuiThread())
                QApplication::restoreOverrideCursor();
#endif
        }
    } else {
        QtcProcess::start();
        if (!waitForStarted(d->m_maxHangTimerCount * 1000)) {
            d->m_result = QtcProcess::StartFailed;
            return;
        }
        if (!waitForFinished(d->m_maxHangTimerCount * 1000)) {
            d->m_result = QtcProcess::Hang;
            terminate();
            if (!waitForFinished(1000)) {
                kill();
                waitForFinished(1000);
            }
        }

        if (state() != QProcess::NotRunning)
            return;

        d->m_stdOut.append(d->m_process->readAllStandardOutput());
        d->m_stdErr.append(d->m_process->readAllStandardError());
    }
}

void QtcProcess::setStdOutCallback(const std::function<void (const QString &)> &callback)
{
    d->m_stdOut.outputCallback = callback;
    d->m_stdOut.emitSingleLines = false;
<<<<<<< HEAD
    d->m_stdOut.keepRawData = false;
=======
>>>>>>> 773d0fdc
}

void QtcProcess::setStdOutLineCallback(const std::function<void (const QString &)> &callback)
{
    d->m_stdOut.outputCallback = callback;
    d->m_stdOut.emitSingleLines = true;
    d->m_stdOut.keepRawData = false;
}

void QtcProcess::setStdErrCallback(const std::function<void (const QString &)> &callback)
{
    d->m_stdErr.outputCallback = callback;
    d->m_stdErr.emitSingleLines = false;
}

void QtcProcess::setStdErrLineCallback(const std::function<void (const QString &)> &callback)
{
    d->m_stdErr.outputCallback = callback;
    d->m_stdErr.emitSingleLines = true;
    d->m_stdErr.keepRawData = false;
}

void QtcProcessPrivate::slotTimeout()
{
    if (!m_waitingForUser && (++m_hangTimerCount > m_maxHangTimerCount)) {
        if (debug)
            qDebug() << Q_FUNC_INFO << "HANG detected, killing";
        m_waitingForUser = true;
        const bool terminate = !m_timeOutMessageBoxEnabled
            || askToKill(m_commandLine.executable().toString());
        m_waitingForUser = false;
        if (terminate) {
            q->stopProcess();
            m_result = QtcProcess::Hang;
        } else {
            m_hangTimerCount = 0;
        }
    } else {
        if (debug)
            qDebug() << Q_FUNC_INFO << m_hangTimerCount;
    }
}

void QtcProcessPrivate::slotFinished(int exitCode, QProcess::ExitStatus status)
{
    if (debug)
        qDebug() << Q_FUNC_INFO << exitCode << status;
    m_hangTimerCount = 0;
    m_exitStatus = status;

    switch (status) {
    case QProcess::NormalExit:
        m_result = interpretExitCode(exitCode);
        m_exitCode = exitCode;
        break;
    case QProcess::CrashExit:
        // Was hang detected before and killed?
        if (m_result != QtcProcess::Hang)
            m_result = QtcProcess::TerminatedAbnormally;
        m_exitCode = -1;
        break;
    }
    m_eventLoop.quit();

    m_stdOut.handleRest();
    m_stdErr.handleRest();

    emit q->finished();
}

void QtcProcessPrivate::slotError(QProcess::ProcessError error)
{
    m_hangTimerCount = 0;
    if (debug)
        qDebug() << Q_FUNC_INFO << error;
    // Was hang detected before and killed?
    if (m_result != QtcProcess::Hang)
        m_result = QtcProcess::StartFailed;
    m_startFailure = true;
    m_eventLoop.quit();

    emit q->errorOccurred(error);
}

} // namespace Utils

#include "qtcprocess.moc"<|MERGE_RESOLUTION|>--- conflicted
+++ resolved
@@ -1256,10 +1256,6 @@
 {
     d->m_stdOut.outputCallback = callback;
     d->m_stdOut.emitSingleLines = false;
-<<<<<<< HEAD
-    d->m_stdOut.keepRawData = false;
-=======
->>>>>>> 773d0fdc
 }
 
 void QtcProcess::setStdOutLineCallback(const std::function<void (const QString &)> &callback)
