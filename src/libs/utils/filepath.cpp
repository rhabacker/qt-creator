// Copyright (C) 2021 The Qt Company Ltd.
// SPDX-License-Identifier: LicenseRef-Qt-Commercial OR GPL-3.0-only WITH Qt-GPL-exception-1.0

#include "filepath.h"

#include "algorithm.h"
#include "devicefileaccess.h"
#include "environment.h"
#include "fileutils.h"
#include "hostosinfo.h"
#include "qtcassert.h"
#include "utilstr.h"

#include <QByteArray>
#include <QDateTime>
#include <QDebug>
#include <QDirIterator>
#include <QFileInfo>
#include <QRegularExpression>
#include <QStringView>
#include <QUrl>
#include <QtGlobal>
#include <QTemporaryFile>

#ifdef Q_OS_WIN
#ifdef QTCREATOR_PCH_H
#define CALLBACK WINAPI
#endif
#include <qt_windows.h>
#include <shlobj.h>
#endif

namespace Utils {

static DeviceFileHooks s_deviceHooks;
inline bool isWindowsDriveLetter(QChar ch);


/*! \class Utils::FilePath

    \brief The FilePath class is an abstraction for handles to objects
    in a (possibly remote) file system, similar to a URL or, in the local
    case, a path to a file or directory.

    Ideally, all of \QC code should use FilePath for this purpose,
    but for historic reasons there are still large parts using QString.

    FilePaths are internally stored as triple of strings, with one
    part ("scheme") identifying an access method, a second part ("host")
    a file system (e.g. a host) and a third part ("path") identifying
    a (potential) object on the systems.

    FilePath follows the Unix paradigm of "everything is a file":
    There is no conceptional difference between FilePaths referring
    to plain files or directories.

    A FilePath is implicitly associated with an operating system via its
    host part. The path part of a FilePath is internally stored
    with forward slashes, independent of the associated OS.

    The path parts of FilePaths associated with Windows (and macOS,
    unless selected otherwise in the settings) are compared case-insensitively
    to each other.
    Note that comparisons for equivalence generally need out-of-band
    knowledge, as there may be multiple FilePath representations for
    the same file (e.g. different access methods may lead to the same
    file).

    There are several conversions between FilePath and other string-like
    representations:

    \list

    \li FilePath::fromUserInput()

        Convert string-like data from sources originating outside of
        \QC, e.g. from human input in GUI controls, from environment
        variables and from command-line parameters to \QC.

        The input can contain both slashes and backslashes and will
        be parsed and normalized.

    \li FilePath::nativePath()

        Converts the FilePath to the slash convention of the associated
        OS and drops the scheme and host parts.

        This is useful to interact with the facilities of the associated
        OS, e.g. when passing this FilePath as an argument to a command
        executed on the associated OS.

        \note The FilePath passed as executable to a CommandLine is typically
        not touched by user code. QtcProcess will use it to determine
        the remote system and apply the necessary conversions internally.

    \li FilePath::toFSPathString()

        Converts the FilePath to a [drive:]/__qtc_devices__/scheme/host/path
        string.

        The result works in most cases also with remote setups and QDir/QFileInfo
        but is slower than direct FilePath use and should only be used when
        proper porting to FilePath is too difficult, or not possible, e.g.
        when external Qt based libraries are used that do not use FilePath.

    \li FilePath::toUserOutput()

        Converts the FilePath to the slash convention of the associated
        OS and retains the scheme and host parts.

        This is rarely useful for remote paths as there is practically
        no consumer of this style.

    \li FilePath::displayName()

        Converts the FilePath to the slash convention of the associated
        OS and adds the scheme and host as a " on <device>" suffix.

        This is useful for static user-facing output in he GUI

    \li FilePath::fromVariant(), FilePath::toVariant()

        These are used to interface QVariant-based API, e.g.
        settings or item model (internal) data.

    \li FilePath::fromString(), FilePath::toString()

        These are used for internal interfaces to code areas that
        still use QString based file paths for simple storage and retrieval.

        In most cases, use of one of the more specialized above is
        more appropriate.

    \endlist

    Conversion of string-like data should always happen at the outer boundary
    of \QC code, using \c fromUserInput() for in-bound communication,
    and depending on the medium \c nativePath() or \c displayName() for out-bound
    communication.

    Communication with QVariant based Qt API should use \c fromVariant() and
    \c toVariant().

    Uses of \c fromString() and \c toString() should be phased out by transforming
    code from QString based file path to FilePath. An exception here are
    fragments of paths of a FilePath that are later used with \c pathAppended()
    or similar which should be kept as QString.

    UNC paths will retain their "//" begin, and are recognizable by this.
*/

FilePath::FilePath()
{
}

/*!
   Constructs a FilePath from \a info
*/
FilePath FilePath::fromFileInfo(const QFileInfo &info)
{
    return FilePath::fromString(info.absoluteFilePath());
}

/*!
   \returns a QFileInfo
*/
QFileInfo FilePath::toFileInfo() const
{
    return QFileInfo(toFSPathString());
}

FilePath FilePath::fromVariant(const QVariant &variant)
{
    return fromSettings(variant); // FIXME: Use variant.value<FilePath>()
}

FilePath FilePath::fromParts(const QStringView scheme, const QStringView host, const QStringView path)
{
    FilePath result;
    result.setParts(scheme, host, path);
    return result;
}

FilePath FilePath::fromPathPart(const QStringView path)
{
    FilePath result;
    result.m_data = path.toString();
    result.m_pathLen = path.size();
    return result;
}

FilePath FilePath::currentWorkingPath()
{
    return FilePath::fromString(QDir::currentPath());
}

bool FilePath::isRootPath() const
{
    // FIXME: Make host-independent
    return *this == FilePath::fromString(QDir::rootPath());
}

QString FilePath::encodedHost() const
{
    QString result = host().toString();
    result.replace('%', "%25");
    result.replace('/', "%2f");
    return result;
}

QString decodeHost(QString host)
{
    return host.replace("%25", "%").replace("%2f", "/");
}

/*!
    \returns a QString for passing through QString based APIs

    \note This is obsolete API and should be replaced by extended use
    of proper \c FilePath, or, in case this is not possible by \c toFSPathString().

    This uses a scheme://host/path setup and is, together with
    fromString, used to pass FilePath through \c QString using
    code paths.

    The result is not useful for use with \cQDir and \c QFileInfo
    and gets destroyed by some operations like \c QFileInfo::canonicalFile.

    \sa toFSPathString()
*/
QString FilePath::toString() const
{
    if (!needsDevice())
        return path();

    if (isRelativePath())
        return scheme() + "://" + encodedHost() + "/./" + pathView();
    return scheme() + "://" + encodedHost() + pathView();
}

/*!
    \returns a QString for passing on to QString based APIs

    This uses a /__qtc_devices__/host/path setup.

    This works in most cases also with remote setups and QDir/QFileInfo etc.
    but is slower than direct FilePath use and should only be used when
    proper porting to FilePath is too difficult, or not possible, e.g.
    when external Qt based libraries are used that do not use FilePath.

    \sa fromUserInput()
*/
QString FilePath::toFSPathString() const
{
    if (scheme().isEmpty())
        return path();

    if (isRelativePath())
        return specialRootPath() + '/' + scheme() + '/' + encodedHost() + "/./" + pathView();
    return specialRootPath() + '/' + scheme() + '/' + encodedHost() + pathView();
}

QUrl FilePath::toUrl() const
{
    if (!needsDevice())
        return QUrl::fromLocalFile(toFSPathString());
    QUrl url;
    url.setScheme(scheme().toString());
    url.setHost(host().toString());
    url.setPath(path());
    return url;
}

/*!
    returns a QString to display to the user, including the device prefix

    Converts the separators to the native format of the system
    this path belongs to.
*/
QString FilePath::toUserOutput() const
{
    QString tmp = toString();
    if (needsDevice())
        return tmp;

    if (osType() == OsTypeWindows)
        tmp.replace('/', '\\');
    return tmp;
}

/*!
   \returns a QString to pass to target system native commands, without the device prefix.

    Converts the separators to the native format of the system
    this path belongs to.
*/

QString FilePath::nativePath() const
{
    QString data = path();
    if (osType() == OsTypeWindows)
        data.replace('/', '\\');
    return data;
}

QStringView FilePath::fileNameView() const
{
    const QStringView fp = pathView();
    return fp.mid(fp.lastIndexOf('/') + 1);
}

QString FilePath::fileName() const
{
    return fileNameView().toString();
}

QString FilePath::fileNameWithPathComponents(int pathComponents) const
{
    QString fullPath = path();

    if (pathComponents < 0)
        return fullPath;
    const QChar slash = QLatin1Char('/');
    int i = fullPath.lastIndexOf(slash);
    if (pathComponents == 0 || i == -1)
        return fullPath.mid(i + 1);
    int component = i + 1;
    // skip adjacent slashes
    while (i > 0 && fullPath.at(--i) == slash)
        ;
    while (i >= 0 && --pathComponents >= 0) {
        i = fullPath.lastIndexOf(slash, i);
        component = i + 1;
        while (i > 0 && fullPath.at(--i) == slash)
            ;
    }

    if (i > 0 && fullPath.lastIndexOf(slash, i) != -1)
        return fullPath.mid(component);

    // If there are no more slashes before the found one, return the entire string
    return toString();
}

/*!
    \returns the base name of the file without the path.

    The base name consists of all characters in the file up to
    (but not including) the first '.' character.
*/
QString FilePath::baseName() const
{
    const QString &name = fileName();
    return name.left(name.indexOf('.'));
}

/*!
   \returns the complete base name of the file without the path.

    The complete base name consists of all characters in the file up to
    (but not including) the last '.' character. In case of ".ui.qml"
    it will be treated as one suffix.
*/
QString FilePath::completeBaseName() const
{
    const QString &name = fileName();
    if (name.endsWith(".ui.qml"))
        return name.left(name.length() - QString(".ui.qml").length());
    return name.left(name.lastIndexOf('.'));
}

/*!
   \returns the suffix (extension) of the file.

    The suffix consists of all characters in the file after
    (but not including) the last '.'. In case of ".ui.qml" it will
    be treated as one suffix.
*/
QStringView FilePath::suffixView() const
{
    const QStringView name = fileNameView();
    if (name.endsWith(u".ui.qml"))
        return u"ui.qml";
    const int index = name.lastIndexOf('.');
    if (index >= 0)
        return name.mid(index + 1);
    return {};
}

QString FilePath::suffix() const
{
    return suffixView().toString();
}

/*!
   \returns the complete suffix (extension) of the file.

    The complete suffix consists of all characters in the file after
    (but not including) the first '.'.
*/
QString FilePath::completeSuffix() const
{
    const QString &name = fileName();
    const int index = name.indexOf('.');
    if (index >= 0)
        return name.mid(index + 1);
    return {};
}

QStringView FilePath::scheme() const
{
    return QStringView{m_data}.mid(m_pathLen, m_schemeLen);
}

QStringView FilePath::host() const
{
    return QStringView{m_data}.mid(m_pathLen + m_schemeLen, m_hostLen);
}

QStringView FilePath::pathView() const
{
    return QStringView(m_data).left(m_pathLen);
}

QString FilePath::path() const
{
    return pathView().toString();
}

void FilePath::setParts(const QStringView scheme, const QStringView host, QStringView path)
{
    QTC_CHECK(!scheme.contains('/'));

    if (path.startsWith(u"/./"))
        path = path.mid(3);

    m_data = path.toString() + scheme.toString() + host.toString();
    m_schemeLen = scheme.size();
    m_hostLen = host.size();
    m_pathLen = path.size();
}

/*!
   \returns a bool indicating whether a file or directory with this FilePath exists.
*/
bool FilePath::exists() const
{
    return fileAccess()->exists(*this);
}

/*!
    \returns a bool indicating whether this is a writable directory.
*/
bool FilePath::isWritableDir() const
{
    return fileAccess()->isWritableDirectory(*this);
}

/*!
    \returns a bool indicating whether this is a writable file.
*/
bool FilePath::isWritableFile() const
{
    return fileAccess()->isWritableFile(*this);
}

bool FilePath::ensureWritableDir() const
{
    return fileAccess()->ensureWritableDirectory(*this);
}

bool FilePath::ensureExistingFile() const
{
    return fileAccess()->ensureExistingFile(*this);
}

bool FilePath::isExecutableFile() const
{
    return fileAccess()->isExecutableFile(*this);
}

/*!
    \returns a bool indicating on whether a process with this FilePath's
    .nativePath() is likely to start.

    This is equivalent to \c isExecutableFile() in general.
    On Windows, it will check appending various suffixes, too.
*/
std::optional<FilePath> FilePath::refersToExecutableFile(MatchScope matchScope) const
{
    return fileAccess()->refersToExecutableFile(*this,  matchScope);
}

expected_str<FilePath> FilePath::tmpDir() const
{
    if (needsDevice()) {
        const Environment env = deviceEnvironment();
        if (env.hasKey("TMPDIR"))
            return FilePath::fromUserInput(env.value("TMPDIR")).onDevice(*this);
        if (env.hasKey("TEMP"))
            return FilePath::fromUserInput(env.value("TEMP")).onDevice(*this);
        if (env.hasKey("TMP"))
            return FilePath::fromUserInput(env.value("TMP")).onDevice(*this);

        if (osType() != OsTypeWindows)
            return FilePath("/tmp").onDevice(*this);
        return make_unexpected(QString("Could not find temporary directory on device %1")
                               .arg(displayName()));
    }

    return FilePath::fromUserInput(QDir::tempPath());
}

expected_str<FilePath> FilePath::createTempFile() const
{
    if (!needsDevice()) {
        QTemporaryFile file(toFSPathString());
        file.setAutoRemove(false);
        if (file.open())
            return FilePath::fromString(file.fileName());

        return make_unexpected(QString("Could not create temporary file: %1").arg(file.errorString()));
    }

    return fileAccess()->createTempFile(*this);
}

bool FilePath::isReadableFile() const
{
    return fileAccess()->isReadableFile(*this);
}

bool FilePath::isReadableDir() const
{
    return fileAccess()->isReadableDirectory(*this);
}

bool FilePath::isFile() const
{
    return fileAccess()->isFile(*this);
}

bool FilePath::isDir() const
{
    return fileAccess()->isDirectory(*this);
}

bool FilePath::isSymLink() const
{
    return fileAccess()->isSymLink(*this);
}

bool FilePath::createDir() const
{
    return fileAccess()->createDirectory(*this);
}

FilePaths FilePath::dirEntries(const FileFilter &filter, QDir::SortFlags sort) const
{
    FilePaths result;

    iterateDirectory(
        [&result](const FilePath &path) { result.append(path); return IterationPolicy::Continue; },
        filter
     );

    // FIXME: Not all flags supported here.
    const QDir::SortFlags sortBy = (sort & QDir::SortByMask);
    if (sortBy == QDir::Name) {
        Utils::sort(result);
    } else if (sortBy == QDir::Time) {
        Utils::sort(result, [](const FilePath &path1, const FilePath &path2) {
            return path1.lastModified() < path2.lastModified();
        });
    }

    if (sort != QDir::NoSort && (sort & QDir::Reversed))
        std::reverse(result.begin(), result.end());

    return result;
}

FilePaths FilePath::dirEntries(QDir::Filters filters) const
{
    return dirEntries(FileFilter({}, filters));
}

/*!
   This runs \a callBack on each directory entry matching all \a filters and
   either of the specified \a nameFilters.
   An empty \nameFilters list matches every name.
*/

void FilePath::iterateDirectory(const IterateDirCallback &callBack, const FileFilter &filter) const
{
    fileAccess()->iterateDirectory(*this, callBack, filter);
}

void FilePath::iterateDirectories(const FilePaths &dirs,
                                  const IterateDirCallback &callBack,
                                  const FileFilter &filter)
{
    for (const FilePath &dir : dirs)
        dir.iterateDirectory(callBack, filter);
}

expected_str<QByteArray> FilePath::fileContents(qint64 maxSize, qint64 offset) const
{
    return fileAccess()->fileContents(*this, maxSize, offset);
}

bool FilePath::ensureReachable(const FilePath &other) const
{
    if (needsDevice()) {
        QTC_ASSERT(s_deviceHooks.ensureReachable, return false);
        return s_deviceHooks.ensureReachable(*this, other);
    } else if (!other.needsDevice()) {
        return true;
    }
    return false;
}

void FilePath::asyncFileContents(const Continuation<const expected_str<QByteArray> &> &cont,
                                 qint64 maxSize,
                                 qint64 offset) const
{
    return fileAccess()->asyncFileContents(*this, cont, maxSize, offset);
}

expected_str<qint64> FilePath::writeFileContents(const QByteArray &data, qint64 offset) const
{
    return fileAccess()->writeFileContents(*this, data, offset);
}

FilePathInfo FilePath::filePathInfo() const
{
    return fileAccess()->filePathInfo(*this);
}

void FilePath::asyncWriteFileContents(const Continuation<const expected_str<qint64> &> &cont,
                                      const QByteArray &data,
                                      qint64 offset) const
{
    return fileAccess()->asyncWriteFileContents(*this, cont, data, offset);
}

bool FilePath::needsDevice() const
{
    return m_schemeLen != 0;
}

bool FilePath::isSameDevice(const FilePath &other) const
{
    if (needsDevice() != other.needsDevice())
        return false;
    if (!needsDevice() && !other.needsDevice())
        return true;

    QTC_ASSERT(s_deviceHooks.isSameDevice, return true);
    return s_deviceHooks.isSameDevice(*this, other);
}

bool FilePath::isSameFile(const FilePath &other) const
{
    if (*this == other)
        return true;

    if (!isSameDevice(other))
        return false;

    const QByteArray fileId = fileAccess()->fileId(*this);
    const QByteArray otherFileId = fileAccess()->fileId(other);
    if (fileId.isEmpty() || otherFileId.isEmpty())
        return false;

    if (fileId == otherFileId)
        return true;

    return false;
}

static FilePaths appendExeExtensions(const Environment &env, const FilePath &executable)
{
    FilePaths execs = {executable};
    if (executable.osType() == OsTypeWindows) {
        // Check all the executable extensions on windows:
        // PATHEXT is only used if the executable has no extension
        if (executable.suffixView().isEmpty()) {
            const QStringList extensions = env.expandedValueForKey("PATHEXT").split(';');

            for (const QString &ext : extensions)
                execs << executable.stringAppended(ext.toLower());
        }
    }
    return execs;
}

bool FilePath::isSameExecutable(const FilePath &other) const
{
    if (*this == other)
        return true;

    if (!isSameDevice(other))
        return false;

    const Environment env = other.deviceEnvironment();
    const FilePaths exe1List = appendExeExtensions(env, *this);
    const FilePaths exe2List = appendExeExtensions(env, other);
    for (const FilePath &f1 : exe1List) {
        for (const FilePath &f2 : exe2List) {
            if (f1.isSameFile(f2))
                return true;
        }
    }
    return false;
}

/*!
    \returns an empty FilePath if this is not a symbolic linl
*/
FilePath FilePath::symLinkTarget() const
{
    return fileAccess()->symLinkTarget(*this);
}

FilePath FilePath::withExecutableSuffix() const
{
    return withNewPath(OsSpecificAspects::withExecutableSuffix(osType(), path()));
}

static bool startsWithWindowsDriveLetterAndSlash(QStringView path)
{
    return path.size() > 2 && path[1] == ':' && path[2] == '/' && isWindowsDriveLetter(path[0]);
}

int FilePath::rootLength(const QStringView path)
{
    if (path.size() == 0)
        return 0;

    if (path.size() == 1)
        return path[0] == '/' ? 1 : 0;

    if (path[0] == '/' && path[1] == '/') { // UNC, FIXME: Incomplete
        if (path.size() == 2)
            return 2; // case deviceless UNC root - assuming there's such a thing.
        const int pos = path.indexOf('/', 2);
        if (pos == -1)
            return path.size(); // case   //localhost
        return pos + 1;     // case   //localhost/*
    }

    if (startsWithWindowsDriveLetterAndSlash(path))
        return 3; // FIXME-ish: same assumption as elsewhere: we assume "x:/" only ever appears as root

    if (path[0] == '/')
        return 1;

    return 0;
}

int FilePath::schemeAndHostLength(const QStringView path)
{
    static const QLatin1String colonSlashSlash("://");

    const int sep = path.indexOf(colonSlashSlash);
    if (sep == -1)
        return 0;

    const int pos = path.indexOf('/', sep + 3);
    if (pos == -1) // Just   scheme://host
        return path.size();

    return pos + 1;  // scheme://host/ plus something
}


/*! Find the parent directory of a given directory.

    Returns an empty FilePath if the current directory is already
    a root level directory.

    \returns \a FilePath with the last segment removed.
*/
FilePath FilePath::parentDir() const
{
    const QString basePath = path();
    if (basePath.isEmpty())
        return FilePath();

    const QString path = basePath + QLatin1String("/..");
    const QString parent = doCleanPath(path);
    if (parent == path)
        return FilePath();

    return withNewPath(parent);
}

FilePath FilePath::absolutePath() const
{
    if (!needsDevice() && isEmpty())
        return *this;
    const FilePath parentPath = isAbsolutePath()
                                    ? parentDir()
                                    : FilePath::currentWorkingPath().resolvePath(*this).parentDir();
    return parentPath.isEmpty() ? *this : parentPath;
}

FilePath FilePath::absoluteFilePath() const
{
    if (isAbsolutePath())
        return cleanPath();
    if (!needsDevice() && isEmpty())
        return cleanPath();

    return FilePath::currentWorkingPath().resolvePath(*this);
}

const QString &FilePath::specialRootName()
{
    static const QString rootName = "__qtc_devices__";
    return rootName;
}

const QString &FilePath::specialRootPath()
{
    static const QString rootPath = QDir::rootPath() + u"__qtc_devices__";
    return rootPath;
}

const QString &FilePath::specialDeviceRootName()
{
    static const QString deviceRootName = "device";
    return deviceRootName;
}

const QString &FilePath::specialDeviceRootPath()
{
    static const QString deviceRootPath =  QDir::rootPath() + u"__qtc_devices__/device";
    return deviceRootPath;
}

FilePath FilePath::normalizedPathName() const
{
    FilePath result = *this;
    if (!needsDevice()) // FIXME: Assumes no remote Windows and Mac for now.
        result.setParts(scheme(), host(), FileUtils::normalizedPathName(path()));
    return result;
}

QString FilePath::displayName(const QString &args) const
{
    QString deviceName;
    if (needsDevice()) {
        QTC_ASSERT(s_deviceHooks.deviceDisplayName, return nativePath());
        deviceName = s_deviceHooks.deviceDisplayName(*this);
    }

    const QString fullPath = nativePath();

    if (args.isEmpty()) {
        if (deviceName.isEmpty())
            return fullPath;

        return Tr::tr("%1 on %2", "File on device").arg(fullPath, deviceName);
    }

    if (deviceName.isEmpty())
        return fullPath + ' ' + args;

    return Tr::tr("%1 %2 on %3", "File and args on device")
            .arg(fullPath, args, deviceName);
}

/*!
    \fn FilePath FilePath::fromString(const QString &filepath)

    Constructs a FilePath from \a filepath

    \a filepath is not checked for validity. It can be given in the following forms:

    \list
    \li  /some/absolute/local/path
    \li  some/relative/path
    \li  scheme://host/absolute/path
    \li  scheme://host/./relative/path    \note the ./ is verbatim part of the path
    \endlist

    Some decoding happens when parsing the \a filepath
    A sequence %25 present in the host part is replaced by % in the host name,
    a sequence %2f present in the host part is replaced by / in the host name.

    The path part might consist of several parts separated by /, independent
    of the platform or file system.

    To create FilePath objects from strings possibly containing backslashes as
    path separator, use \c fromUserInput.

    \sa toString, fromUserInput
*/
FilePath FilePath::fromString(const QString &filepath)
{
    FilePath fn;
    fn.setFromString(filepath);
    return fn;
}

bool isWindowsDriveLetter(QChar ch)
{
    return (ch >= 'A' && ch <= 'Z') || (ch >= 'a' && ch <= 'z');
}

void FilePath::setPath(QStringView path)
{
    setParts(scheme(), host(), path);
}

void FilePath::setFromString(QStringView fileNameView)
{
    static const QStringView qtcDevSlash(u"__qtc_devices__/");
    static const QStringView colonSlashSlash(u"://");

#if 1
    // FIXME: Remove below once the calling code is adjusted
    QString dummy;
    if (fileNameView.contains(u'\\')) {
        QTC_CHECK(false);
        dummy = fileNameView.toString();
        dummy.replace('\\', '/');
        fileNameView = dummy;
    }
#endif

    const QChar slash('/');

    bool startsWithQtcSlashDev = false;
    QStringView withoutQtcDeviceRoot = fileNameView;
    if (fileNameView.startsWith(slash) && fileNameView.mid(1).startsWith(qtcDevSlash)) {
        startsWithQtcSlashDev = true;
        withoutQtcDeviceRoot = withoutQtcDeviceRoot.mid(1 + qtcDevSlash.size());
    } else if (fileNameView.size() > 3 && isWindowsDriveLetter(fileNameView.at(0))
               && fileNameView.at(1) == ':' && fileNameView.mid(3).startsWith(qtcDevSlash)) {
        startsWithQtcSlashDev = true;
        withoutQtcDeviceRoot = withoutQtcDeviceRoot.mid(3 + qtcDevSlash.size());
    }

    if (startsWithQtcSlashDev) {
        const int firstSlash = withoutQtcDeviceRoot.indexOf(slash);

        if (firstSlash != -1) {
            const QString scheme = withoutQtcDeviceRoot.left(firstSlash).toString();
            const int secondSlash = withoutQtcDeviceRoot.indexOf(slash, firstSlash + 1);
            const QString host = decodeHost(
                withoutQtcDeviceRoot.mid(firstSlash + 1, secondSlash - firstSlash - 1).toString());
            if (secondSlash != -1) {
                QStringView path = withoutQtcDeviceRoot.mid(secondSlash);
                setParts(scheme, host, path);
                return;
            }

            setParts(scheme, host, u"/");
            return;
        }

        setParts({}, {}, fileNameView);
        return;
    }

    const int firstSlash = fileNameView.indexOf(slash);
    const int schemeEnd = fileNameView.indexOf(colonSlashSlash);
    if (schemeEnd != -1 && schemeEnd < firstSlash) {
        // This is a pseudo Url, we can't use QUrl here sadly.
        const QStringView scheme = fileNameView.left(schemeEnd);
        const int hostEnd = fileNameView.indexOf(slash, schemeEnd + 3);
        const QString host = decodeHost(
                    fileNameView.mid(schemeEnd + 3, hostEnd - schemeEnd - 3).toString());
        setParts(scheme, host, hostEnd != -1 ? fileNameView.mid(hostEnd) : QStringView());
        return;
    }

    setParts({}, {}, fileNameView);
}

static expected_str<DeviceFileAccess *> getFileAccess(const FilePath &filePath)
{
    if (!filePath.needsDevice())
        return DesktopDeviceFileAccess::instance();

    if (!s_deviceHooks.fileAccess) {
        // Happens during startup and in tst_fsengine
        QTC_CHECK(false);
        return DesktopDeviceFileAccess::instance();
    }

    return s_deviceHooks.fileAccess(filePath);
}

DeviceFileAccess *FilePath::fileAccess() const
{
    static DeviceFileAccess dummy;
    const expected_str<DeviceFileAccess *> access = getFileAccess(*this);
    QTC_ASSERT_EXPECTED(access, return &dummy);
    return *access ? *access : &dummy;
}

bool FilePath::hasFileAccess() const
{
    const expected_str<DeviceFileAccess *> access = getFileAccess(*this);
    return access && access.value();
}

/*!
    Constructs a FilePath from \a filePath. The \a defaultExtension is appended
    to \a filePath if that does not have an extension already.

    \a filePath is not checked for validity.
*/
FilePath FilePath::fromStringWithExtension(const QString &filepath, const QString &defaultExtension)
{
    if (filepath.isEmpty() || defaultExtension.isEmpty())
        return FilePath::fromString(filepath);

    FilePath rc = FilePath::fromString(filepath);
    // Add extension unless user specified something else
    const QChar dot = QLatin1Char('.');
    if (!rc.fileName().contains(dot)) {
        if (!defaultExtension.startsWith(dot))
            rc = rc.stringAppended(dot);
        rc = rc.stringAppended(defaultExtension);
    }
    return rc;
}

/*!
    Constructs a FilePath from \a filePath

    The path \a filePath is cleaned and ~ replaces by the home path.
*/
FilePath FilePath::fromUserInput(const QString &filePath)
{
    QString clean = doCleanPath(filePath);
    if (clean.startsWith(QLatin1String("~/")))
        return FileUtils::homePath().pathAppended(clean.mid(2));
    return FilePath::fromString(clean);
}

/*!
    Constructs a FilePath from \a filePath, which is encoded as UTF-8.

   \a filePath is not checked for validity.
*/
FilePath FilePath::fromUtf8(const char *filename, int filenameSize)
{
    return FilePath::fromString(QString::fromUtf8(filename, filenameSize));
}

FilePath FilePath::fromSettings(const QVariant &variant)
{
    if (variant.type() == QVariant::Url) {
        const QUrl url = variant.toUrl();
        return FilePath::fromParts(url.scheme(), url.host(), url.path());
    }
    return FilePath::fromUserInput(variant.toString());
}

QVariant FilePath::toSettings() const
{
    return toString();
}

QVariant FilePath::toVariant() const
{
    // FIXME: Use qVariantFromValue
    return toSettings();
}

/*!
    \returns whether FilePath is a child of \a s
*/
bool FilePath::isChildOf(const FilePath &s) const
{
    if (!s.isSameDevice(*this))
        return false;
    if (s.isEmpty())
        return false;
    const QStringView p = pathView();
    const QStringView sp = s.pathView();
    if (!p.startsWith(sp, caseSensitivity()))
        return false;
    if (p.size() <= sp.size())
        return false;
    // s is root, '/' was already tested in startsWith
    if (sp.endsWith(QLatin1Char('/')))
        return true;
    // s is a directory, next character should be '/' (/tmpdir is NOT a child of /tmp)
    return sp.isEmpty() || p.at(sp.size()) == QLatin1Char('/');
}

/*!
    \returns whether \c path() starts with \a s.
*/
bool FilePath::startsWith(const QString &s) const
{
    return pathView().startsWith(s, caseSensitivity());
}

/*!
   \returns whether \c path() ends with \a s.
*/
bool FilePath::endsWith(const QString &s) const
{
    return pathView().endsWith(s, caseSensitivity());
}

/*!
   \returns whether \c path() contains \a s.
*/
bool FilePath::contains(const QString &s) const
{
    return pathView().contains(s, caseSensitivity());
}

/*!
    \brief Checks whether the FilePath starts with a drive letter.

    Defaults to \c false if it is a non-Windows host or represents a path on device
    \returns whether FilePath starts with a drive letter
*/
bool FilePath::startsWithDriveLetter() const
{
    const QStringView p = pathView();
    return !needsDevice() && p.size() >= 2 && isWindowsDriveLetter(p[0]) && p.at(1) == ':';
}

/*!
    \brief Relative path from \a parent to this.

    Returns a empty FilePath if this is not a child of \p parent.
    That is, this never returns a path starting with "../"
    \param parent The Parent to calculate the relative path to.
    \returns The relative path of this to \p parent if this is a child of \p parent.
*/
FilePath FilePath::relativeChildPath(const FilePath &parent) const
{
    FilePath res;
    if (isChildOf(parent)) {
        QStringView p = pathView().mid(parent.pathView().size());
        if (p.startsWith('/'))
            p = p.mid(1);
        res.setParts(scheme(), host(), p);
    }
    return res;
}

<<<<<<< HEAD
/// \returns the relative path of FilePath from a given \a anchor.
/// Both, FilePath and anchor may be files or directories.
/// Example usage:
///
/// \code
///     FilePath filePath("/foo/b/ar/file.txt");
///     FilePath relativePath = filePath.relativePathFrom("/foo/c");
///     qDebug() << relativePath
/// \endcode
///
/// The debug output will be "../b/ar/file.txt".
///
=======
/*!
    \returns the relativePath of FilePath from a given \a anchor.
    Both, FilePath and anchor may be files or directories.
    Example usage:

    \code
        FilePath filePath("/foo/b/ar/file.txt");
        FilePath relativePath = filePath.relativePath("/foo/c");
        qDebug() << relativePath
    \endcode

    The debug output will be "../b/ar/file.txt".
*/
>>>>>>> f7639f45
FilePath FilePath::relativePathFrom(const FilePath &anchor) const
{
    QTC_ASSERT(isSameDevice(anchor), return *this);

    FilePath absPath;
    QString filename;
    if (isFile()) {
        absPath = absolutePath();
        filename = fileName();
    } else if (isDir()) {
        absPath = absoluteFilePath();
    } else {
        return {};
    }
    FilePath absoluteAnchorPath;
    if (anchor.isFile())
        absoluteAnchorPath = anchor.absolutePath();
    else if (anchor.isDir())
        absoluteAnchorPath = anchor.absoluteFilePath();
    else
        return {};
    QString relativeFilePath = calcRelativePath(absPath.path(), absoluteAnchorPath.path());
    if (!filename.isEmpty()) {
        if (relativeFilePath == ".")
            relativeFilePath.clear();
        if (!relativeFilePath.isEmpty())
            relativeFilePath += '/';
        relativeFilePath += filename;
    }
    return FilePath::fromString(relativeFilePath);
}

/*!
    \returns the relativePath of \a absolutePath to given \a absoluteAnchorPath.
    Both paths must be an absolute path to a directory. Example usage:

    \code
        qDebug() << FilePath::calcRelativePath("/foo/b/ar", "/foo/c");
    \endcode

    The debug output will be "../b/ar".

    \see FilePath::relativePath
*/
QString FilePath::calcRelativePath(const QString &absolutePath, const QString &absoluteAnchorPath)
{
    if (absolutePath.isEmpty() || absoluteAnchorPath.isEmpty())
        return QString();
    // TODO using split() instead of parsing the strings by char index is slow
    // and needs more memory (but the easiest implementation for now)
    const QStringList splits1 = absolutePath.split('/');
    const QStringList splits2 = absoluteAnchorPath.split('/');
    int i = 0;
    while (i < splits1.count() && i < splits2.count() && splits1.at(i) == splits2.at(i))
        ++i;
    QString relativePath;
    int j = i;
    bool addslash = false;
    while (j < splits2.count()) {
        if (!splits2.at(j).isEmpty()) {
            if (addslash)
                relativePath += '/';
            relativePath += u"..";
            addslash = true;
        }
        ++j;
    }
    while (i < splits1.count()) {
        if (!splits1.at(i).isEmpty()) {
            if (addslash)
                relativePath += '/';
            relativePath += splits1.at(i);
            addslash = true;
        }
        ++i;
    }
    if (relativePath.isEmpty())
        return QString(".");
    return relativePath;
}

/*!
    \brief Returns a path corresponding to the current object on the

    same device as \a deviceTemplate. The FilePath needs to be local.

    Example usage:
    \code
        localDir = FilePath("/tmp/workingdir");
        executable = FilePath::fromUrl("docker://123/bin/ls")
        realDir = localDir.onDevice(executable)
        assert(realDir == FilePath::fromUrl("docker://123/tmp/workingdir"))
    \endcode

    \param deviceTemplate A path from which the host and scheme is taken.

    \returns A path on the same device as \a deviceTemplate.
*/
FilePath FilePath::onDevice(const FilePath &deviceTemplate) const
{
    isSameDevice(deviceTemplate);
    const bool sameDevice = scheme() == deviceTemplate.scheme() && host() == deviceTemplate.host();
    if (sameDevice)
        return *this;
    // TODO: converting paths between different non local devices is still unsupported
    QTC_CHECK(!needsDevice() || !deviceTemplate.needsDevice());
    return fromParts(deviceTemplate.scheme(),
                     deviceTemplate.host(),
                     deviceTemplate.fileAccess()->mapToDevicePath(path()));
}

/*!
    Returns a FilePath with local path \a newPath on the same device
    as the current object.

    Example usage:
    \code
        devicePath = FilePath("docker://123/tmp");
        newPath = devicePath.withNewPath("/bin/ls");
        assert(realDir == FilePath::fromUrl("docker://123/bin/ls"))
    \endcode
*/
FilePath FilePath::withNewPath(const QString &newPath) const
{
    FilePath res;
    res.setParts(scheme(), host(), newPath);
    return res;
}

/*!
    Search for a binary corresponding to this object in the PATH of
    the device implied by this object's scheme and host.

    Example usage:
    \code
        binary = FilePath::fromUrl("docker://123/./make);
        fullPath = binary.searchInDirectories(binary.deviceEnvironment().path());
        assert(fullPath == FilePath::fromUrl("docker://123/usr/bin/make"))
    \endcode
*/
FilePath FilePath::searchInDirectories(const FilePaths &dirs, const PathFilter &filter) const
{
    if (isAbsolutePath())
        return *this;
    return deviceEnvironment().searchInDirectories(path(), dirs, filter);
}

FilePath FilePath::searchInPath(const FilePaths &additionalDirs,
                                PathAmending amending,
                                const PathFilter &filter) const
{
    if (isAbsolutePath())
        return *this;
    FilePaths directories = deviceEnvironment().path();
    if (needsDevice()) {
        directories = Utils::transform(directories, [this](const FilePath &path) {
            return path.onDevice(*this);
        });
    }
    if (!additionalDirs.isEmpty()) {
        if (amending == AppendToPath)
            directories.append(additionalDirs);
        else
            directories = additionalDirs + directories;
    }
    return searchInDirectories(directories, filter);
}

Environment FilePath::deviceEnvironment() const
{
    if (needsDevice()) {
        QTC_ASSERT(s_deviceHooks.environment, return {});
        return s_deviceHooks.environment(*this);
    }
    return Environment::systemEnvironment();
}

QString FilePath::formatFilePaths(const FilePaths &files, const QString &separator)
{
    const QStringList nativeFiles = transform(files, &FilePath::toUserOutput);
    return nativeFiles.join(separator);
}

void FilePath::removeDuplicates(FilePaths &files)
{
    // FIXME: Improve.
    // FIXME: This drops the osType information, which is not correct.
    QStringList list = transform<QStringList>(files, &FilePath::toString);
    list.removeDuplicates();
    files = FileUtils::toFilePathList(list);
}

void FilePath::sort(FilePaths &files)
{
    // FIXME: Improve.
    // FIXME: This drops the osType information, which is not correct.
    QStringList list = transform<QStringList>(files, &FilePath::toString);
    list.sort();
    files = FileUtils::toFilePathList(list);
}

void join(QString &left, const QString &right)
{
    QStringView r(right);
    if (r.startsWith('/'))
        r = r.mid(1);

    if (!left.endsWith('/'))
        left += '/';
    left += r;
}

FilePath FilePath::pathAppended(const QString &path) const
{
    if (path.isEmpty())
        return *this;

    QString other = path;
    other.replace('\\', '/');

    if (isEmpty())
        return FilePath::fromString(other);

    QString p = this->path();
    join(p, other);

    return withNewPath(p);
}

FilePath FilePath::stringAppended(const QString &str) const
{
    return FilePath::fromString(toString() + str);
}

QDateTime FilePath::lastModified() const
{
    return fileAccess()->lastModified(*this);
}

QFile::Permissions FilePath::permissions() const
{
    return fileAccess()->permissions(*this);
}

bool FilePath::setPermissions(QFile::Permissions permissions) const
{
    return fileAccess()->setPermissions(*this, permissions);
}

OsType FilePath::osType() const
{
    return fileAccess()->osType(*this);
}

bool FilePath::removeFile() const
{
    return fileAccess()->removeFile(*this);
}

/*!
    Removes the directory this filePath refers too and its subdirectories recursively.

    \note The \a error parameter is optional.

    \returns A bool indicating whether the operation succeeded.
*/
bool FilePath::removeRecursively(QString *error) const
{
    return fileAccess()->removeRecursively(*this, error);
}

expected_str<void> FilePath::copyRecursively(const FilePath &target) const
{
    return fileAccess()->copyRecursively(*this, target);
}

expected_str<void> FilePath::copyFile(const FilePath &target) const
{
    if (!isSameDevice(target)) {
        // FIXME: This does not scale.
        const expected_str<QByteArray> contents = fileContents();
        if (!contents) {
            return make_unexpected(
                Tr::tr("Error while trying to copy file: %1").arg(contents.error()));
        }

        const QFile::Permissions perms = permissions();
        const expected_str<qint64> copyResult = target.writeFileContents(*contents);

        if (!copyResult)
            return make_unexpected(Tr::tr("Could not copy file: %1").arg(copyResult.error()));

        if (!target.setPermissions(perms)) {
            target.removeFile();
            return make_unexpected(
                Tr::tr("Could not set permissions on \"%1\"").arg(target.toString()));
        }

        return {};
    }
    return fileAccess()->copyFile(*this, target);
}

void FilePath::asyncCopyFile(const Continuation<const expected_str<void> &> &cont,
                             const FilePath &target) const
{
    if (host() != target.host()) {
        asyncFileContents([cont, target](const expected_str<QByteArray> &contents) {
            if (contents)
                target.asyncWriteFileContents(
                    [cont](const expected_str<qint64> &result) {
                        if (result)
                            cont({});
                        else
                            cont(make_unexpected(result.error()));
                    },
                    *contents);
        });
        return;
    }
    return fileAccess()->asyncCopyFile(*this, cont, target);
}

bool FilePath::renameFile(const FilePath &target) const
{
    return fileAccess()->renameFile(*this, target);
}

qint64 FilePath::fileSize() const
{
    return fileAccess()->fileSize(*this);
}

qint64 FilePath::bytesAvailable() const
{
    return fileAccess()->bytesAvailable(*this);
}

/*!
    \brief Checks if this is newer than \p timeStamp

    \param timeStamp The time stamp to compare with
    \returns true if this is newer than \p timeStamp.
     If this is a directory, the function will recursively check all files and return
     true if one of them is newer than \a timeStamp. If this is a single file, true will
     be returned if the file is newer than \a timeStamp.

     Returns whether at least one file in \a filePath has a newer date than
     \p timeStamp.
*/
bool FilePath::isNewerThan(const QDateTime &timeStamp) const
{
    if (!exists() || lastModified() >= timeStamp)
        return true;
    if (isDir()) {
        const FilePaths dirContents = dirEntries(QDir::Files | QDir::Dirs | QDir::NoDotAndDotDot);
        for (const FilePath &entry : dirContents) {
            if (entry.isNewerThan(timeStamp))
                return true;
        }
    }
    return false;
}

/*!
    \brief Returns the caseSensitivity of the path.

    \returns The caseSensitivity of the path.
    This is currently only based on the Host OS.
    For device paths, \c Qt::CaseSensitive is always returned.
*/
Qt::CaseSensitivity FilePath::caseSensitivity() const
{
    if (m_schemeLen == 0)
        return HostOsInfo::fileNameCaseSensitivity();

    // FIXME: This could or possibly should the target device's file name case sensitivity
    // into account by diverting to IDevice. However, as this is expensive and we are
    // in time-critical path here, we go with "good enough" for now:
    // The first approximation is "most things are case-sensitive".
    return Qt::CaseSensitive;
}

/*!
    \brief Returns the separator of path components for this path.

    \returns The path separator of the path.
*/
QChar FilePath::pathComponentSeparator() const
{
    return osType() == OsTypeWindows ? u'\\' : u'/';
}

/*!
    \brief Returns the path list separator for the device this path belongs to.

    \returns The path list separator of the device for this path
*/
QChar FilePath::pathListSeparator() const
{
    return osType() == OsTypeWindows ? u';' : u':';
}

/*!
    \brief Recursively resolves symlinks if this is a symlink.

    To resolve symlinks anywhere in the path, see canonicalPath.
    Unlike QFileInfo::canonicalFilePath(), this function will still return the expected deepest
    target file even if the symlink is dangling.

    \note Maximum recursion depth == 16.

    \returns the symlink target file path.
*/
FilePath FilePath::resolveSymlinks() const
{
    FilePath current = *this;
    int links = 16;
    while (links--) {
        const FilePath target = current.symLinkTarget();
        if (target.isEmpty())
            return current;
        current = target;
    }
    return current;
}

/*!
*  \brief Recursively resolves possibly present symlinks in this file name.
*  On Windows, also resolves SUBST and re-mounted NTFS drives.
*  Unlike QFileInfo::canonicalFilePath(), this function will not return an empty
*  string if path doesn't exist.
*
*  \returns the canonical path.
*/
FilePath FilePath::canonicalPath() const
{
    if (needsDevice()) {
        // FIXME: Not a full solution, but it stays on the right device.
        return *this;
    }

#ifdef Q_OS_WINDOWS
    DWORD flagsAndAttrs = FILE_ATTRIBUTE_NORMAL;
    if (isDir())
        flagsAndAttrs |= FILE_FLAG_BACKUP_SEMANTICS;
    const HANDLE fileHandle = CreateFile(
                toUserOutput().toStdWString().c_str(),
                GENERIC_READ,
                FILE_SHARE_READ,
                nullptr,
                OPEN_EXISTING,
                flagsAndAttrs,
                nullptr);
    if (fileHandle != INVALID_HANDLE_VALUE) {
        TCHAR normalizedPath[MAX_PATH];
        const auto length = GetFinalPathNameByHandleW(
                    fileHandle,
                    normalizedPath,
                    MAX_PATH,
                    FILE_NAME_NORMALIZED);
        CloseHandle(fileHandle);
        if (length > 0)
            return fromUserInput(QString::fromStdWString(std::wstring(normalizedPath, length)));
    }
#endif

    const QString result = toFileInfo().canonicalFilePath();
    if (!result.isEmpty())
        return fromString(result);

    return *this;
}

FilePath FilePath::operator/(const QString &str) const
{
    return pathAppended(str);
}

/*!
    \brief Clears all parts of the FilePath.
*/
void FilePath::clear()
{
    *this = {};
}

/*!
    \brief Checks if the path() is empty.

    \returns true if the path() is empty.
    The Host and Scheme of the part are ignored.
*/
bool FilePath::isEmpty() const
{
    return m_pathLen == 0;
}

/*!
    \brief Converts the path to a possibly shortened path with native separators.

    Like QDir::toNativeSeparators(), but use prefix '~' instead of $HOME on unix systems when an
    absolute path is given.

    \returns the possibly shortened path with native separators.
*/
QString FilePath::shortNativePath() const
{
    if (HostOsInfo::isAnyUnixHost()) {
        const FilePath home = FileUtils::homePath();
        if (isChildOf(home)) {
            return QLatin1Char('~') + QDir::separator()
                + QDir::toNativeSeparators(relativeChildPath(home).toString());
        }
    }
    return toUserOutput();
}

/*!
    \brief Checks whether the path is relative

    \returns true if the path is relative.
*/
bool FilePath::isRelativePath() const
{
    const QStringView p = pathView();
    if (p.startsWith('/'))
        return false;
    if (startsWithWindowsDriveLetterAndSlash(p))
        return false;
    if (p.startsWith(u":/")) // QRC
        return false;
    return true;
}

/*!
    \brief Appends the tail to this, if the tail is a relative path.

    \param tail The tail to append.
    \returns Returns tail if tail is absolute, otherwise this + tail.
*/
FilePath FilePath::resolvePath(const FilePath &tail) const
{
    if (tail.isEmpty())
        return cleanPath();
    if (tail.isRelativePath())
        return pathAppended(tail.path()).cleanPath();
    return tail;
}

/*!
    \brief Appends the tail to this, if the tail is a relative path.

    \param tail The tail to append.
    \returns Returns tail if tail is absolute, otherwise this + tail.
*/
FilePath FilePath::resolvePath(const QString &tail) const
{
   return resolvePath(FilePath::fromUserInput(tail));
}

expected_str<FilePath> FilePath::localSource() const
{
    if (!needsDevice())
        return *this;

    QTC_ASSERT(s_deviceHooks.localSource,
               return make_unexpected(Tr::tr("No \"localSource\" device hook set.")));
    return s_deviceHooks.localSource(*this);
}

/*!
    \brief Cleans path part similar to QDir::cleanPath()

    \list
    \li directory separators normalized (that is, platform-native
     separators converted to "/") and redundant ones removed, and "."s and ".."s
      resolved (as far as possible).
    \li Symbolic links are kept. This function does not return the
      canonical path, but rather the simplest version of the input.
      For example, "./local" becomes "local", "local/../bin" becomes
      "bin" and "/local/usr/../bin" becomes "/local/bin".
    \endlist
*/
FilePath FilePath::cleanPath() const
{
    return withNewPath(doCleanPath(path()));
}

/*!
    On Linux/Mac replace user's home path with ~ in the \c toString()
    result for this path after cleaning.

    If path is not sub of home path, or when running on Windows, returns the input
*/
QString FilePath::withTildeHomePath() const
{
    if (osType() == OsTypeWindows)
        return toString();

    if (needsDevice())
        return toString();

    static const QString homePath = QDir::homePath();

    QString outPath = cleanPath().absoluteFilePath().path();
    if (outPath.startsWith(homePath))
       return '~' + outPath.mid(homePath.size());

    return toString();
}

QTextStream &operator<<(QTextStream &s, const FilePath &fn)
{
    return s << fn.toString();
}

static QString normalizePathSegmentHelper(const QString &name)
{
    const int len = name.length();

    if (len == 0 || name.contains("%{"))
        return name;

    int i = len - 1;
    QVarLengthArray<char16_t> outVector(len);
    int used = len;
    char16_t *out = outVector.data();
    const ushort *p = reinterpret_cast<const ushort *>(name.data());
    const ushort *prefix = p;
    int up = 0;

    const int prefixLength =  name.at(0) == u'/' ? 1 : 0;

    p += prefixLength;
    i -= prefixLength;

    // replicate trailing slash (i > 0 checks for emptiness of input string p)
    // except for remote paths because there can be /../ or /./ ending
    if (i > 0 && p[i] == '/') {
        out[--used] = '/';
        --i;
    }

    while (i >= 0) {
        if (p[i] == '/') {
            --i;
            continue;
        }

        // remove current directory
        if (p[i] == '.' && (i == 0 || p[i-1] == '/')) {
            --i;
            continue;
        }

        // detect up dir
        if (i >= 1 && p[i] == '.' && p[i-1] == '.' && (i < 2 || p[i - 2] == '/')) {
            ++up;
            i -= i >= 2 ? 3 : 2;
            continue;
        }

        // prepend a slash before copying when not empty
        if (!up && used != len && out[used] != '/')
            out[--used] = '/';

        // skip or copy
        while (i >= 0) {
            if (p[i] == '/') {
                --i;
                break;
            }

            // actual copy
            if (!up)
                out[--used] = p[i];
            --i;
        }

        // decrement up after copying/skipping
        if (up)
            --up;
    }

    // Indicate failure when ".." are left over for an absolute path.
//    if (ok)
//        *ok = prefixLength == 0 || up == 0;

    // add remaining '..'
    while (up) {
        if (used != len && out[used] != '/') // is not empty and there isn't already a '/'
            out[--used] = '/';
        out[--used] = '.';
        out[--used] = '.';
        --up;
    }

    bool isEmpty = used == len;

    if (prefixLength) {
        if (!isEmpty && out[used] == '/') {
            // Even though there is a prefix the out string is a slash. This happens, if the input
            // string only consists of a prefix followed by one or more slashes. Just skip the slash.
            ++used;
        }
        for (int i = prefixLength - 1; i >= 0; --i)
            out[--used] = prefix[i];
    } else {
        if (isEmpty) {
            // After resolving the input path, the resulting string is empty (e.g. "foo/.."). Return
            // a dot in that case.
            out[--used] = '.';
        } else if (out[used] == '/') {
            // After parsing the input string, out only contains a slash. That happens whenever all
            // parts are resolved and there is a trailing slash ("./" or "foo/../" for example).
            // Prepend a dot to have the correct return value.
            out[--used] = '.';
        }
    }

    // If path was not modified return the original value
    if (used == 0)
        return name;
    return QString::fromUtf16(out + used, len - used);
}

QString doCleanPath(const QString &input_)
{
    QString input = input_;
    if (input.contains('\\'))
        input.replace('\\', '/');

    if (input.startsWith("//?/")) {
        input = input.mid(4);
        if (input.startsWith("UNC/"))
            input = '/' + input.mid(3);  // trick it into reporting two slashs at start
    }

    int prefixLen = 0;
    const int shLen = FilePath::schemeAndHostLength(input);
    if (shLen > 0) {
        prefixLen = shLen + FilePath::rootLength(input.mid(shLen));
    } else {
        prefixLen = FilePath::rootLength(input);
        if (prefixLen > 0 && input.at(prefixLen - 1) == '/')
            --prefixLen;
    }

    QString path = normalizePathSegmentHelper(input.mid(prefixLen));

    // Strip away last slash except for root directories
    if (path.size() > 1 && path.endsWith(u'/'))
        path.chop(1);

    return input.left(prefixLen) + path;
}


// FileFilter

FileFilter::FileFilter(const QStringList &nameFilters,
                       const QDir::Filters fileFilters,
                       const QDirIterator::IteratorFlags flags)
    : nameFilters(nameFilters),
      fileFilters(fileFilters),
      iteratorFlags(flags)
{
}

QStringList FileFilter::asFindArguments(const QString &path) const
{
    QStringList arguments;

    const QDir::Filters filters = fileFilters;

    if (iteratorFlags.testFlag(QDirIterator::FollowSymlinks))
        arguments << "-L";
    else
        arguments << "-H";

    arguments << path;

    if (!iteratorFlags.testFlag(QDirIterator::Subdirectories))
        arguments.append({"-maxdepth", "1"});

    QStringList filterOptions;

    if (!(filters & QDir::Hidden))
        filterOptions << "!" << "-name" << ".*";

    QStringList filterFilesAndDirs;
    if (filters.testFlag(QDir::Dirs))
        filterFilesAndDirs << "-type" << "d";
    if (filters.testFlag(QDir::Files)) {
        if (!filterFilesAndDirs.isEmpty())
            filterFilesAndDirs << "-o";
        filterFilesAndDirs << "-type" << "f";
    }

    if (!filters.testFlag(QDir::NoSymLinks)) {
        if (!filterFilesAndDirs.isEmpty())
            filterFilesAndDirs << "-o";
        filterFilesAndDirs << "-type" << "l";
    }

    if (!filterFilesAndDirs.isEmpty())
        filterOptions << "(" << filterFilesAndDirs << ")";

    QStringList accessOptions;
    if (filters & QDir::Readable)
        accessOptions << "-readable";
    if (filters & QDir::Writable) {
        if (!accessOptions.isEmpty())
            accessOptions << "-o";
        accessOptions << "-writable";
    }
    if (filters & QDir::Executable) {
        if (!accessOptions.isEmpty())
            accessOptions << "-o";
        accessOptions << "-executable";
    }

    if (!accessOptions.isEmpty())
        filterOptions << "(" << accessOptions << ")";

    QTC_CHECK(filters ^ QDir::AllDirs);
    QTC_CHECK(filters ^ QDir::Drives);
    QTC_CHECK(filters ^ QDir::NoDot);
    QTC_CHECK(filters ^ QDir::NoDotDot);
    QTC_CHECK(filters ^ QDir::System);

    const QString nameOption = (filters & QDir::CaseSensitive) ? QString{"-name"}
                                                               : QString{"-iname"};
    if (!nameFilters.isEmpty()) {
        bool isFirst = true;
        filterOptions << "(";
        for (const QString &current : nameFilters) {
            if (!isFirst)
                filterOptions << "-o";
            filterOptions << nameOption << current;
            isFirst = false;
        }
        filterOptions << ")";
    }
    arguments << filterOptions;
    return arguments;
}

DeviceFileHooks &DeviceFileHooks::instance()
{
    return s_deviceHooks;
}

QTCREATOR_UTILS_EXPORT bool operator==(const FilePath &first, const FilePath &second)
{
    return first.pathView().compare(second.pathView(), first.caseSensitivity()) == 0
        && first.host() == second.host()
        && first.scheme() == second.scheme();
}

QTCREATOR_UTILS_EXPORT bool operator!=(const FilePath &first, const FilePath &second)
{
    return !(first == second);
}

QTCREATOR_UTILS_EXPORT bool operator<(const FilePath &first, const FilePath &second)
{
    const int cmp = first.pathView().compare(second.pathView(), first.caseSensitivity());
    if (cmp != 0)
        return cmp < 0;
    if (first.host() != second.host())
        return first.host() < second.host();
    return first.scheme() < second.scheme();
}

QTCREATOR_UTILS_EXPORT bool operator<=(const FilePath &first, const FilePath &second)
{
    return !(second < first);
}

QTCREATOR_UTILS_EXPORT bool operator>(const FilePath &first, const FilePath &second)
{
    return second < first;
}

QTCREATOR_UTILS_EXPORT bool operator>=(const FilePath &first, const FilePath &second)
{
    return !(first < second);
}

QTCREATOR_UTILS_EXPORT size_t qHash(const FilePath &filePath, uint seed)
{
    if (filePath.caseSensitivity() == Qt::CaseInsensitive)
        return qHash(filePath.path().toCaseFolded(), seed);
    return qHash(filePath.path(), seed);
}

QTCREATOR_UTILS_EXPORT size_t qHash(const FilePath &filePath)
{
    return qHash(filePath, 0);
}

QTCREATOR_UTILS_EXPORT QDebug operator<<(QDebug dbg, const FilePath &c)
{
    return dbg << c.toString();
}

} // Utils<|MERGE_RESOLUTION|>--- conflicted
+++ resolved
@@ -1152,34 +1152,19 @@
     return res;
 }
 
-<<<<<<< HEAD
-/// \returns the relative path of FilePath from a given \a anchor.
-/// Both, FilePath and anchor may be files or directories.
-/// Example usage:
-///
-/// \code
-///     FilePath filePath("/foo/b/ar/file.txt");
-///     FilePath relativePath = filePath.relativePathFrom("/foo/c");
-///     qDebug() << relativePath
-/// \endcode
-///
-/// The debug output will be "../b/ar/file.txt".
-///
-=======
-/*!
-    \returns the relativePath of FilePath from a given \a anchor.
+/*!
+    \returns the relative path of FilePath from a given \a anchor.
     Both, FilePath and anchor may be files or directories.
     Example usage:
 
     \code
         FilePath filePath("/foo/b/ar/file.txt");
-        FilePath relativePath = filePath.relativePath("/foo/c");
+        FilePath relativePath = filePath.relativePathFrom("/foo/c");
         qDebug() << relativePath
     \endcode
 
     The debug output will be "../b/ar/file.txt".
 */
->>>>>>> f7639f45
 FilePath FilePath::relativePathFrom(const FilePath &anchor) const
 {
     QTC_ASSERT(isSameDevice(anchor), return *this);
