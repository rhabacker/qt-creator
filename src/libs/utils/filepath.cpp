--- conflicted
+++ resolved
@@ -360,11 +360,7 @@
 
 QStringView FilePath::pathView() const
 {
-<<<<<<< HEAD
     return QStringView(m_data).left(m_pathLen);
-=======
-    return QStringView{m_data}.left(m_pathLen);
->>>>>>> d852ec53
 }
 
 QString FilePath::path() const
@@ -937,14 +933,9 @@
 
 bool FilePath::operator==(const FilePath &other) const
 {
-<<<<<<< HEAD
-    return pathView().compare(other.pathView(), caseSensitivity()) == 0 && host() == other.host()
-           && scheme() == other.scheme();
-=======
     return pathView().compare(other.pathView(), caseSensitivity()) == 0
         && host() == other.host()
         && scheme() == other.scheme();
->>>>>>> d852ec53
 }
 
 bool FilePath::operator!=(const FilePath &other) const
