--- conflicted
+++ resolved
@@ -104,11 +104,8 @@
     processormanager-test.cpp \
     taskscheduler-test.cpp \
     compileroptionsbuilder-test.cpp \
-<<<<<<< HEAD
+    usedmacrocollector-test.cpp \
     progresscounter-test.cpp
-=======
-    usedmacrocollector-test.cpp
->>>>>>> 03d525a3
 
 !isEmpty(LIBCLANG_LIBS) {
 SOURCES += \
