--- conflicted
+++ resolved
@@ -543,8 +543,6 @@
     ASSERT_THAT(type.traits.kind, QmlDesigner::Storage::TypeTraitsKind::Reference);
 }
 
-<<<<<<< HEAD
-=======
 TEST_F(QmlDocumentParser, is_singleton)
 {
     QString component = R"(pragma Singleton
@@ -566,5 +564,4 @@
     ASSERT_FALSE(type.traits.isSingleton);
 }
 
->>>>>>> 6068df55
 } // namespace