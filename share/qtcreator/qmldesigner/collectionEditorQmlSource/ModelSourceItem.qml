--- conflicted
+++ resolved
@@ -12,179 +12,13 @@
     id: root
 
     implicitWidth: 300
-<<<<<<< HEAD
-    implicitHeight: wholeColumn.height
-
-    property bool hasSelectedTarget
-=======
     implicitHeight: collectionListView.height
->>>>>>> dc42b62d
 
     property bool hasSelectedTarget
 
     ListView {
         id: collectionListView
 
-<<<<<<< HEAD
-    signal selectItem(int itemIndex)
-    signal deleteItem()
-    signal assignToSelected()
-
-    function toggleExpanded() {
-        if (collectionListView.count > 0)
-            root.expanded = !root.expanded || sourceIsSelected;
-    }
-
-    ColumnLayout {
-        id: wholeColumn
-        width: parent.width
-        spacing: 0
-
-        Item {
-            id: boundingRect
-
-            Layout.fillWidth: true
-            Layout.preferredHeight: nameHolder.height
-            Layout.leftMargin: 6
-            clip: true
-
-            MouseArea {
-                id: itemMouse
-
-                anchors.fill: parent
-                acceptedButtons: Qt.LeftButton
-                propagateComposedEvents: true
-                hoverEnabled: true
-
-                onClicked: (event) => {
-                    if (!sourceIsSelected) {
-                        sourceIsSelected = true
-                        event.accepted = true
-                    }
-                }
-
-                onDoubleClicked: (event) => {
-                    root.toggleExpanded()
-                }
-            }
-
-            Rectangle {
-                id: innerRect
-                anchors.fill: parent
-            }
-
-            RowLayout {
-                width: parent.width
-
-                Text {
-                    id: expandButton
-
-                    property StudioTheme.ControlStyle style: StudioTheme.Values.viewBarButtonStyle
-
-                    Layout.preferredWidth: expandButton.style.squareControlSize.width
-                    Layout.preferredHeight: nameHolder.height
-                    Layout.alignment: Qt.AlignLeft | Qt.AlignVCenter
-
-                    text: StudioTheme.Constants.startNode
-                    font.family: StudioTheme.Constants.iconFont.family
-                    font.pixelSize: 6
-                    horizontalAlignment: Text.AlignHCenter
-                    verticalAlignment: Text.AlignVCenter
-                    color: textColor
-
-                    rotation: root.expanded ? 90 : 0
-                    visible: collectionListView.count > 0
-
-                    Behavior on rotation {
-                        SpringAnimation { spring: 2; damping: 0.2 }
-                    }
-
-                    MouseArea {
-                        anchors.fill: parent
-                        acceptedButtons: Qt.RightButton | Qt.LeftButton
-                        onClicked: root.toggleExpanded()
-                    }
-                }
-
-                Text {
-                    id: nameHolder
-
-                    Layout.fillWidth: true
-                    Layout.alignment: Qt.AlignLeft | Qt.AlignVCenter
-
-                    text: sourceName
-                    font.pixelSize: StudioTheme.Values.baseFontSize
-                    color: textColor
-                    leftPadding: 5
-                    topPadding: 8
-                    rightPadding: 8
-                    bottomPadding: 8
-                    elide: Text.ElideMiddle
-                    horizontalAlignment: Text.AlignLeft
-                    verticalAlignment: Text.AlignVCenter
-                }
-
-                Text {
-                    id: threeDots
-
-                    Layout.alignment: Qt.AlignRight | Qt.AlignVCenter
-
-                    text: StudioTheme.Constants.more_medium
-                    font.family: StudioTheme.Constants.iconFont.family
-                    font.pixelSize: StudioTheme.Values.baseIconFontSize
-                    color: textColor
-                    rightPadding: 12
-                    topPadding: nameHolder.topPadding
-                    bottomPadding: nameHolder.bottomPadding
-                    horizontalAlignment: Text.AlignHCenter
-                    verticalAlignment: Text.AlignVCenter
-
-                    MouseArea {
-                        anchors.fill: parent
-                        acceptedButtons: Qt.RightButton | Qt.LeftButton
-                        onClicked: collectionMenu.popup()
-                    }
-                }
-            }
-        }
-
-        ListView {
-            id: collectionListView
-
-            Layout.fillWidth: true
-            Layout.preferredHeight: root.expanded ? contentHeight : 0
-            Layout.leftMargin: 6
-            model: internalModels
-            clip: true
-
-            Behavior on Layout.preferredHeight {
-                NumberAnimation {duration: 500}
-            }
-
-            delegate: CollectionItem {
-                width: collectionListView.width
-                sourceType: collectionListView.model.sourceType
-                onDeleteItem: collectionListView.model.removeRow(index)
-            }
-        }
-    }
-
-    StudioControls.Menu {
-        id: collectionMenu
-
-        closePolicy: Popup.CloseOnEscape | Popup.CloseOnPressOutside
-
-        StudioControls.MenuItem {
-            text: qsTr("Delete")
-            shortcut: StandardKey.Delete
-            onTriggered: deleteDialog.open()
-        }
-
-        StudioControls.MenuItem {
-            text: qsTr("Rename")
-            shortcut: StandardKey.Replace
-            onTriggered: renameDialog.open()
-=======
         width: parent.width
         implicitHeight: contentHeight
         leftMargin: 6
@@ -197,179 +31,6 @@
             sourceType: collectionListView.model.sourceType
             hasSelectedTarget: root.hasSelectedTarget
             onDeleteItem: collectionListView.model.removeRow(index)
->>>>>>> dc42b62d
-        }
-
-        StudioControls.MenuItem {
-            text: qsTr("Assign to the selected node")
-            enabled: root.hasSelectedTarget
-            onTriggered: root.assignToSelected()
         }
     }
-
-    component Spacer: Item {
-        implicitWidth: 1
-        implicitHeight: StudioTheme.Values.sectionColumnSpacing
-    }
-<<<<<<< HEAD
-
-    StudioControls.Dialog {
-        id: deleteDialog
-
-        title: qsTr("Deleting source")
-
-        contentItem: ColumnLayout {
-            spacing: StudioTheme.Values.sectionColumnSpacing
-
-            Text {
-                text: qsTr("Are you sure that you want to delete source \"" + sourceName + "\"?")
-                color: StudioTheme.Values.themeTextColor
-            }
-
-            RowLayout {
-                Layout.alignment: Qt.AlignRight | Qt.AlignVCenter
-                spacing: StudioTheme.Values.sectionRowSpacing
-
-                HelperWidgets.Button {
-                    id: btnDelete
-
-                    text: qsTr("Delete")
-                    onClicked: root.deleteItem(index)
-                }
-
-                HelperWidgets.Button {
-                    text: qsTr("Cancel")
-                    onClicked: deleteDialog.reject()
-                }
-            }
-        }
-    }
-
-    StudioControls.Dialog {
-        id: renameDialog
-
-        title: qsTr("Rename source")
-
-        onAccepted: {
-            if (newNameField.text !== "")
-                sourceName = newNameField.text
-        }
-
-        onOpened: {
-            newNameField.text = sourceName
-        }
-
-        contentItem: ColumnLayout {
-            spacing: 2
-
-            Text {
-                text: qsTr("Previous name: " + sourceName)
-                color: StudioTheme.Values.themeTextColor
-            }
-
-            Spacer {}
-
-            Text {
-                text: qsTr("New name:")
-                color: StudioTheme.Values.themeTextColor
-            }
-
-            StudioControls.TextField {
-                id: newNameField
-
-                Layout.fillWidth: true
-                actionIndicator.visible: false
-                translationIndicator.visible: false
-                validator: newNameValidator
-
-                Keys.onEnterPressed: renameDialog.accept()
-                Keys.onReturnPressed: renameDialog.accept()
-                Keys.onEscapePressed: renameDialog.reject()
-
-                onTextChanged: {
-                    btnRename.enabled = newNameField.text !== ""
-                }
-            }
-
-            Spacer {}
-
-            RowLayout {
-                Layout.alignment: Qt.AlignRight | Qt.AlignVCenter
-                spacing: StudioTheme.Values.sectionRowSpacing
-
-                HelperWidgets.Button {
-                    id: btnRename
-
-                    text: qsTr("Rename")
-                    onClicked: renameDialog.accept()
-                }
-
-                HelperWidgets.Button {
-                    text: qsTr("Cancel")
-                    onClicked: renameDialog.reject()
-                }
-            }
-        }
-    }
-
-    RegularExpressionValidator {
-        id: newNameValidator
-        regularExpression: /^\w+$/
-    }
-
-    states: [
-        State {
-            name: "default"
-            when: !sourceIsSelected && !itemMouse.containsMouse
-
-            PropertyChanges {
-                target: innerRect
-                opacity: 0.4
-                color: StudioTheme.Values.themeControlBackground
-            }
-
-            PropertyChanges {
-                target: root
-                textColor: StudioTheme.Values.themeTextColor
-            }
-        },
-        State {
-            name: "hovered"
-            when: !sourceIsSelected && itemMouse.containsMouse
-
-            PropertyChanges {
-                target: innerRect
-                opacity: 0.5
-                color: StudioTheme.Values.themeControlBackgroundHover
-            }
-
-            PropertyChanges {
-                target: root
-                textColor: StudioTheme.Values.themeTextColor
-            }
-        },
-        State {
-            name: "selected"
-            when: sourceIsSelected
-
-            PropertyChanges {
-                target: innerRect
-                opacity: 0.6
-                color: StudioTheme.Values.themeControlBackgroundInteraction
-            }
-
-            PropertyChanges {
-                target: root
-                textColor: StudioTheme.Values.themeIconColorSelected
-                expanded: true
-            }
-
-            PropertyChanges {
-                target: expandButton
-                enabled: false
-            }
-        }
-    ]
-=======
->>>>>>> dc42b62d
 }