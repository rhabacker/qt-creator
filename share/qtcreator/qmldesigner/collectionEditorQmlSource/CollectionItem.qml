// Copyright (C) 2023 The Qt Company Ltd.
// SPDX-License-Identifier: LicenseRef-Qt-Commercial OR GPL-3.0-only WITH Qt-GPL-exception-1.0

import QtQuick
import QtQuick.Controls
import QtQuick.Layouts
import HelperWidgets 2.0 as HelperWidgets
import StudioControls 1.0 as StudioControls
import StudioTheme as StudioTheme
import CollectionEditorBackend

Item {
    id: root

    implicitWidth: 300
    implicitHeight: boundingRect.height + 3

    property color textColor
<<<<<<< HEAD
=======
    readonly property string name: collectionName ?? ""
    readonly property bool isSelected: collectionIsSelected
    readonly property int id: index

    function rename(newName) {
        collectionName = newName
    }
>>>>>>> 7dfa7469

    signal selectItem(int itemIndex)
    signal deleteItem()
    signal contextMenuRequested()

    Item {
        id: boundingRect

        width: parent.width
        height: itemLayout.height
        clip: true

        MouseArea {
            id: itemMouse

            anchors.fill: parent
            acceptedButtons: Qt.LeftButton
            propagateComposedEvents: true
            hoverEnabled: true
            onClicked: (event) => {
                if (!collectionIsSelected) {
                    collectionIsSelected = true
                    event.accepted = true
                }
            }
        }

        Rectangle {
            id: innerRect
            anchors.fill: parent
        }

        RowLayout {
            id: itemLayout

            width: parent.width

            Text {
                id: nameHolder

                Layout.fillWidth: true
                Layout.alignment: Qt.AlignLeft | Qt.AlignVCenter
                Layout.leftMargin: StudioTheme.Values.collectionItemTextSideMargin
                Layout.topMargin: StudioTheme.Values.collectionItemTextMargin
                Layout.bottomMargin: StudioTheme.Values.collectionItemTextMargin

                text: collectionName
                font.pixelSize: StudioTheme.Values.baseFontSize
                color: root.textColor
                topPadding: StudioTheme.Values.collectionItemTextPadding
                bottomPadding: StudioTheme.Values.collectionItemTextPadding
                elide: Text.ElideMiddle
                verticalAlignment: Text.AlignVCenter
            }

            Text {
                id: threeDots

                Layout.alignment: Qt.AlignRight | Qt.AlignVCenter
                Layout.topMargin: StudioTheme.Values.collectionItemTextMargin
                Layout.bottomMargin: StudioTheme.Values.collectionItemTextMargin
                Layout.rightMargin: StudioTheme.Values.collectionItemTextSideMargin

                text: StudioTheme.Constants.more_medium
                font.family: StudioTheme.Constants.iconFont.family
                font.pixelSize: StudioTheme.Values.baseIconFontSize
                color: root.textColor
                padding: StudioTheme.Values.collectionItemTextPadding

                horizontalAlignment: Text.AlignHCenter
                verticalAlignment: Text.AlignVCenter

                MouseArea {
                    anchors.fill: parent
                    acceptedButtons: Qt.RightButton | Qt.LeftButton
<<<<<<< HEAD
                    onClicked: collectionMenu.popup()
                }
            }
        }
    }

    StudioControls.Menu {
        id: collectionMenu

        closePolicy: Popup.CloseOnEscape | Popup.CloseOnPressOutside

        StudioControls.MenuItem {
            text: qsTr("Delete")
            shortcut: StandardKey.Delete
            onTriggered: deleteDialog.open()
        }

        StudioControls.MenuItem {
            text: qsTr("Rename")
            shortcut: StandardKey.Replace
            onTriggered: renameDialog.open()
        }

        StudioControls.MenuItem {
            text: qsTr("Assign to the selected node")
            enabled: CollectionEditorBackend.rootView.targetNodeSelected
            onTriggered: rootView.assignCollectionToSelectedNode(collectionName)
        }
    }

    component Spacer: Item {
        implicitWidth: 1
        implicitHeight: StudioTheme.Values.columnGap
    }

    StudioControls.Dialog {
        id: deleteDialog

        title: qsTr("Deleting the model")
        clip: true
        implicitWidth: 300

        contentItem: ColumnLayout {
            spacing: 2

            Text {
                Layout.fillWidth: true

                wrapMode: Text.WordWrap
                color: StudioTheme.Values.themeTextColor
                text: qsTr("Are you sure that you want to delete model \"%1\"?"
                           + "\nThe model will be deleted permanently.").arg(collectionName)

            }

            Spacer {}

            RowLayout {
                spacing: StudioTheme.Values.sectionRowSpacing
                Layout.alignment: Qt.AlignRight | Qt.AlignVCenter

                HelperWidgets.Button {
                    text: qsTr("Delete")
                    onClicked: root.deleteItem()
                }

                HelperWidgets.Button {
                    text: qsTr("Cancel")
                    onClicked: deleteDialog.reject()
                }
            }
        }
    }

    StudioControls.Dialog {
        id: renameDialog

        title: qsTr("Rename model")

        onAccepted: {
            if (newNameField.text !== "")
                collectionName = newNameField.text
        }

        onOpened: {
            newNameField.text = collectionName
        }

        contentItem: ColumnLayout {
            spacing: 2

            Text {
                text: qsTr("Previous name: " + collectionName)
                color: StudioTheme.Values.themeTextColor
            }

            Spacer {}

            Text {
                Layout.alignment: Qt.AlignLeft | Qt.AlignVCenter
                text: qsTr("New name:")
                color: StudioTheme.Values.themeTextColor
            }

            StudioControls.TextField {
                id: newNameField

                Layout.alignment: Qt.AlignLeft | Qt.AlignVCenter
                Layout.fillWidth: true

                actionIndicator.visible: false
                translationIndicator.visible: false
                validator: newNameValidator

                Keys.onEnterPressed: renameDialog.accept()
                Keys.onReturnPressed: renameDialog.accept()
                Keys.onEscapePressed: renameDialog.reject()

                onTextChanged: {
                    btnRename.enabled = newNameField.text !== ""
                }
            }

            Spacer {}

            RowLayout {
                Layout.alignment: Qt.AlignRight | Qt.AlignVCenter
                spacing: StudioTheme.Values.sectionRowSpacing

                HelperWidgets.Button {
                    id: btnRename

                    text: qsTr("Rename")
                    onClicked: renameDialog.accept()
                }

                HelperWidgets.Button {
                    text: qsTr("Cancel")
                    onClicked: renameDialog.reject()
=======
                    onClicked: contextMenuRequested()
>>>>>>> 7dfa7469
                }
            }
        }
    }

    states: [
        State {
            name: "default"
            when: !collectionIsSelected && !itemMouse.containsMouse

            PropertyChanges {
                target: innerRect
                opacity: 0.6
                color: StudioTheme.Values.themeControlBackground
            }

            PropertyChanges {
                target: root
                textColor: StudioTheme.Values.themeTextColor
            }
        },
        State {
            name: "hovered"
            when: !collectionIsSelected && itemMouse.containsMouse

            PropertyChanges {
                target: innerRect
                opacity: 0.8
                color: StudioTheme.Values.themeControlBackgroundHover
            }

            PropertyChanges {
                target: root
                textColor: StudioTheme.Values.themeTextColor
            }
        },
        State {
            name: "selected"
            when: collectionIsSelected

            PropertyChanges {
                target: innerRect
                opacity: 1
                color: StudioTheme.Values.themeIconColorSelected
            }

            PropertyChanges {
                target: root
                textColor: StudioTheme.Values.themeTextSelectedTextColor
            }
        }
    ]
}<|MERGE_RESOLUTION|>--- conflicted
+++ resolved
@@ -16,8 +16,6 @@
     implicitHeight: boundingRect.height + 3
 
     property color textColor
-<<<<<<< HEAD
-=======
     readonly property string name: collectionName ?? ""
     readonly property bool isSelected: collectionIsSelected
     readonly property int id: index
@@ -25,7 +23,6 @@
     function rename(newName) {
         collectionName = newName
     }
->>>>>>> 7dfa7469
 
     signal selectItem(int itemIndex)
     signal deleteItem()
@@ -101,149 +98,7 @@
                 MouseArea {
                     anchors.fill: parent
                     acceptedButtons: Qt.RightButton | Qt.LeftButton
-<<<<<<< HEAD
-                    onClicked: collectionMenu.popup()
-                }
-            }
-        }
-    }
-
-    StudioControls.Menu {
-        id: collectionMenu
-
-        closePolicy: Popup.CloseOnEscape | Popup.CloseOnPressOutside
-
-        StudioControls.MenuItem {
-            text: qsTr("Delete")
-            shortcut: StandardKey.Delete
-            onTriggered: deleteDialog.open()
-        }
-
-        StudioControls.MenuItem {
-            text: qsTr("Rename")
-            shortcut: StandardKey.Replace
-            onTriggered: renameDialog.open()
-        }
-
-        StudioControls.MenuItem {
-            text: qsTr("Assign to the selected node")
-            enabled: CollectionEditorBackend.rootView.targetNodeSelected
-            onTriggered: rootView.assignCollectionToSelectedNode(collectionName)
-        }
-    }
-
-    component Spacer: Item {
-        implicitWidth: 1
-        implicitHeight: StudioTheme.Values.columnGap
-    }
-
-    StudioControls.Dialog {
-        id: deleteDialog
-
-        title: qsTr("Deleting the model")
-        clip: true
-        implicitWidth: 300
-
-        contentItem: ColumnLayout {
-            spacing: 2
-
-            Text {
-                Layout.fillWidth: true
-
-                wrapMode: Text.WordWrap
-                color: StudioTheme.Values.themeTextColor
-                text: qsTr("Are you sure that you want to delete model \"%1\"?"
-                           + "\nThe model will be deleted permanently.").arg(collectionName)
-
-            }
-
-            Spacer {}
-
-            RowLayout {
-                spacing: StudioTheme.Values.sectionRowSpacing
-                Layout.alignment: Qt.AlignRight | Qt.AlignVCenter
-
-                HelperWidgets.Button {
-                    text: qsTr("Delete")
-                    onClicked: root.deleteItem()
-                }
-
-                HelperWidgets.Button {
-                    text: qsTr("Cancel")
-                    onClicked: deleteDialog.reject()
-                }
-            }
-        }
-    }
-
-    StudioControls.Dialog {
-        id: renameDialog
-
-        title: qsTr("Rename model")
-
-        onAccepted: {
-            if (newNameField.text !== "")
-                collectionName = newNameField.text
-        }
-
-        onOpened: {
-            newNameField.text = collectionName
-        }
-
-        contentItem: ColumnLayout {
-            spacing: 2
-
-            Text {
-                text: qsTr("Previous name: " + collectionName)
-                color: StudioTheme.Values.themeTextColor
-            }
-
-            Spacer {}
-
-            Text {
-                Layout.alignment: Qt.AlignLeft | Qt.AlignVCenter
-                text: qsTr("New name:")
-                color: StudioTheme.Values.themeTextColor
-            }
-
-            StudioControls.TextField {
-                id: newNameField
-
-                Layout.alignment: Qt.AlignLeft | Qt.AlignVCenter
-                Layout.fillWidth: true
-
-                actionIndicator.visible: false
-                translationIndicator.visible: false
-                validator: newNameValidator
-
-                Keys.onEnterPressed: renameDialog.accept()
-                Keys.onReturnPressed: renameDialog.accept()
-                Keys.onEscapePressed: renameDialog.reject()
-
-                onTextChanged: {
-                    btnRename.enabled = newNameField.text !== ""
-                }
-            }
-
-            Spacer {}
-
-            RowLayout {
-                Layout.alignment: Qt.AlignRight | Qt.AlignVCenter
-                spacing: StudioTheme.Values.sectionRowSpacing
-
-                HelperWidgets.Button {
-                    id: btnRename
-
-                    text: qsTr("Rename")
-                    onClicked: renameDialog.accept()
-                }
-
-                HelperWidgets.Button {
-                    text: qsTr("Cancel")
-                    onClicked: renameDialog.reject()
-=======
                     onClicked: contextMenuRequested()
->>>>>>> 7dfa7469
                 }
             }
         }
