--- conflicted
+++ resolved
@@ -69,12 +69,8 @@
 
         onExited: comboBox.hasActiveHoverDrag = false
 
-<<<<<<< HEAD
         onDropped: (drag) => {
             drag.accept()
-=======
-        onDropped: {
->>>>>>> f7639f45
             comboBox.backendValue.commitDrop(dropArea.dropData)
             comboBox.hasActiveHoverDrag = false
         }
