// Copyright (C) 2021 The Qt Company Ltd.
// SPDX-License-Identifier: LicenseRef-Qt-Commercial OR GPL-3.0-only

import QtQuick
import HelperWidgets as HelperWidgets

HelperWidgets.ComboBox {
    id: comboBox

    property alias typeFilter: itemFilterModel.typeFilter

    manualMapping: true
    editable: true
    model: optionsList.model
    valueRole: "id"
    textRole: (comboBox.typeFilter === "QtQuick3D.Texture") ? "idAndName" : "id"

    validator: RegularExpressionValidator {
        regularExpression: (comboBox.textRole !== "id") ? /^(\w+\s)*\w+\s\[[a-z_]\w*\]/
                                                        : /(^$|^[a-z_]\w*)/
    }

    HelperWidgets.ItemFilterModel {
        id: itemFilterModel
        modelNodeBackendProperty: modelNodeBackend
        onModelReset: optionsList.updateModel()
        onRowsInserted: optionsList.updateModel()
        onRowsRemoved: optionsList.updateModel()
    }

    property string defaultItem: qsTr("[None]")
    property string expressionValue: comboBox.backendValue?.expression ?? ""
    property bool block: false
    property bool dirty: true

    onExpressionValueChanged: {
        if (comboBox.block)
            return

        comboBox.updateText()
    }
    onModelChanged: comboBox.updateText()
    onEditTextChanged: comboBox.dirty = true
    onFocusChanged: {
        if (comboBox.dirty)
           comboBox.handleActivate(comboBox.currentIndex)
    }

    onCompressedActivated: function(index, reason) { comboBox.handleActivate(index) }
    onAccepted: comboBox.setCurrentText(comboBox.editText)

    Component.onCompleted: comboBox.updateText()

    function updateText() {
        let idx = itemFilterModel.indexFromId(comboBox.expressionValue)
        if (idx < 0) {
            comboBox.setCurrentText(comboBox.defaultItem)
            return
        }

        let textValue = itemFilterModel.modelItemData(idx)[comboBox.textRole]
        comboBox.setCurrentText(textValue)
    }

    function handleActivate(index) {
        if (!comboBox.__isCompleted || comboBox.backendValue === undefined)
            return

        var cText = (index === -1) ? comboBox.editText : comboBox.textAt(index)
        comboBox.block = true
        comboBox.setCurrentText(cText)
        comboBox.block = false
    }

    function setCurrentText(text) {
        if (!comboBox.__isCompleted || comboBox.backendValue === undefined)
            return

        comboBox.currentIndex = comboBox.find(text)

        if (text === "" || text === "null") {
            comboBox.currentIndex = 0
            comboBox.editText = comboBox.defaultItem
        } else {
            if (comboBox.currentIndex === -1)
                comboBox.editText = text
            else if (comboBox.currentIndex === 0)
                comboBox.editText = comboBox.defaultItem
        }

        if (comboBox.currentIndex < 1) {
            comboBox.backendValue.resetValue()
        } else {
            let valueData = (comboBox.valueRole === "")
<<<<<<< HEAD
                                ? comboBox.editText
                                : itemFilterModel.modelItemData(comboBox.currentIndex - 1)[comboBox.valueRole]
=======
                ? comboBox.editText
                : comboBox.model[comboBox.currentIndex][comboBox.valueRole]
>>>>>>> 6068df55

            if (comboBox.backendValue.expression !== valueData)
                comboBox.backendValue.expression = valueData
        }
        comboBox.dirty = false
    }

<<<<<<< HEAD
    Repeater {
        id: optionsList

        property var localModel: []

        function updateModel() {
            optionsList.localModel = []

            if (comboBox.textRole !== "" && comboBox.valueRole !== "") {
                let defaultItem = {}
                defaultItem[comboBox.textRole] = comboBox.defaultItem
                defaultItem[comboBox.valueRole] = ""
                optionsList.localModel.push(defaultItem)
            } else {
                optionsList.localModel.push(comboBox.defaultItem)
=======
    QtObject {
        id: optionsList

        property var model

        function updateModel() {
            let localModel = []

            if (comboBox.textRole !== "") {
                let defaultItem = {}
                defaultItem[comboBox.textRole] = comboBox.defaultItem
                if (comboBox.valueRole !== "" && comboBox.textRole !== comboBox.valueRole)
                    defaultItem[comboBox.valueRole] = ""
                localModel.push(defaultItem)
            } else {
                localModel.push(comboBox.defaultItem)
>>>>>>> 6068df55
            }

            let rows = itemFilterModel.rowCount()
            for (let i = 0; i < rows; ++i)
<<<<<<< HEAD
                optionsList.localModel.push(itemFilterModel.modelItemData(i))

            optionsList.model = optionsList.localModel // trigger on change handler
=======
                localModel.push(itemFilterModel.modelItemData(i))

            optionsList.model = localModel // trigger on change handler
>>>>>>> 6068df55
        }
    }
}<|MERGE_RESOLUTION|>--- conflicted
+++ resolved
@@ -92,13 +92,8 @@
             comboBox.backendValue.resetValue()
         } else {
             let valueData = (comboBox.valueRole === "")
-<<<<<<< HEAD
-                                ? comboBox.editText
-                                : itemFilterModel.modelItemData(comboBox.currentIndex - 1)[comboBox.valueRole]
-=======
                 ? comboBox.editText
                 : comboBox.model[comboBox.currentIndex][comboBox.valueRole]
->>>>>>> 6068df55
 
             if (comboBox.backendValue.expression !== valueData)
                 comboBox.backendValue.expression = valueData
@@ -106,23 +101,6 @@
         comboBox.dirty = false
     }
 
-<<<<<<< HEAD
-    Repeater {
-        id: optionsList
-
-        property var localModel: []
-
-        function updateModel() {
-            optionsList.localModel = []
-
-            if (comboBox.textRole !== "" && comboBox.valueRole !== "") {
-                let defaultItem = {}
-                defaultItem[comboBox.textRole] = comboBox.defaultItem
-                defaultItem[comboBox.valueRole] = ""
-                optionsList.localModel.push(defaultItem)
-            } else {
-                optionsList.localModel.push(comboBox.defaultItem)
-=======
     QtObject {
         id: optionsList
 
@@ -139,20 +117,13 @@
                 localModel.push(defaultItem)
             } else {
                 localModel.push(comboBox.defaultItem)
->>>>>>> 6068df55
             }
 
             let rows = itemFilterModel.rowCount()
             for (let i = 0; i < rows; ++i)
-<<<<<<< HEAD
-                optionsList.localModel.push(itemFilterModel.modelItemData(i))
-
-            optionsList.model = optionsList.localModel // trigger on change handler
-=======
                 localModel.push(itemFilterModel.modelItemData(i))
 
             optionsList.model = localModel // trigger on change handler
->>>>>>> 6068df55
         }
     }
 }