--- conflicted
+++ resolved
@@ -38,12 +38,8 @@
 
         SectionLayout {
             Label {
-<<<<<<< HEAD
                 text: qsTr("Layout direction")
-=======
-                text: qsTr("Layout Direction")
                 disabledState: !backendValues.layoutDirection.isAvailable
->>>>>>> 1074dab4
             }
 
             SecondColumnLayout {
