--- conflicted
+++ resolved
@@ -308,11 +308,7 @@
         id: thumbnailImage
         visible: !root.__isDirectory
         y: StudioTheme.Values.border
-<<<<<<< HEAD
-        x: bg.x
-=======
         x: bg.x + StudioTheme.Values.border
->>>>>>> 6068df55
         width: 48
         height: 48
         cache: false
