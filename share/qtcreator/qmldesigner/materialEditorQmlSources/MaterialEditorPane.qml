// Copyright (C) 2022 The Qt Company Ltd.
// SPDX-License-Identifier: LicenseRef-Qt-Commercial OR GPL-3.0-only WITH Qt-GPL-exception-1.0

import QtQuick
import QtQuick.Controls
import QtCore
import HelperWidgets
import StudioControls 1.0 as StudioControls

Item {
    id: root

    property string __previewEnv
    property string __previewModel

    width: 420
    height: 420

    signal toolBarAction(int action)
    signal previewEnvChanged(string env)
    signal previewModelChanged(string model)

    // invoked from C++ to refresh material preview image
    signal refreshPreview()

    // Called from C++ to close context menu on focus out
    function closeContextMenu()
    {
        Controller.closeContextMenu()
    }

    // Called from C++ to initialize preview menu checkmarks
    function initPreviewData(env, model) {
        root.__previewEnv = env
        root.__previewModel = model
    }

    MaterialEditorToolBar {
        id: toolbar

        width: parent.width

        onToolBarAction: (action) => root.toolBarAction(action)
    }

    Settings {
        id: settings

        property var topSection
        property bool dockMode
    }

    StudioControls.SplitView {
        id: splitView

        readonly property bool isHorizontal: splitView.orientation == Qt.Horizontal

        anchors.top: toolbar.bottom
        anchors.bottom: parent.bottom
        width: parent.width
        orientation: splitView.width > 1000 ? Qt.Horizontal : Qt.Vertical
        clip: true

        Loader {
            id: leftSideView

            SplitView.fillWidth: leftSideView.visible
            SplitView.fillHeight: leftSideView.visible
            SplitView.minimumWidth: leftSideView.visible ? 300 : 0
            SplitView.minimumHeight: leftSideView.visible ? 300 : 0

            active: splitView.isHorizontal
            visible: leftSideView.active && leftSideView.item

            sourceComponent: PreviewComponent {}
        }

        PropertyEditorPane {
            id: itemPane

            clip: true
            SplitView.fillWidth: !leftSideView.visible
            SplitView.fillHeight: true
            SplitView.minimumWidth: leftSideView.visible ? 400 : 0
            SplitView.maximumWidth: leftSideView.visible ? 800 : -1

            headerDocked: !leftSideView.visible && settings.dockMode

            headerComponent: MaterialEditorTopSection {
                id: topSection
<<<<<<< HEAD

                Component.onCompleted: topSection.restoreState(settings.topSection)
                Component.onDestruction: settings.topSection = topSection.saveState()
                previewComponent: PreviewComponent {}
                showImage: !splitView.isHorizontal
            }

            DynamicPropertiesSection {
                propertiesModel: MaterialEditorDynamicPropertiesModel {}
            }

            Loader {
                id: specificsTwo

                property string theSource: specificQmlData

                width: itemPane.width
                visible: specificsTwo.theSource !== ""
                sourceComponent: specificQmlComponent

                onTheSourceChanged: {
                    specificsTwo.active = false
                    specificsTwo.active = true
                }
            }

            Item { // spacer
                width: 1
                height: 10
                visible: specificsTwo.visible
            }

            Loader {
                id: specificsOne
                width: itemPane.width
                source: specificsUrl
            }
=======

                Component.onCompleted: topSection.restoreState(settings.topSection)
                Component.onDestruction: settings.topSection = topSection.saveState()
                previewComponent: PreviewComponent {}
                showImage: !splitView.isHorizontal
            }

            DynamicPropertiesSection {
                propertiesModel: MaterialEditorDynamicPropertiesModel {}
            }

            Loader {
                id: specificsTwo

                property string theSource: specificQmlData

                width: itemPane.width
                visible: specificsTwo.theSource !== ""
                sourceComponent: specificQmlComponent

                onTheSourceChanged: {
                    specificsTwo.active = false
                    specificsTwo.active = true
                }
            }

            Item { // spacer
                width: 1
                height: 10
                visible: specificsTwo.visible
            }

            Loader {
                id: specificsOne
                width: itemPane.width
                source: specificsUrl
            }
        }
    }

    component PreviewComponent : MaterialEditorPreview {
        id: previewItem

        onPreviewEnvChanged: root.previewEnvChanged(previewEnv)
        onPreviewModelChanged: root.previewModelChanged(previewModel)

        pinned: settings.dockMode
        showPinButton: !leftSideView.visible
        onPinnedChanged: settings.dockMode = previewItem.pinned

        Binding {
            previewItem.previewEnv: root.__previewEnv
            previewItem.previewModel: root.__previewModel
            delayed: true
>>>>>>> 6068df55
        }
    }

<<<<<<< HEAD
    component PreviewComponent : MaterialEditorPreview {
        id: previewItem

        onPreviewEnvChanged: root.previewEnvChanged(previewEnv)
        onPreviewModelChanged: root.previewModelChanged(previewModel)

        previewEnv: root.__previewEnv
        previewModel: root.__previewModel
        pinned: settings.dockMode
        showPinButton: !leftSideView.visible
        onPinnedChanged: settings.dockMode = previewItem.pinned

=======
>>>>>>> 6068df55
        Connections {
            target: root

            function onRefreshPreview() {
                previewItem.refreshPreview()
            }
        }
    }
}<|MERGE_RESOLUTION|>--- conflicted
+++ resolved
@@ -88,45 +88,6 @@
 
             headerComponent: MaterialEditorTopSection {
                 id: topSection
-<<<<<<< HEAD
-
-                Component.onCompleted: topSection.restoreState(settings.topSection)
-                Component.onDestruction: settings.topSection = topSection.saveState()
-                previewComponent: PreviewComponent {}
-                showImage: !splitView.isHorizontal
-            }
-
-            DynamicPropertiesSection {
-                propertiesModel: MaterialEditorDynamicPropertiesModel {}
-            }
-
-            Loader {
-                id: specificsTwo
-
-                property string theSource: specificQmlData
-
-                width: itemPane.width
-                visible: specificsTwo.theSource !== ""
-                sourceComponent: specificQmlComponent
-
-                onTheSourceChanged: {
-                    specificsTwo.active = false
-                    specificsTwo.active = true
-                }
-            }
-
-            Item { // spacer
-                width: 1
-                height: 10
-                visible: specificsTwo.visible
-            }
-
-            Loader {
-                id: specificsOne
-                width: itemPane.width
-                source: specificsUrl
-            }
-=======
 
                 Component.onCompleted: topSection.restoreState(settings.topSection)
                 Component.onDestruction: settings.topSection = topSection.saveState()
@@ -181,25 +142,8 @@
             previewItem.previewEnv: root.__previewEnv
             previewItem.previewModel: root.__previewModel
             delayed: true
->>>>>>> 6068df55
         }
-    }
 
-<<<<<<< HEAD
-    component PreviewComponent : MaterialEditorPreview {
-        id: previewItem
-
-        onPreviewEnvChanged: root.previewEnvChanged(previewEnv)
-        onPreviewModelChanged: root.previewModelChanged(previewModel)
-
-        previewEnv: root.__previewEnv
-        previewModel: root.__previewModel
-        pinned: settings.dockMode
-        showPinButton: !leftSideView.visible
-        onPinnedChanged: settings.dockMode = previewItem.pinned
-
-=======
->>>>>>> 6068df55
         Connections {
             target: root
 
