{
    "version": 1,
    "supportedProjectTypes": [ "QmlProjectManager.QmlProject" ],
    "id": "QA.QtStudioUiScroll",
    "category": "H.StudioMobileProject",
    "trDescription": "Creates an application that uses Qt Quick controls to implement a scrollable list.",
    "trDisplayName": "Scroll",
    "trDisplayCategory": "Mobile",
    "icon": "mobile_scroll.png",
    "fontIconName": "wizardsMobile",
    "enabled": "%{JS: [ %{Plugins} ].indexOf('QmlProjectManager') >= 0}",
    "platformIndependent": true,

    "options":
        [
        { "key": "ProjectExecutableName", "value": "%{ProjectName}App" },
        { "key": "ProjectPluginName", "value": "%{ProjectName}plugin" },
        { "key": "ProjectPluginClassName", "value": "%{ProjectName}Plugin" },
        { "key": "QmlProjectFileName", "value": "%{JS: Util.fileName('%{ProjectName}', 'qmlproject')}" },
        { "key": "AssetDir", "value": "GeneratedComponents" },
        { "key": "ContentDir", "value": "%{ProjectName}Content" },
        { "key": "ImportModuleName", "value": "%{ProjectName}" },
        { "key": "UIClassName", "value": "Screen01" },
        { "key": "UIClassFileName", "value": "%{JS: Util.fileName('%{UIClassName}', 'ui.qml')}" },
        { "key": "IsQt6Project", "value": "%{JS: value('QtQuickVersion') !== '2.15' }" },
        { "key": "QtQuickVersion", "value": "%{JS: %{TargetQtVersion}.TargetQuickVersion}" },
        { "key": "QtQuickFeature", "value": "QtSupport.Wizards.FeatureQtQuick.%{QtQuickVersion}" },
        { "key": "QtQuickControlsStyle", "value": "Basic" },
        { "key": "QtQuickControlsStyleTheme", "value": "%{JS: %{ControlsStyle}.QtQuickControlsStyleTheme}" },
        { "key": "ApplicationImport", "value": "%{JS: value('IsQt6Project') === 'true' ? '%{ImportModuleName}' : '%{ImportModuleName} 1.0'}" },
        { "key": "UseStandardResolution", "value": "%{JS: value('CustomScreenWidth') === '' || value('CustomScreenHeight') === ''}" },
        { "key": "ScreenWidth", "value": "%{JS: value('UseStandardResolution') === 'true' ? %{ScreenFactor}.ScreenWidth : value('CustomScreenWidth')}" },
        { "key": "ScreenHeight", "value": "%{JS: value('UseStandardResolution') === 'true' ? %{ScreenFactor}.ScreenHeight : value('CustomScreenHeight')}" },
        { "key": "UseVirtualKeyboard", "value": "%{JS: false}" },
        { "key": "ImportModuleVersion", "value": "%{JS: value('IsQt6Project') === 'true' ? '' : '1.0'}" }
    ],

    "pages":
        [
        {
            "defaultValues": "qmlapplication-project-page"
        },
        {
            "trDisplayName": "Define Project Details",
            "trShortTitle": "Details",
            "typeId": "Fields",
            "data":
                [
                {
                    "name": "ScreenFactor",
                    "trDisplayName": "Screen Resolution:",
                    "type": "ComboBox",
                    "data":
                    {
                        "index": 0,
                        "items":
                            [
                            {
                                "trKey": "1080 x 1920",
                                "value":
                                "({
                                    'ScreenWidth': '1080',
                                    'ScreenHeight': '1920'
                                })"
                            },
                            {
                                "trKey": "960 x 1280",
                                "value":
                                "({
                                    'ScreenWidth': '960',
                                    'ScreenHeight': '1280'
                                })"
                            },
                            {
                                "trKey": "750 x 1334",
                                "value":
                                "({
                                    'ScreenWidth': '750',
                                    'ScreenHeight': '1334'
                                })"
                            },
                            {
                                "trKey": "720 x 1280",
                                "value":
                                "({
                                    'ScreenWidth': '720',
                                    'ScreenHeight': '1280'
                                })"
                            }
                        ]
                    }
                },
                {
                    "name": "ControlsStyle",
                    "trDisplayName": "Qt Quick Controls Style:",
                    "type": "ComboBox",
                    "data":
                    {
                        "index": 1,
                        "items":
                            [
                            {
                                "trKey": "Basic",
                                "value":
                                "({
                                    'QtQuickControlsStyle': 'Basic',
                                    'QtQuickControlsStyleTheme': ''
                                })"
                            },
                            {
                                "trKey": "Material Light",
                                "value":
                                "({
                                    'QtQuickControlsStyle': 'Material',
                                    'QtQuickControlsStyleTheme': 'Light'
                                })"
                            },
                            {
                                "trKey": "Material Dark",
                                "value":
                                "({
                                    'QtQuickControlsStyle': 'Material',
                                    'QtQuickControlsStyleTheme': 'Dark'
                                })"
                            },
                            {
                                "trKey": "Universal Light",
                                "value":
                                "({
                                    'QtQuickControlsStyle': 'Universal',
                                    'QtQuickControlsStyleTheme': 'Light'
                                })"
                            },
                            {
                                "trKey": "Universal Dark",
                                "value":
                                "({
                                    'QtQuickControlsStyle': 'Universal',
                                    'QtQuickControlsStyleTheme': 'Dark'
                                })"
                            },
                            {
                                "trKey": "Universal System",
                                "value":
                                "({
                                    'QtQuickControlsStyle': 'Universal',
                                    'QtQuickControlsStyleTheme': 'System'
                                })"
                            },
                            {
                                "trKey": "Fusion",
                                "value":
                                "({
                                    'QtQuickControlsStyle': 'Fusion',
                                    'QtQuickControlsStyleTheme': ''
                                })"
                            },
                            {
                                "trKey": "Imagine",
                                "value":
                                "({
                                    'QtQuickControlsStyle': 'Imagine',
                                    'QtQuickControlsStyleTheme': ''
                                })"
                            }
                        ]
                    }
                },
                {
                    "name": "CustomScreenWidth",
                    "trDisplayName": "Custom screen width:",
                    "mandatory": false,
                    "type": "LineEdit",
                    "data":
                    {
                        "validator": "^[0-9]*$",
                        "trText": ""
                    }
                },
                {
                    "name": "CustomScreenHeight",
                    "trDisplayName": "Custom screen height:",
                    "mandatory": false,
                    "type": "LineEdit",
                    "data":
                    {
                        "validator": "^[0-9]*$",
                        "trText": ""
                    }
                },
                {
                    "name": "TargetQtVersion",
                    "trDisplayName": "Target Qt Version:",
                    "mandatory": true,
                    "type": "ComboBox",
                    "data":
                    {
                        "index": 6,
                        "items":
                            [
                            {
                                "trKey": "Qt 5",
                                "value":
                                "({
                                    'TargetQuickVersion': '2.15'
                                })"
                            },
                            {
                                "trKey": "Qt 6.2",
                                "value":
                                "({
                                    'TargetQuickVersion': '6.2'
                                })"
                            },
                            {
                                "trKey": "Qt 6.3",
                                "value":
                                "({
                                    'TargetQuickVersion': '6.3'
                                })"
                            },
                            {
                                "trKey": "Qt 6.4",
                                "value":
                                "({
                                    'TargetQuickVersion': '6.4'
                                })"
                            },
                            {
                                "trKey": "Qt 6.5",
                                "value":
                                "({
                                    'TargetQuickVersion': '6.5'
                                })"
                            },
                            {
                                "trKey": "Qt 6.6",
                                "value":
                                "({
                                    'TargetQuickVersion': '6.6'
                                })"
<<<<<<< HEAD
=======
                            },
                            {
                                "trKey": "Qt 6.7",
                                "value":
                                "({
                                    'TargetQuickVersion': '6.7'
                                })"
>>>>>>> 7dfa7469
                            }
                        ]
                    }
                }
            ]
        }

    ],
    "generators":
        [
        {
            "typeId": "File",
            "data":
                [
                {
                    "source": "../common/app.qmlproject.tpl",
                    "target": "%{ProjectDirectory}/%{QmlProjectFileName}",
                    "openAsProject": true
                },
                {
                    "source": "../common/qtquickcontrols2.conf.tpl",
                    "target": "%{ProjectDirectory}/qtquickcontrols2.conf"
                },
                {
                    "source": "../common/App.qml.tpl",
                    "target": "%{ProjectDirectory}/%{ContentDir}/App.qml"
                },
                {
                    "source": "Screen01.ui.qml.tpl",
                    "target": "%{ProjectDirectory}/%{ContentDir}/Screen01.ui.qml",
                    "openInEditor": true
                },
                {
                    "source": "../common/fonts.txt",
                    "target": "%{ProjectDirectory}/%{ContentDir}/fonts/fonts.txt"
                },
                {
                    "source": "../common/asset_imports.txt",
                    "target": "%{ProjectDirectory}/%{AssetDir}/%{AssetDir}.txt"
                },
                {
                    "source": "../shared-plugin/name/importmodule.qmldir.tpl",
                    "target": "%{ProjectDirectory}/%{ImportModuleName}/qmldir"
                },
                {
                    "source": "../shared-plugin/name/Constants.qml.tpl",
                    "target": "%{ProjectDirectory}/%{ImportModuleName}/Constants.qml"
                },
                {
                    "source": "../shared-plugin/name/DirectoryFontLoader.qml.tpl",
                    "target": "%{ProjectDirectory}/%{ImportModuleName}/DirectoryFontLoader.qml"
                },
                {
                    "source": "../shared-plugin/name/EventListModel.qml.tpl",
                    "target": "%{ProjectDirectory}/%{ImportModuleName}/EventListModel.qml"
                },
                {
                    "source": "../shared-plugin/name/EventListSimulator.qml.tpl",
                    "target": "%{ProjectDirectory}/%{ImportModuleName}/EventListSimulator.qml"
                },
                {
                    "source": "../shared-plugin/name/designer/plugin.metainfo",
                    "target": "%{ProjectDirectory}/%{ImportModuleName}/designer/plugin.metainfo"
                }
            ]
        }
    ]
}<|MERGE_RESOLUTION|>--- conflicted
+++ resolved
@@ -239,8 +239,6 @@
                                 "({
                                     'TargetQuickVersion': '6.6'
                                 })"
-<<<<<<< HEAD
-=======
                             },
                             {
                                 "trKey": "Qt 6.7",
@@ -248,7 +246,6 @@
                                 "({
                                     'TargetQuickVersion': '6.7'
                                 })"
->>>>>>> 7dfa7469
                             }
                         ]
                     }
