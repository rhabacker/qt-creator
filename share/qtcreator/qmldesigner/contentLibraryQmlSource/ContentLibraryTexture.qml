// Copyright (C) 2022 The Qt Company Ltd.
// SPDX-License-Identifier: LicenseRef-Qt-Commercial OR GPL-3.0-only WITH Qt-GPL-exception-1.0

import QtQuick 2.15
import QtQuick.Layouts 1.15
import QtQuickDesignerTheme 1.0
import HelperWidgets 2.0
import QtQuick.Controls

import StudioTheme 1.0 as StudioTheme

import WebFetcher 1.0
import ContentLibraryBackend

Item {
    id: root

    // Download states: "" (ie default, not downloaded), "unavailable", "downloading", "downloaded",
    //                  "failed"
    property string downloadState: modelData.isDownloaded() ? "downloaded" : ""
    property bool delegateVisible: modelData.textureVisible

    property alias allowCancel: progressBar.closeButtonVisible
    property alias progressValue: progressBar.value
    property alias progressText: progressLabel.text

    visible: root.delegateVisible

    signal showContextMenu()

    function statusText()
    {
        if (root.downloadState === "downloaded")
            return qsTr("Texture was already downloaded.")
        if (root.downloadState === "unavailable")
            return qsTr("Network/Texture unavailable or broken Link.")
        if (root.downloadState === "failed")
            return qsTr("Could not download texture.")

        return qsTr("Click to download the texture.")
    }

    Rectangle {
        id: downloadPane
        anchors.fill: parent
        color: StudioTheme.Values.themeThumbnailBackground
        border.color: "#00000000"

        visible: root.downloadState === "downloading"

        TextureProgressBar {
           id: progressBar
           anchors.rightMargin: 10
           anchors.leftMargin: 10

           anchors.left: parent.left
           anchors.right: parent.right
           anchors.verticalCenter: parent.verticalCenter

           visible: false

           onCancelRequested: {
               downloader.cancel()
           }

           Text {
               id: progressLabel
               color: StudioTheme.Values.themeTextColor
               text: qsTr("Progress:")
               anchors.bottom: parent.top
               anchors.bottomMargin: 5
               anchors.left: parent.left
               font.pixelSize: 12
           }

           Row {
               anchors.top: parent.bottom
               anchors.topMargin: 5
               anchors.horizontalCenter: parent.horizontalCenter

               Text {
                   id: progressAmount
                   color: StudioTheme.Values.themeTextColor
                   text: progressBar.value.toFixed(1)

                   font.pixelSize: 12
               }

               Text {
                   id: percentSign
                   color: StudioTheme.Values.themeTextColor
                   text: qsTr("%")
                   font.pixelSize: 12
               }
           }
       } // TextureProgressBar
    } // Rectangle

    Image {
        id: image
        anchors.fill: parent

        source: modelData.textureIcon
        visible: root.delegateVisible && root.downloadState != "downloading"
        cache: false

        property string webUrl: modelData.textureWebUrl

        IconButton {
            id: downloadIcon
            icon: root.downloadState === "unavailable"
                  ? StudioTheme.Constants.downloadUnavailable
                  : StudioTheme.Constants.download

            iconColor: root.downloadState === "unavailable" || root.downloadState === "failed"
                       ? StudioTheme.Values.themeRedLight
                       : StudioTheme.Values.themeTextColor

            iconSize: 22
            iconScale: downloadIcon.containsMouse ? 1.2 : 1
            iconStyle: Text.Outline
            iconStyleColor: "black"

            tooltip: modelData.textureToolTip + (downloadIcon.visible
                                                ? "\n\n" + root.statusText()
                                                : "")
            buttonSize: 22

            transparentBg: true
            anchors.right: parent.right
            anchors.bottom: parent.bottom
            visible: root.downloadState !== "downloaded"

            anchors.bottomMargin: 0
            anchors.rightMargin: 4

            Rectangle { // Arrow Fill
                anchors.centerIn: parent
                z: -1

                width: parent.width / 2
                height: parent.height / 2
                color: "black"
            }

            onClicked: {
                if (root.downloadState !== "" && root.downloadState !== "failed")
                    return

<<<<<<< HEAD
                if (!ContentLibraryBackend.rootView.markTextureDownloading())
                    return

=======
>>>>>>> df7398e2
                progressBar.visible = true
                tooltip.visible = false
                root.progressText = qsTr("Downloading...")
                root.allowCancel = true
                root.progressValue = Qt.binding(function() { return downloader.progress })

                root.downloadState = ""
                downloader.start()
            }
        } // IconButton

        ToolTip {
            id: tooltip
            // contentWidth is not calculated correctly by the toolTip (resulting in a wider tooltip than
            // needed). Using a helper Text to calculate the correct width
            contentWidth: helperText.width
            bottomInset: -2
            text: modelData.textureToolTip + (downloadIcon.visible
                                              ? "\n\n" + root.statusText()
                                              : "")
            delay: 1000

            Text {
                id: helperText
                text: tooltip.text
                visible: false
            }
        }
    } // Image

    MouseArea {
        id: mouseArea

        anchors.fill: parent
        hoverEnabled: !downloadIcon.visible
        propagateComposedEvents: downloadIcon.visible
        acceptedButtons: Qt.LeftButton | Qt.RightButton

        onEntered: tooltip.visible = image.visible
        onExited: tooltip.visible = false

        onPressed: (mouse) => {
            if (mouse.button === Qt.LeftButton) {
                if (root.downloadState === "downloaded")
                    ContentLibraryBackend.rootView.startDragTexture(modelData, mapToGlobal(mouse.x, mouse.y))
            } else if (mouse.button === Qt.RightButton && root.downloadState === "downloaded") {
                root.showContextMenu()
            }
        }
    }

    FileDownloader {
        id: downloader
        url: image.webUrl
        probeUrl: false
        downloadEnabled: true
        onDownloadStarting: {
            root.downloadState = "downloading"
        }

        onFinishedChanged: {
            root.progressText = qsTr("Extracting...")
            root.allowCancel = false
            root.progressValue = Qt.binding(function() { return extractor.progress })

            extractor.extract()
        }

        onDownloadCanceled: {
            root.progressText = ""
            root.progressValue = 0

            root.downloadState = ""
<<<<<<< HEAD

            ContentLibraryBackend.rootView.markNoTextureDownloading()
=======
>>>>>>> df7398e2
        }

        onDownloadFailed: {
            root.downloadState = "failed"
<<<<<<< HEAD

            ContentLibraryBackend.rootView.markNoTextureDownloading()
=======
        }
    }

    Timer {
        id: delayedFinish
        interval: 200

        onTriggered: {
            modelData.setDownloaded()
            root.downloadState = modelData.isDownloaded() ? "downloaded" : "failed"
>>>>>>> df7398e2
        }
    }

    FileExtractor {
        id: extractor
        archiveName: downloader.completeBaseName
        sourceFile: downloader.outputFile
        targetPath: modelData.textureParentPath
        alwaysCreateDir: false
        clearTargetPathContents: false
        onFinishedChanged: {
<<<<<<< HEAD
            modelData.setDownloaded()
            root.downloadState = modelData.isDownloaded() ? "downloaded" : "failed"

            ContentLibraryBackend.rootView.markNoTextureDownloading()
=======
            delayedFinish.restart()
>>>>>>> df7398e2
        }
    }
}<|MERGE_RESOLUTION|>--- conflicted
+++ resolved
@@ -147,12 +147,6 @@
                 if (root.downloadState !== "" && root.downloadState !== "failed")
                     return
 
-<<<<<<< HEAD
-                if (!ContentLibraryBackend.rootView.markTextureDownloading())
-                    return
-
-=======
->>>>>>> df7398e2
                 progressBar.visible = true
                 tooltip.visible = false
                 root.progressText = qsTr("Downloading...")
@@ -226,19 +220,10 @@
             root.progressValue = 0
 
             root.downloadState = ""
-<<<<<<< HEAD
-
-            ContentLibraryBackend.rootView.markNoTextureDownloading()
-=======
->>>>>>> df7398e2
         }
 
         onDownloadFailed: {
             root.downloadState = "failed"
-<<<<<<< HEAD
-
-            ContentLibraryBackend.rootView.markNoTextureDownloading()
-=======
         }
     }
 
@@ -249,7 +234,6 @@
         onTriggered: {
             modelData.setDownloaded()
             root.downloadState = modelData.isDownloaded() ? "downloaded" : "failed"
->>>>>>> df7398e2
         }
     }
 
@@ -261,14 +245,7 @@
         alwaysCreateDir: false
         clearTargetPathContents: false
         onFinishedChanged: {
-<<<<<<< HEAD
-            modelData.setDownloaded()
-            root.downloadState = modelData.isDownloaded() ? "downloaded" : "failed"
-
-            ContentLibraryBackend.rootView.markNoTextureDownloading()
-=======
             delayedFinish.restart()
->>>>>>> df7398e2
         }
     }
 }