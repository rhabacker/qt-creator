--- conflicted
+++ resolved
@@ -4,15 +4,8 @@
 import QtQuick
 import QtQuick.Controls
 import QtQuick.Layouts
-<<<<<<< HEAD
-import QtQuickDesignerTheme
 import HelperWidgets
 import StudioTheme as StudioTheme
-
-=======
-import HelperWidgets
-import StudioTheme as StudioTheme
->>>>>>> 4e16d1a0
 import ContentLibraryBackend
 import WebFetcher
 
