/****************************************************************************
**
** Copyright (C) 2016 The Qt Company Ltd.
** Contact: https://www.qt.io/licensing/
**
** This file is part of Qt Creator.
**
** Commercial License Usage
** Licensees holding valid commercial Qt licenses may use this file in
** accordance with the commercial license agreement provided with the
** Software or, alternatively, in accordance with the terms contained in
** a written agreement between you and The Qt Company. For licensing terms
** and conditions see https://www.qt.io/terms-conditions. For further
** information use the contact form at https://www.qt.io/contact-us.
**
** GNU General Public License Usage
** Alternatively, this file may be used under the terms of the GNU
** General Public License version 3 as published by the Free Software
** Foundation with exceptions as appearing in the file LICENSE.GPL3-EXCEPT
** included in the packaging of this file. Please review the following
** information to ensure the GNU General Public License requirements will
** be met: https://www.gnu.org/licenses/gpl-3.0.html.
**
****************************************************************************/

#include "qt5informationnodeinstanceserver.h"

#include <QQuickItem>
#include <QQuickView>
#include <QDropEvent>
#include <QMimeData>

#include "servernodeinstance.h"
#include "childrenchangeeventfilter.h"
#include "propertyabstractcontainer.h"
#include "propertybindingcontainer.h"
#include "propertyvaluecontainer.h"
#include "instancecontainer.h"
#include "createinstancescommand.h"
#include "changefileurlcommand.h"
#include "clearscenecommand.h"
#include "reparentinstancescommand.h"
#include "update3dviewstatecommand.h"
#include "enable3dviewcommand.h"
#include "changevaluescommand.h"
#include "changebindingscommand.h"
#include "changeidscommand.h"
#include "removeinstancescommand.h"
#include "nodeinstanceclientinterface.h"
#include "removepropertiescommand.h"
#include "valueschangedcommand.h"
#include "informationchangedcommand.h"
#include "pixmapchangedcommand.h"
#include "commondefines.h"
#include "changestatecommand.h"
#include "childrenchangedcommand.h"
#include "completecomponentcommand.h"
#include "componentcompletedcommand.h"
#include "createscenecommand.h"
#include "tokencommand.h"
#include "removesharedmemorycommand.h"
#include "objectnodeinstance.h"
#include "drop3dlibraryitemcommand.h"
#include "puppettocreatorcommand.h"
#include "view3dclosedcommand.h"

#include "dummycontextobject.h"
#include "../editor3d/generalhelper.h"
#include "../editor3d/mousearea3d.h"
#include "../editor3d/camerageometry.h"
#include "../editor3d/gridgeometry.h"
#include "../editor3d/selectionboxgeometry.h"
#include "../editor3d/linegeometry.h"

#include <designersupportdelegate.h>

#include <QVector3D>
#include <QQmlProperty>
#include <QOpenGLContext>
#include <QQuickView>
#include <QQmlContext>
#include <QQmlEngine>

namespace QmlDesigner {

static QVariant objectToVariant(QObject *object)
{
    return QVariant::fromValue(object);
}

bool Qt5InformationNodeInstanceServer::eventFilter(QObject *, QEvent *event)
{
    switch (event->type()) {
    case QEvent::DragMove: {
        if (!dropAcceptable(static_cast<QDragMoveEvent *>(event))) {
            event->ignore();
            return true;
        }
    } break;

    case QEvent::Drop: {
        QDropEvent *dropEvent = static_cast<QDropEvent *>(event);
        QByteArray data = dropEvent->mimeData()->data(QStringLiteral("application/vnd.bauhaus.itemlibraryinfo"));
        if (!data.isEmpty())
            nodeInstanceClient()->library3DItemDropped(createDrop3DLibraryItemCommand(data));

    } break;

    case QEvent::Close: {
        nodeInstanceClient()->view3DClosed(View3DClosedCommand());
    } break;

    case QEvent::KeyPress: {
        QKeyEvent *keyEvent = static_cast<QKeyEvent *>(event);
<<<<<<< HEAD
        QPair<int, int> data = {keyEvent->key(), keyEvent->modifiers()};
        nodeInstanceClient()->handlePuppetToCreatorCommand({PuppetToCreatorCommand::KeyPressed,
=======
        QPair<int, int> data = {keyEvent->key(), int(keyEvent->modifiers())};
        nodeInstanceClient()->handlePuppetToCreatorCommand({PuppetToCreatorCommand::Key_Pressed,
>>>>>>> 07544d4e
                                                            QVariant::fromValue(data)});
    } break;

    default:
        break;
    }

    return false;
}

bool Qt5InformationNodeInstanceServer::dropAcceptable(QDragMoveEvent *event) const
{
    // Note: this method parses data out of the QDataStream. This should be in sync with how the
    // data is written to the stream (check QDataStream overloaded operators << and >> in
    // itemlibraryentry.cpp). If the write order changes, this logic may break.
    QDataStream stream(event->mimeData()->data(QStringLiteral("application/vnd.bauhaus.itemlibraryinfo")));

    QString name;
    TypeName typeName;
    int majorVersion;
    int minorVersion;
    QIcon typeIcon;
    QString libraryEntryIconPath;
    QString category;
    QString requiredImport;
    QHash<QString, QString> hints;

    stream >> name;
    stream >> typeName;
    stream >> majorVersion;
    stream >> minorVersion;
    stream >> typeIcon;
    stream >> libraryEntryIconPath;
    stream >> category;
    stream >> requiredImport;
    stream >> hints;

    QString canBeDropped = hints.value("canBeDroppedInView3D");
    return canBeDropped == "true" || canBeDropped == "True";
}

QObject *Qt5InformationNodeInstanceServer::createEditView3D(QQmlEngine *engine)
{
#ifdef QUICK3D_MODULE
    auto helper = new QmlDesigner::Internal::GeneralHelper();
    QObject::connect(helper, &QmlDesigner::Internal::GeneralHelper::toolStateChanged,
                     this, &Qt5InformationNodeInstanceServer::handleToolStateChanged);
    engine->rootContext()->setContextProperty("_generalHelper", helper);
    qmlRegisterType<QmlDesigner::Internal::MouseArea3D>("MouseArea3D", 1, 0, "MouseArea3D");
    qmlRegisterType<QmlDesigner::Internal::CameraGeometry>("CameraGeometry", 1, 0, "CameraGeometry");
    qmlRegisterType<QmlDesigner::Internal::GridGeometry>("GridGeometry", 1, 0, "GridGeometry");
    qmlRegisterType<QmlDesigner::Internal::SelectionBoxGeometry>("SelectionBoxGeometry", 1, 0, "SelectionBoxGeometry");
    qmlRegisterType<QmlDesigner::Internal::LineGeometry>("LineGeometry", 1, 0, "LineGeometry");
#endif

    QQmlComponent component(engine, QUrl("qrc:/qtquickplugin/mockfiles/EditView3D.qml"));

    QWindow *window = qobject_cast<QWindow *>(component.create());

    if (!window) {
        qWarning() << "Could not create edit view 3D: " << component.errors();
        return nullptr;
    }

    window->installEventFilter(this);
    QObject::connect(window, SIGNAL(selectionChanged(QVariant)),
                     this, SLOT(handleSelectionChanged(QVariant)));
    QObject::connect(window, SIGNAL(commitObjectProperty(QVariant, QVariant)),
                     this, SLOT(handleObjectPropertyCommit(QVariant, QVariant)));
    QObject::connect(window, SIGNAL(changeObjectProperty(QVariant, QVariant)),
                     this, SLOT(handleObjectPropertyChange(QVariant, QVariant)));
    QObject::connect(&m_propertyChangeTimer, &QTimer::timeout,
                     this, &Qt5InformationNodeInstanceServer::handleObjectPropertyChangeTimeout);
    QObject::connect(&m_selectionChangeTimer, &QTimer::timeout,
                     this, &Qt5InformationNodeInstanceServer::handleSelectionChangeTimeout);

    //For macOS we have to use the 4.1 core profile
    QSurfaceFormat surfaceFormat = window->requestedFormat();
    surfaceFormat.setVersion(4, 1);
    surfaceFormat.setProfile(QSurfaceFormat::CoreProfile);
    window->setFormat(surfaceFormat);

#ifdef QUICK3D_MODULE
    helper->setParent(window);
#endif

    return window;
}

// The selection has changed in the edit view 3D. Empty list indicates selection is cleared.
void Qt5InformationNodeInstanceServer::handleSelectionChanged(const QVariant &objs)
{
    QList<ServerNodeInstance> instanceList;
    const QVariantList varObjs = objs.value<QVariantList>();
    for (const auto &object : varObjs) {
        auto obj = object.value<QObject *>();
        if (obj) {
            ServerNodeInstance instance = instanceForObject(obj);
            instanceList << instance;
        }
    }
    selectInstances(instanceList);
    // Hold selection changes reflected back from designer for a bit
    m_selectionChangeTimer.start(500);
}

QVector<Qt5InformationNodeInstanceServer::InstancePropertyValueTriple>
Qt5InformationNodeInstanceServer::vectorToPropertyValue(
    const ServerNodeInstance &instance,
    const PropertyName &propertyName,
    const QVariant &variant)
{
    QVector<InstancePropertyValueTriple> result;

    auto vector3d = variant.value<QVector3D>();

    if (vector3d.isNull())
        return result;

    const PropertyName dot = propertyName.isEmpty() ? "" : ".";

    InstancePropertyValueTriple propTriple;
    propTriple.instance = instance;
    propTriple.propertyName = propertyName + dot + PropertyName("x");
    propTriple.propertyValue = vector3d.x();
    result.append(propTriple);
    propTriple.propertyName = propertyName + dot + PropertyName("y");
    propTriple.propertyValue = vector3d.y();
    result.append(propTriple);
    propTriple.propertyName = propertyName + dot + PropertyName("z");
    propTriple.propertyValue = vector3d.z();
    result.append(propTriple);

    return result;
}

void Qt5InformationNodeInstanceServer::modifyVariantValue(
    const QVariant &node,
    const PropertyName &propertyName,
    ValuesModifiedCommand::TransactionOption option)
{
    PropertyName targetPopertyName;

    // Position is a special case, because the position can be 'position.x 'or simply 'x'.
    // We prefer 'x'.
    if (propertyName != "position")
        targetPopertyName = propertyName;

    auto *obj = node.value<QObject *>();

    if (obj) {
        ServerNodeInstance instance = instanceForObject(obj);

        if (option == ValuesModifiedCommand::TransactionOption::Start)
            instance.setModifiedFlag(true);
        else if (option == ValuesModifiedCommand::TransactionOption::End)
            instance.setModifiedFlag(false);

        // We do have to split position into position.x, position.y, position.z
        ValuesModifiedCommand command = createValuesModifiedCommand(vectorToPropertyValue(
            instance,
            targetPopertyName,
            obj->property(propertyName)));

        command.transactionOption = option;

        nodeInstanceClient()->valuesModified(command);
    }
}

void Qt5InformationNodeInstanceServer::handleObjectPropertyCommit(const QVariant &object,
                                                                  const QVariant &propName)
{
    modifyVariantValue(object, propName.toByteArray(),
                       ValuesModifiedCommand::TransactionOption::End);
    m_changedNode = {};
    m_changedProperty = {};
    m_propertyChangeTimer.stop();
}

void Qt5InformationNodeInstanceServer::handleObjectPropertyChange(const QVariant &object,
                                                                  const QVariant &propName)
{
    PropertyName propertyName(propName.toByteArray());
    if (m_changedProperty != propertyName || m_changedNode != object) {
        if (!m_changedNode.isNull())
            handleObjectPropertyCommit(m_changedNode, m_changedProperty);
        modifyVariantValue(object, propertyName,
                           ValuesModifiedCommand::TransactionOption::Start);
    } else if (!m_propertyChangeTimer.isActive()) {
        m_propertyChangeTimer.start();
    }
    m_changedNode = object;
    m_changedProperty = propertyName;
}

void Qt5InformationNodeInstanceServer::handleToolStateChanged(const QString &tool,
                                                              const QVariant &toolState)
{
    QPair<QString, QVariant> data = {tool, toolState};
    nodeInstanceClient()->handlePuppetToCreatorCommand({PuppetToCreatorCommand::Edit3DToolState,
                                                        QVariant::fromValue(data)});
}

void Qt5InformationNodeInstanceServer::updateViewPortRect()
{
    QRectF viewPortrect(0, 0, m_viewPortInstance.internalObject()->property("width").toDouble(),
                        m_viewPortInstance.internalObject()->property("height").toDouble());
    QQmlProperty viewPortProperty(m_editView3D, "viewPortRect", context());
    viewPortProperty.write(viewPortrect);
}

Qt5InformationNodeInstanceServer::Qt5InformationNodeInstanceServer(NodeInstanceClientInterface *nodeInstanceClient) :
    Qt5NodeInstanceServer(nodeInstanceClient)
{
    m_propertyChangeTimer.setInterval(100);
    m_selectionChangeTimer.setSingleShot(true);
}

void Qt5InformationNodeInstanceServer::sendTokenBack()
{
    foreach (const TokenCommand &command, m_tokenList)
        nodeInstanceClient()->token(command);

    m_tokenList.clear();
}

void Qt5InformationNodeInstanceServer::token(const TokenCommand &command)
{
    m_tokenList.append(command);
    startRenderTimer();
}

bool Qt5InformationNodeInstanceServer::isDirtyRecursiveForNonInstanceItems(QQuickItem *item) const
{
    static DesignerSupport::DirtyType informationsDirty = DesignerSupport::DirtyType(DesignerSupport::TransformUpdateMask
                                                                              | DesignerSupport::ContentUpdateMask
                                                                              | DesignerSupport::Visible
                                                                              | DesignerSupport::ZValue
                                                                              | DesignerSupport::OpacityValue);

    if (DesignerSupport::isDirty(item, informationsDirty))
        return true;

    foreach (QQuickItem *childItem, item->childItems()) {
        if (!hasInstanceForObject(childItem)) {
            if (DesignerSupport::isDirty(childItem, informationsDirty))
                return true;
            else if (isDirtyRecursiveForNonInstanceItems(childItem))
                return true;
        }
    }

    return false;
}

bool Qt5InformationNodeInstanceServer::isDirtyRecursiveForParentInstances(QQuickItem *item) const
{
    if (DesignerSupport::isDirty(item,  DesignerSupport::TransformUpdateMask))
        return true;

    QQuickItem *parentItem = item->parentItem();

    if (parentItem) {
        if (hasInstanceForObject(parentItem))
            return false;

        return isDirtyRecursiveForParentInstances(parentItem);

    }

    return false;
}

/* This method allows changing the selection from the puppet */
void Qt5InformationNodeInstanceServer::selectInstances(const QList<ServerNodeInstance> &instanceList)
{
    nodeInstanceClient()->selectionChanged(createChangeSelectionCommand(instanceList));
}

/* This method allows changing property values from the puppet
 * For performance reasons (and the undo stack) properties should always be modifed in 'bulks'.
 */
void Qt5InformationNodeInstanceServer::modifyProperties(
    const QVector<NodeInstanceServer::InstancePropertyValueTriple> &properties)
{
    nodeInstanceClient()->valuesModified(createValuesModifiedCommand(properties));
}

QList<ServerNodeInstance> Qt5InformationNodeInstanceServer::createInstances(
        const QVector<InstanceContainer> &container)
{
    const auto createdInstances = NodeInstanceServer::createInstances(container);

    if (m_editView3D)
        createCameraAndLightGizmos(createdInstances);

    return createdInstances;
}

void Qt5InformationNodeInstanceServer::handleObjectPropertyChangeTimeout()
{
    modifyVariantValue(m_changedNode, m_changedProperty,
                       ValuesModifiedCommand::TransactionOption::None);
}

void Qt5InformationNodeInstanceServer::handleSelectionChangeTimeout()
{
    changeSelection(m_pendingSelectionChangeCommand);
}

QObject *Qt5InformationNodeInstanceServer::findRootNodeOf3DViewport(
        const QList<ServerNodeInstance> &instanceList) const
{
    for (const ServerNodeInstance &instance : instanceList) {
        if (instance.isSubclassOf("QQuick3DViewport")) {
            QObject *rootObj = nullptr;
            int viewChildCount = 0;
            for (const ServerNodeInstance &child : instanceList) { /* Look for scene node */
                /* The QQuick3DViewport always creates a root node.
                 * This root node contains the complete scene. */
                if (child.isSubclassOf("QQuick3DNode") && child.parent() == instance) {
                    // Implicit root node is not visible in editor, so there is often another node
                    // added below it that serves as the actual scene root node.
                    // If the found root is the only node child of the view, assume that is the case.
                    ++viewChildCount;
                    if (!rootObj)
                        rootObj = child.internalObject();
                }
            }
            if (viewChildCount == 1)
                return rootObj;
            else if (rootObj)
                return rootObj->property("parent").value<QObject *>();
        }
    }
    return nullptr;
}

void Qt5InformationNodeInstanceServer::createCameraAndLightGizmos(
        const QList<ServerNodeInstance> &instanceList) const
{
    QObjectList cameras;
    QObjectList lights;

    for (const ServerNodeInstance &instance : instanceList) {
        if (instance.isSubclassOf("QQuick3DCamera"))
            cameras << instance.internalObject();
        else if (instance.isSubclassOf("QQuick3DAbstractLight"))
            lights << instance.internalObject();
    }

    for (auto &obj : qAsConst(cameras)) {
        QMetaObject::invokeMethod(m_editView3D, "addCameraGizmo",
                Q_ARG(QVariant, objectToVariant(obj)));
    }
    for (auto &obj : qAsConst(lights)) {
        QMetaObject::invokeMethod(m_editView3D, "addLightGizmo",
                Q_ARG(QVariant, objectToVariant(obj)));
    }
}

ServerNodeInstance Qt5InformationNodeInstanceServer::findViewPort(
        const QList<ServerNodeInstance> &instanceList)
{
    for (const ServerNodeInstance &instance : instanceList) {
        if (instance.isSubclassOf("QQuick3DViewport"))
            return instance;
    }
    return ServerNodeInstance();
}

void Qt5InformationNodeInstanceServer::setup3DEditView(const QList<ServerNodeInstance> &instanceList,
                                                       const QVariantMap &toolStates)
{
    ServerNodeInstance root = rootNodeInstance();

    bool showCustomLight = false;

    if (root.isSubclassOf("QQuick3DNode")) {
        m_rootNode = root.internalObject();
        showCustomLight = true; // Pure node scene we should add a custom light
    } else {
        m_rootNode = findRootNodeOf3DViewport(instanceList);
    }

    if (m_rootNode) { // If we found a scene we create the edit view
        m_editView3D = createEditView3D(engine());

        if (!m_editView3D)
            return;

        QQmlProperty sceneProperty(m_editView3D, "scene", context());
        m_rootNode->setParent(m_editView3D);
        sceneProperty.write(objectToVariant(m_rootNode));
        QQmlProperty parentProperty(m_rootNode, "parent", context());
        parentProperty.write(objectToVariant(m_editView3D));
        QQmlProperty showLightProperty(m_editView3D, "showLight", context());
        showLightProperty.write(showCustomLight);

        m_viewPortInstance = findViewPort(instanceList);
        if (m_viewPortInstance.internalObject()) {
            QObject::connect(m_viewPortInstance.internalObject(), SIGNAL(widthChanged()),
                             this, SLOT(updateViewPortRect()));
            QObject::connect(m_viewPortInstance.internalObject(), SIGNAL(heightChanged()),
                             this, SLOT(updateViewPortRect()));
            updateViewPortRect();
        }

        createCameraAndLightGizmos(instanceList);

        QMetaObject::invokeMethod(m_editView3D, "updateToolStates", Q_ARG(QVariant, toolStates));
    }
}

void Qt5InformationNodeInstanceServer::collectItemChangesAndSendChangeCommands()
{
    static bool inFunction = false;
    if (!inFunction) {
        inFunction = true;

        DesignerSupport::polishItems(quickView());

        QSet<ServerNodeInstance> informationChangedInstanceSet;
        QVector<InstancePropertyPair> propertyChangedList;

        if (quickView()) {
            foreach (QQuickItem *item, allItems()) {
                if (item && hasInstanceForObject(item)) {
                    ServerNodeInstance instance = instanceForObject(item);

                    if (isDirtyRecursiveForNonInstanceItems(item))
                        informationChangedInstanceSet.insert(instance);
                    else if (isDirtyRecursiveForParentInstances(item))
                        informationChangedInstanceSet.insert(instance);

                    if (DesignerSupport::isDirty(item, DesignerSupport::ParentChanged)) {
                        m_parentChangedSet.insert(instance);
                        informationChangedInstanceSet.insert(instance);
                    }
                }
            }

            foreach (const InstancePropertyPair& property, changedPropertyList()) {
                const ServerNodeInstance instance = property.first;
                if (instance.isValid()) {
                    if (property.second.contains("anchors"))
                        informationChangedInstanceSet.insert(instance);

                    propertyChangedList.append(property);
                }
            }

            resetAllItems();
            clearChangedPropertyList();

            sendTokenBack();

            if (!informationChangedInstanceSet.isEmpty())
                nodeInstanceClient()->informationChanged(
                    createAllInformationChangedCommand(QtHelpers::toList(informationChangedInstanceSet)));

            if (!propertyChangedList.isEmpty())
                nodeInstanceClient()->valuesChanged(createValuesChangedCommand(propertyChangedList));

            if (!m_parentChangedSet.isEmpty()) {
                sendChildrenChangedCommand(QtHelpers::toList(m_parentChangedSet));
                m_parentChangedSet.clear();
            }

            if (!m_completedComponentList.isEmpty()) {
                nodeInstanceClient()->componentCompleted(createComponentCompletedCommand(m_completedComponentList));
                m_completedComponentList.clear();
            }

            slowDownRenderTimer();
            nodeInstanceClient()->flush();
            nodeInstanceClient()->synchronizeWithClientProcess();
        }

        inFunction = false;
    }
}

void Qt5InformationNodeInstanceServer::reparentInstances(const ReparentInstancesCommand &command)
{
    foreach (const ReparentContainer &container, command.reparentInstances()) {
        if (hasInstanceForId(container.instanceId())) {
            ServerNodeInstance instance = instanceForId(container.instanceId());
            if (instance.isValid()) {
                m_parentChangedSet.insert(instance);
            }
        }
    }

    Qt5NodeInstanceServer::reparentInstances(command);
}

void Qt5InformationNodeInstanceServer::clearScene(const ClearSceneCommand &command)
{
    Qt5NodeInstanceServer::clearScene(command);

    m_parentChangedSet.clear();
    m_completedComponentList.clear();
}

void Qt5InformationNodeInstanceServer::createScene(const CreateSceneCommand &command)
{
    Qt5NodeInstanceServer::createScene(command);

    QList<ServerNodeInstance> instanceList;
    foreach (const InstanceContainer &container, command.instances()) {
        if (hasInstanceForId(container.instanceId())) {
            ServerNodeInstance instance = instanceForId(container.instanceId());
            if (instance.isValid()) {
                instanceList.append(instance);
            }
        }
    }

    nodeInstanceClient()->informationChanged(createAllInformationChangedCommand(instanceList, true));
    nodeInstanceClient()->valuesChanged(createValuesChangedCommand(instanceList));
    sendChildrenChangedCommand(instanceList);
    nodeInstanceClient()->componentCompleted(createComponentCompletedCommand(instanceList));

    if (qEnvironmentVariableIsSet("QMLDESIGNER_QUICK3D_MODE"))
        setup3DEditView(instanceList, command.edit3dToolStates());
}

void Qt5InformationNodeInstanceServer::sendChildrenChangedCommand(const QList<ServerNodeInstance> &childList)
{
    QSet<ServerNodeInstance> parentSet;
    QList<ServerNodeInstance> noParentList;

    foreach (const ServerNodeInstance &child, childList) {
        if (child.isValid()) {
            if (!child.hasParent()) {
                noParentList.append(child);
            } else {
                ServerNodeInstance parent = child.parent();
                if (parent.isValid()) {
                    parentSet.insert(parent);
                } else {
                    noParentList.append(child);
                }
            }
        }
    }

    foreach (const ServerNodeInstance &parent, parentSet)
        nodeInstanceClient()->childrenChanged(createChildrenChangedCommand(parent, parent.childItems()));

    if (!noParentList.isEmpty())
        nodeInstanceClient()->childrenChanged(createChildrenChangedCommand(ServerNodeInstance(), noParentList));

}

void Qt5InformationNodeInstanceServer::completeComponent(const CompleteComponentCommand &command)
{
    Qt5NodeInstanceServer::completeComponent(command);

    QList<ServerNodeInstance> instanceList;
    foreach (qint32 instanceId, command.instances()) {
        if (hasInstanceForId(instanceId)) {
            ServerNodeInstance instance = instanceForId(instanceId);
            if (instance.isValid()) {
                instanceList.append(instance);
            }
        }
    }

    m_completedComponentList.append(instanceList);

    nodeInstanceClient()->valuesChanged(createValuesChangedCommand(instanceList));
    nodeInstanceClient()->informationChanged(createAllInformationChangedCommand(instanceList, true));
}

void QmlDesigner::Qt5InformationNodeInstanceServer::removeSharedMemory(const QmlDesigner::RemoveSharedMemoryCommand &command)
{
    if (command.typeName() == "Values")
        ValuesChangedCommand::removeSharedMemorys(command.keyNumbers());
}

void Qt5InformationNodeInstanceServer::changeSelection(const ChangeSelectionCommand &command)
{
    if (!m_editView3D)
        return;

    if (m_selectionChangeTimer.isActive()) {
        // If selection was recently changed by puppet, hold updating the selection for a bit to
        // avoid selection flicker, especially in multiselect cases.
        m_pendingSelectionChangeCommand = command;
        // Add additional time in case more commands are still coming through
        m_selectionChangeTimer.start(500);
        return;
    }

    const QVector<qint32> instanceIds = command.instanceIds();
    QVariantList selectedObjs;
    for (qint32 id : instanceIds) {
        if (hasInstanceForId(id)) {
            ServerNodeInstance instance = instanceForId(id);
            QObject *object = nullptr;
            if (instance.isSubclassOf("QQuick3DNode"))
                object = instance.internalObject();
            if (object && object != m_rootNode)
                selectedObjs << objectToVariant(object);
        }
    }

    // Ensure the UI has enough selection box items. If it doesn't yet have them, which can be the
    // case when the first selection processed is a multiselection, we wait a bit as
    // using the new boxes immediately leads to visual glitches.
    int boxCount = m_editView3D->property("selectionBoxes").value<QVariantList>().size();
    if (boxCount < selectedObjs.size()) {
        QMetaObject::invokeMethod(m_editView3D, "ensureSelectionBoxes",
                                  Q_ARG(QVariant, QVariant::fromValue(selectedObjs.size())));
        m_pendingSelectionChangeCommand = command;
        m_selectionChangeTimer.start(100);
    } else {
        QMetaObject::invokeMethod(m_editView3D, "selectObjects",
                                  Q_ARG(QVariant, QVariant::fromValue(selectedObjs)));
    }
}

void Qt5InformationNodeInstanceServer::changePropertyValues(const ChangeValuesCommand &command)
{
    bool hasDynamicProperties = false;
    const QVector<PropertyValueContainer> values = command.valueChanges();
    for (const PropertyValueContainer &container : values) {
        if (!container.isReflected()) {
            hasDynamicProperties |= container.isDynamic();
            setInstancePropertyVariant(container);
        }
    }

    if (hasDynamicProperties)
        refreshBindings();

    startRenderTimer();
}

// update 3D view window state when the main app window state change
void Qt5InformationNodeInstanceServer::update3DViewState(const Update3dViewStateCommand &command)
{
    auto window = qobject_cast<QWindow *>(m_editView3D);
    if (window) {
        if (command.type() == Update3dViewStateCommand::StateChange) {
            if (command.previousStates() & Qt::WindowMinimized) // main window expanded from minimize state
                window->show();
            else if (command.currentStates() & Qt::WindowMinimized) // main window minimized
                window->hide();
        } else if (command.type() == Update3dViewStateCommand::ActiveChange) {
            window->setFlag(Qt::WindowStaysOnTopHint, command.isActive());

            // main window has a popup open, lower the edit view 3D so that the pop up is visible
            if (command.hasPopup())
                window->lower();
        }
    }
}

void Qt5InformationNodeInstanceServer::enable3DView(const Enable3DViewCommand &command)
{
    // TODO: this method is not currently in use as the 3D view is currently enabled by resetting the puppet.
    //       It should however be implemented here.

    auto window = qobject_cast<QWindow *>(m_editView3D);
    if (window && !command.isEnable()) {
        // TODO: remove the 3D view
    } else if (!window && command.isEnable()) {
        // TODO: create the 3D view
    }
}

} // namespace QmlDesigner<|MERGE_RESOLUTION|>--- conflicted
+++ resolved
@@ -112,13 +112,8 @@
 
     case QEvent::KeyPress: {
         QKeyEvent *keyEvent = static_cast<QKeyEvent *>(event);
-<<<<<<< HEAD
-        QPair<int, int> data = {keyEvent->key(), keyEvent->modifiers()};
+        QPair<int, int> data = {keyEvent->key(), int(keyEvent->modifiers())};
         nodeInstanceClient()->handlePuppetToCreatorCommand({PuppetToCreatorCommand::KeyPressed,
-=======
-        QPair<int, int> data = {keyEvent->key(), int(keyEvent->modifiers())};
-        nodeInstanceClient()->handlePuppetToCreatorCommand({PuppetToCreatorCommand::Key_Pressed,
->>>>>>> 07544d4e
                                                             QVariant::fromValue(data)});
     } break;
 
