// Copyright (C) 2020 The Qt Company Ltd.
// SPDX-License-Identifier: LicenseRef-Qt-Commercial OR GFDL-1.3-no-invariants-only

/*!
    \externalpage https://doc.qt.io/qtdesignstudio/index.html
    \title Qt Design Studio documentation
*/
/*!
    \externalpage https://doc.qt.io/qtdesignstudio/studio-optimized-3d-scenes.html
    \title Creating optimized 3D scenes
*/
/*!
    \externalpage https://doc.qt.io/qtdesignstudio/qtquick-optimizing-designs.html
    \title Optimizing designs
*/
/*!
    \externalpage https://doc.qt.io/QtForMCUs/
    \title \QMCU documentation
*/
/*!
    \externalpage https://doc.qt.io/QtForMCUs/qtul-qsg-traveot2g-designui.html
    \title Designing a UI for Infineon Traveo T2G
*/
/*!
    \externalpage https://doc.qt.io/QtForMCUs/qtul-qsg-miimxrt1170-designui.html
    \title Designing a UI for NXP i.MX RT1170
*/
/*!
    \externalpage https://doc.qt.io/QtForMCUs/qtul-qsg-ra6m3g-designui.html
    \title Designing a UI for Renesas RA6M3G
*/
/*!
    \externalpage https://doc.qt.io/QtForMCUs/qtul-qsg-rh850-designui.html
    \title Designing a UI for Renesas RH850-D1M1A
*/
/*!
    \externalpage https://doc.qt.io/qtcreator/creator-developing-mcu.html
    \title Connecting MCUs
*/
/*!
    \externalpage https://doc.qt.io/QtForMCUs/qtul-infineon-traevoii-qsg.html
    \title Infineon Traveo II quick start guide
*/
/*!
    \externalpage https://doc.qt.io/QtForMCUs/qtul-nxp-rt1170-qsg.html
    \title NXP i.MX RT1170 quick start guide
*/
/*!
    \externalpage https://doc.qt.io/QtForMCUs/qtul-renesas-ra6-qsg.html
    \title Renesas EK-RA6M3G quick start guide
*/
/*!
    \externalpage https://doc.qt.io/QtForMCUs/qtul-renesas-rh850-qsg.html
    \title Renesas RH850-D1M1A quick start guide
*/
/*!
    \externalpage https://doc.qt.io/QtForMCUs/qtul-known-issues.html
    \title \QMCU Known Issues or Limitations
*/
/*!
    \externalpage https://doc.qt.io/qt/qt-edu-for-designers.html
    \title Qt Edu for Designers
*/
/*!
    \externalpage https://www.qt.io/download
    \title Try Qt
*/
/*!
    \externalpage https://doc.qt.io/qt-5/custom-material-reference.html
    \title Qt Quick 3D Custom Material Reference
*/
/*!
    \externalpage https://doc.qt.io/qt-5/qml-qtquick3d-arealight.html
    \title AreaLight
*/
/*!
    \externalpage https://doc.qt.io/qt-5/qml-qtquick3d-shaderinfo.html
    \title ShaderInfo
*/
/*!
    \externalpage https://doc.qt.io/qt-5/qml-qtquick3d-bufferblit.html
    \title BufferBlit
*/
/*!
    \externalpage https://doc.qt.io/qt-5/qml-qtquick3d-cullmode.html
    \title CullMode
*/
/*!
    \externalpage https://doc.qt.io/qt-5/qml-qtquick3d-depthinput.html
    \title DepthInput
*/
/*!
    \externalpage https://doc.qt.io/qt-5/qml-qtquick3d-renderstate.html
    \title RenderState
*/
/*!
    \externalpage https://doc.qt.io/qt/i18n-source-translation.html#mark-strings-for-translation
    \title Mark Strings for Translation
*/
/*!
    \externalpage https://doc.qt.io/qt/linguist-id-based-i18n.html
    \title Text ID based translations
*/
/*!
<<<<<<< HEAD
=======
    \externalpage https://doc.qt.io/qtcreator/creator-developing-mcu.html
    \title Developing for MCUs
*/
/*!
    \externalpage https://doc.qt.io/qtcreator/creator-how-tos.html#mcus
    \title How To: Develop for MCUs
*/
/*!
    \externalpage https://doc.qt.io/QtForMCUs/qtul-setup-development-host.html#prerequisites
    \title MCU prerequisites for desktop
*/
/*!
    \externalpage https://doc.qt.io/QtForMCUs/qtul-setup-development-host.html#qt-creator-setup
    \title MCU kit for desktop
*/
/*!
    \externalpage https://doc.qt.io/QtForMCUs/qtul-prerequisites.html
    \title MCU target device-specific prerequisites
*/
/*!
    \externalpage https://doc.qt.io/qtcreator/creator-how-to-create-mcu-kits.html
    \title MCU kit for a target device
*/
/*!
    \externalpage https://doc.qt.io/QtForMCUs/qtul-supported-platforms.html
    \title Supported MCU target devices
*/
/*!
    \externalpage https://wiki.qt.io/QtDesignStudio/MCU_FAQ
    \title Qt Design Studio/MCU FAQ
*/
/*!
>>>>>>> f5fdafd3
    \externalpage https://www.qt.io/blog/qt-design-studio-4.6-released
    \title Qt Design Studio 4.6 released
*/
/*!
    \externalpage https://www.qt.io/blog/qt-design-studio-4.5.1-released
    \title Qt Design Studio 4.5.1 released
*/
/*!
    \externalpage https://www.qt.io/blog/qt-design-studio-4.5-released
    \title Qt Design Studio 4.5 released
*/
/*!
    \externalpage https://www.qt.io/blog/qt-design-studio-4.4-released
    \title Qt Design Studio 4.4 released
*/
/*!
    \externalpage https://www.qt.io/blog/qt-design-studio-4.3.2-released
    \title Qt Design Studio 4.3.2 released
*/
/*!
    \externalpage https://www.qt.io/blog/qt-design-studio-4.3.1-released
    \title Qt Design Studio 4.3.1 released
*/
/*!
    \externalpage https://www.qt.io/blog/qt-design-studio-4.3-released
    \title Qt Design Studio 4.3 released
*/
/*!
    \externalpage https://www.qt.io/blog/qt-design-studio-4.2-released
    \title Qt Design Studio 4.2 released
*/
/*!
    \externalpage https://www.qt.io/blog/qt-design-studio-4.1-released
    \title Qt Design Studio 4.1 released
*/
/*!
    \externalpage https://www.qt.io/blog/qt-design-studio-4.0.1-released
    \title Qt Design Studio 4.0.1 released
*/
/*!
    \externalpage https://www.qt.io/blog/qt-design-studio-4.0-released
    \title Qt Design Studio 4.0 released
*/
/*!
    \externalpage https://www.qt.io/blog/qt-design-studio-3.9-released
    \title Qt Design Studio 3.9 released
*/
/*!
    \externalpage https://www.qt.io/blog/qt-design-studio-3.8-released
    \title Qt Design Studio 3.8 released
*/
/*!
    \externalpage https://www.qt.io/blog/qt-design-studio-3.7-released
    \title Qt Design Studio 3.7 released
*/
/*!
    \externalpage https://www.qt.io/blog/qt-design-studio-3.6-released
    \title Qt Design Studio 3.6 released
*/
/*!
    \externalpage https://www.qt.io/blog/qt-design-studio-3.5-released
    \title Qt Design Studio 3.5 released
*/
/*!
    \externalpage https://www.qt.io/blog/qt-design-studio-3.4-released
    \title Qt Design Studio 3.4 released
*/
/*!
    \externalpage https://www.qt.io/blog/qt-design-studio-3.3-released
    \title Qt Design Studio 3.3 released
*/
/*!
    \externalpage https://www.qt.io/blog/qt-design-studio-3.2-released
    \title Qt Design Studio 3.2 released
*/
/*!
    \externalpage https://www.qt.io/blog/qt-design-studio-3.1-released
    \title Qt Design Studio 3.1 released
*/
/*!
    \externalpage https://www.qt.io/blog/qt-design-studio-3.0-released
    \title Qt Design Studio 3.0 released
*/
/*!
    \externalpage https://www.qt.io/blog/qt-design-studio-2.3-released
    \title Qt Design Studio 2.3 released
*/
/*!
    \externalpage https://www.qt.io/blog/qt-design-studio-2.2-released
    \title Qt Design Studio 2.2 released
*/
/*!
    \externalpage https://www.qt.io/blog/qt-design-studio-2.1-released
    \title Qt Design Studio 2.1 released
*/
/*!
    \externalpage https://www.qt.io/blog/qt-design-studio-2.0-released
    \title Qt Design Studio 2.0 released
*/
/*!
    \externalpage https://www.qt.io/blog/qt-design-studio-1.6.1-released
    \title Qt Design Studio 1.6.1 released
*/
/*!
    \externalpage https://www.qt.io/blog/qt-design-studio-1.6-released
    \title Qt Design Studio 1.6 released
*/
/*!
    \externalpage https://www.qt.io/blog/qt-design-studio-1.5-released
    \title Qt Design Studio 1.5 released
*/
/*!
    \externalpage https://www.qt.io/blog/qt-design-studio-1.4-released
    \title Qt Design Studio 1.4 released
*/
/*!
    \externalpage https://www.qt.io/blog/qt-design-studio-1.3.1-released
    \title Qt Design Studio 1.3.1 released
*/
/*!
    \externalpage https://www.qt.io/blog/qt-design-studio-1.3-released
    \title Qt Design Studio 1.3 released
*/
/*!
    \externalpage https://www.qt.io/blog/2019/06/03/qt-design-studio-1-2-released
    \title Qt Design Studio 1.2 released
*/
/*!
    \externalpage https://www.qt.io/blog/2019/04/12/qt-design-studio-1-1-1-released
    \title Qt Design Studio 1.1.1 released
*/
/*!
    \externalpage https://www.qt.io/blog/2019/02/19/qt-design-studio-1-1-released
    \title Qt Design Studio 1.1 released
*/
/*!
    \externalpage https://www.qt.io/blog/2018/10/25/qt-design-studio-1-0-released
    \title Qt Design Studio 1.0 released
*/<|MERGE_RESOLUTION|>--- conflicted
+++ resolved
@@ -102,8 +102,6 @@
     \title Text ID based translations
 */
 /*!
-<<<<<<< HEAD
-=======
     \externalpage https://doc.qt.io/qtcreator/creator-developing-mcu.html
     \title Developing for MCUs
 */
@@ -136,7 +134,6 @@
     \title Qt Design Studio/MCU FAQ
 */
 /*!
->>>>>>> f5fdafd3
     \externalpage https://www.qt.io/blog/qt-design-studio-4.6-released
     \title Qt Design Studio 4.6 released
 */
