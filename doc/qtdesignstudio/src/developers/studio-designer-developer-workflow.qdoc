// Copyright (C) 2024 The Qt Company Ltd.
// SPDX-License-Identifier: LicenseRef-Qt-Commercial OR GFDL-1.3-no-invariants-only

/*!
    \page studio-designer-developer-workflow.html
    \previouspage studio-implementing-applications.html
    \nextpage studio-debugging.html

    \title Designer-Developer Workflow

    \note In this section, you are using advanced menu items. These are not
    visible by default. To toggle the visibility of advanced menu items, see
    \l{Customizing the Menu Bar}.

    \QDS enables designers and developers to work together on common
    projects to develop applications. Designers use the \l{Design Views}{views}
    in the \uicontrol Design mode to modify \l{UI Files}{UI files} (\e .ui.qml),
    whereas developers use Qt Creator to work on the Qt Quick (\e .qml) and
    other files that are needed to implement the application logic and to
    prepare the application for production.

    \QDS \l{Creating Projects}{projects} come with boilerplate code for a
    working Qt 6 application that you can build and run in Qt Creator using
    CMake. Therefore, you can open, build, and run the projects with Qt Creator.

    \QDS continues to use the \e .qmlproject file format, while Qt Creator uses a
    \e CMakeLists.txt file as the project file. This enables you to share
    your project as a fully working C++ application with developers.

    To export a \QDS project for Qt Creator, you need:

    \list
        \li Qt Creator 13.0 or above.
        \li \QDS 4.5 or above.
    \endlist

<<<<<<< HEAD
        \li Select \uicontrol {Details} to access the \uicontrol {Advanced Options}.
            \image studio-project-export-advanced.webp "Access Advanced Options in the project exporter"
=======
    \section1 Exporting a \QDS Project
>>>>>>> 8790cbc9

        \list 1
            \li \l {Creating a Project} {Create} or open your \QDS project with \QDS 4.5 or above.

                \note If you are creating a new project in \QDS, select the
                    \uicontrol {Target Qt Version} that is not higher than the Qt version
                    used in your Qt Creator.

            \li Go to \uicontrol {File} > \uicontrol {Export Project}
                > \uicontrol {Enable Automatic CMake Generation}. This creates a
                \e {CMakeLists.txt} file in your project folder.

                \note Enabling this option tracks the changes made to the project in Qt Creator
                    and automatically updates in \QDS. The connection works unless you
                    deactivate the option.

            \image studio-project-export.webp "Exporting Qt Design Studio project"
        \endlist

<<<<<<< HEAD
    If you have used any version before \QDS 4.0 to create the project, manually include this code
    in the \e {CMakeLists.txt} file so the exported project works in Qt Creator.
=======
    \section1 Opening the \QDS Project in Qt Creator
>>>>>>> 8790cbc9

        Open the \e {CMakeLists.txt} file in Qt Creator. To open:

        \list 1
            \li In Qt Creator, select \uicontrol File > \uicontrol {Open File or Project}.
            \li Browse through your project directory and select the \e {CMakeLists.txt}.
                Then select \uicontrol Open.

                \image studio-project-cmake-generation.webp "Project folder after CMake generation"

            \li Select the Qt version and then \uicontrol {Configure Project}.

<<<<<<< HEAD
    \note If you have created the project with the \QDS version 4.0 or above, you already have this code in
          \e {CMakeLists.txt} by default.
=======
                \note If your \QDS project was created with a more updated Qt than the one
                    available in Qt Creator, the import doesn't work. Use
                    \l {Get and Install Qt with Qt Online Installer} {Qt Online Installer}
                    to install the latest Qt version. If successfully opened, all the files are
                    accessible in the \uicontrol Projects view.
>>>>>>> 8790cbc9

                \image qtcreator-qt-design-studio-project.webp "Qt Design studio projects in Qt Creator after successful import"
            \li To run the project, select \uicontrol Run.
        \endlist
*/<|MERGE_RESOLUTION|>--- conflicted
+++ resolved
@@ -34,12 +34,7 @@
         \li \QDS 4.5 or above.
     \endlist
 
-<<<<<<< HEAD
-        \li Select \uicontrol {Details} to access the \uicontrol {Advanced Options}.
-            \image studio-project-export-advanced.webp "Access Advanced Options in the project exporter"
-=======
     \section1 Exporting a \QDS Project
->>>>>>> 8790cbc9
 
         \list 1
             \li \l {Creating a Project} {Create} or open your \QDS project with \QDS 4.5 or above.
@@ -59,12 +54,7 @@
             \image studio-project-export.webp "Exporting Qt Design Studio project"
         \endlist
 
-<<<<<<< HEAD
-    If you have used any version before \QDS 4.0 to create the project, manually include this code
-    in the \e {CMakeLists.txt} file so the exported project works in Qt Creator.
-=======
     \section1 Opening the \QDS Project in Qt Creator
->>>>>>> 8790cbc9
 
         Open the \e {CMakeLists.txt} file in Qt Creator. To open:
 
@@ -77,16 +67,11 @@
 
             \li Select the Qt version and then \uicontrol {Configure Project}.
 
-<<<<<<< HEAD
-    \note If you have created the project with the \QDS version 4.0 or above, you already have this code in
-          \e {CMakeLists.txt} by default.
-=======
                 \note If your \QDS project was created with a more updated Qt than the one
                     available in Qt Creator, the import doesn't work. Use
                     \l {Get and Install Qt with Qt Online Installer} {Qt Online Installer}
                     to install the latest Qt version. If successfully opened, all the files are
                     accessible in the \uicontrol Projects view.
->>>>>>> 8790cbc9
 
                 \image qtcreator-qt-design-studio-project.webp "Qt Design studio projects in Qt Creator after successful import"
             \li To run the project, select \uicontrol Run.
