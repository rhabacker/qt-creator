// **********************************************************************
// NOTE: the sections are not ordered by their logical order to avoid
// reshuffling the file each time the index order changes (i.e., often).
// Run the fixnavi.pl script to adjust the links to the index order.
// **********************************************************************


/*!
    \contentspage{index.html}{Qt Creator}
    \page index.html
    \nextpage creator-overview.html

    \title Qt Creator Manual

    \section1 Version 2.1.80

    Qt Creator provides integrated tools for both application designers
    and developers to create applications for multiple desktop and mobile device
    platforms.

<<<<<<< HEAD
    For application designers, Qt Creator provides two integrated
    visual editors, \QD and \QMLD, that you can use to design and develop
=======
    For application designers, Qt Creator provides integrated
    visual editors, \QD
    \if defined(qtquick)
    and \QMLD,
    \endif
    that you can use to design and develop
>>>>>>> d2944d22
    application user interfaces.

    For application developers,
    Qt Creator provides a cross-platform, complete integrated development
    environment (IDE) that is available for Linux,
    Mac OS X and Windows operating systems. For more information, see
    \l{Operating Systems and Supported Platforms}.

    \note Please report bugs and suggestions to the
    \l{http://bugreports.qt.nokia.com}{Qt Bug Tracker}.
    You can also join the Qt Creator mailing list. To subscribe,
    send a message with the word \e subscribe to
    \l{mailto:qt-creator-request@trolltech.com}
    {qt-creator-request@trolltech.com}. For more information about Qt mailing
    lists, visit \l{http://lists.trolltech.com}{http://lists.trolltech.com}.

    \raw HTML
    <img border="0" style="float:right;" src="images/qtcreator-screenshots.png" />
    \endraw

    \list
       \o \l{Introducing Qt Creator}
       \o \l{Operating Systems and Supported Platforms}
       \o \l{Quick Tour}
       \o \l{Getting Started}
           \list
               \o \l{Building and Running an Example Application}
               \o \l{Creating a Qt C++ Application}
               \o \l{Creating a Mobile Application with Nokia Qt SDK}
               \o \l{Creating a Qt Quick Application}
           \endlist
       \o \l{Using the Editor}
            \list
                \o \l{Finding and Replacing}
                \o \l{Refactoring}
                \o \l{Searching With the Locator}
                \o \l{Pasting and Fetching Code Snippets}
                \o \l{Configuring the Editor}
                \o \l{Using FakeVim Mode}
                \o \l{Using an External Editor}
            \endlist
       \o \l{Managing Projects}
            \list
                \o \l{Creating a Project}
                \o \l{Setting Up a qmake Project}
                \o \l{Setting Up a CMake Project}
                \o \l{Setting Up a Generic Project}
                \o \l{Setting Up Development Environment for Maemo}
                \o \l{Setting Up Development Environment for Symbian}
                \o \l{Managing Sessions}
            \endlist
       \o \l{Building and Running Applications}
            \list
                \o \l{Building for Multiple Targets}
                \o \l{Specifying Build Settings}
                \o \l{Specifying Run Settings}
                \o \l{Specifying Editor Settings}
                \o \l{Specifying Dependencies}
            \endlist
       \o \l{Developing Qt Quick Applications}
       \o \l{Optimizing Applications for Mobile Devices}
       \o \l{Using the Maemo Emulator}
       \o \l{Debugging}
            \list
            \o \l {Debugging Qt Applications}
            \list
                \o \l{Debugging the Example Application}
                \o \l{Interacting with the Debugger}
                \o \l{Setting Up Debugger}
                \o \l{Using Debugging Helpers}
            \endlist
            \o \l{Debugging Qt Quick Applications}
                \list
                    \o \l{Using the QML Inspector}
                \endlist
            \endlist
       \o \l{Using Version Control Systems}
       \o \l{Adding Qt Designer Plugins}
       \o \l{Tips and Tricks}
       \o \l{Keyboard Shortcuts}
       \o \l{Known Issues}
       \o \l{Glossary}
       \o \l{Acknowledgements}
    \endlist
*/


/*!
    \contentspage index.html
    \previouspage index.html
    \page creator-overview.html
    \nextpage creator-os-supported-platforms.html

  \title Introducing Qt Creator

  Qt Creator provides you with tools to design and develop user interfaces and
  complex applications for multiple desktop and mobile
  platforms.

  \section1 Designing User Interfaces

  Qt Creator provides two integrated visual editors, \QD and \QMLD.

  \QD is a tool for designing and building graphical user interfaces (GUIs) from
  Qt widgets. You can compose and customize your widgets or dialogs and test
  them using different styles and resolutions.

  Widgets and forms created with \QD are integrated seamlessly with programmed code,
  using the Qt signals and slots mechanism, that lets you easily assign behavior to
  graphical elements. All properties set in \QD can be changed dynamically within the code.
  Furthermore, features like widget promotion and custom plugins allow you to use your
  own widgets with \QD.

  UIs that use widgets are clearly structured and enforce a platform look and feel,
  which makes them useful for traditional applications. However, they are static, and
  do not fully make use of the large high-resolution screens, touch input, and significant
  graphics power that are becoming common in portable consumer devices, such as mobile
  phones, media players, set-top boxes, and netbooks.

  \QMLD allows you to easily develop animations by using a declarative programming
  language called \l {http://doc.qt.nokia.com/4.7-snapshot/declarativeui.html}{QML}.
  In QML, a user interface is specified as a tree of objects with properties.

  You use a visual editor to create items, screens, and applications, as well as define changes
  in their state. \QMLD generates the necessary code for you.

  \note The visual \QMLD editor is provided as an experimental plugin that you must
  enable to be able to edit QML files in the \gui Design mode. Enabling the
  visual editor can negatively affect the overall stability of Qt Creator.

  You can edit the code in the code editor to add transitions from one state to another,
  and interaction to specify user actions that change the states. You
  can use Qt or JavaScript to implement the application logic.

  \section1 Coding Applications

  As an IDE, Qt Creator differs from a text editor in that it knows how to build and run
  applications. It understands the code as code, not just as plain text. This allows
  it to:
  \list
      \o Enable you to write well formatted code
      \o Anticipate what you are going to write and complete the code
      \o Display inline error and warning messages
      \o Enable you to semantically navigate to classes, functions, and symbols
      \o Provide you with context-sensitive help on classes, functions, and symbols
      \o Rename symbols in an intelligent way, so that other symbols with the same name
         that belong to other scopes are not renamed
      \o Show you the locations in code where a function is declared or called
   \endlist

      \section1 Why Do You Need Projects?

      To be able to build and run applications, Qt Creator needs the same
      information as a compiler would need. This information is specified in the
      project build and run settings.

      Creating a project allows you to:
      \list
      \o Group files together
      \o Add custom build steps
      \o Include forms and resource files
      \o Specify settings for running applications
      \endlist

      You can either create a project from scratch or import an existing
      project. Qt Creator generates all the necessary files, depending on the type of
      project you create. For example, if you choose to create a graphical user
      interface (GUI) application, Qt Creator generates an empty .ui file
      that you can modify with the integrated \QD.

      If you choose to create a Qt Quick application, Qt Creator generates a .qml file
      that you can modify with the \QMLD visual editor and the code editor.
*/

/*!
    \contentspage index.html
    \previouspage creator-overview.html
    \page creator-os-supported-platforms.html
    \nextpage creator-quick-tour.html

    \title Operating Systems and Supported Platforms

    \section1 Operating Systems

    Qt Creator is available in binary packages for the following operating
    systems:
    \list
        \o Windows XP Service Pack 2
        \o Windows Vista
        \o (K)Ubuntu Linux 7.04 (32-bit and 64-bit) or later, with the following:
           \list
               \o g++
               \o make
               \o libglib2.0-dev
               \o libSM-dev
               \o libxrender-dev
               \o libfontconfig1-dev
               \o libxext-dev
               \o libfreetype6-dev
               \o libx11-dev
               \o libxcursor-dev
               \o libxfixes-dev
               \o libxft-dev
               \o libxi-dev
               \o libxrandr-dev
               \o If you are using QtOpenGL, libgl-dev and libglu-dev
           \endlist
        \o Mac OS 10.5 or later with the following:
           \list
               \o Xcode tools for your Mac OS X version available from your Mac
                  OS X installation DVDs or at \l http://developer.apple.com.
           \endlist
    \endlist

         \omit  ## Are the Xcode tools still needed separately? \endomit

    \section1 Build Environment

    To build Qt Creator itself from the source, you need:
    \list
        \o Qt 4.7 or later
        \o On Windows, MinGW 4.4 or Microsoft Visual Studio 2008
    \endlist

    \section1 Supported Mobile Device Platforms
    You can develop applications for the following mobile device
    platforms:

    \list

    \o Symbian

    \o Maemo and Maemo Application Development and Debugging Environment (MADDE)

    \endlist

    The following table summarizes operating system support for building
    applications for mobile device platforms.

    \table
        \header
            \o {1,3} Operating system
            \o {3,1} Platform
        \header
            \o Desktop
            \o Symbian
            \o Maemo
        \row
            \o Windows
            \o Yes
            \o Yes
            \o Yes
        \row
            \o Linux
            \o Yes
            \o No
            \o Yes
        \row
            \o Mac OS X
            \o Yes
            \o No
            \o No
    \endtable
*/


/*!
    \contentspage index.html
    \previouspage creator-os-supported-platforms.html
    \page creator-quick-tour.html
    \nextpage creator-getting-started.html

    \title Quick Tour

    The figure below shows some of the components of Qt Creator in
    \gui{Edit} mode.

    \image qtcreator-breakdown.png

    Qt Creator has been localized into several languages. If the system language
    is one of the supported languages, it is automatically selected. To change
    the language, select \gui {Tools > Options > Environment} and select a language
    in the \gui Language field. The change takes effect after you restart Qt Creator.

    \section1 Qt Creator Modes

    The mode selector allows you to quickly switch between tasks such as
    editing project and source files, designing application UIs,
    configuring how projects are built and
    executed, and debugging your applications. To change modes, click the
    icons, or use the \l{keyboard-shortcuts}{corresponding keyboard shortcut}.

    \list
        \o \gui Welcome mode for opening recent sessions and projects.
        \o \gui{\l{Using the Editor}{Edit}} mode for editing project and source files.
        \o \gui{\l{Developing Application UI}{Design}} mode for designing and developing
           application user interfaces.
        \o \gui{\l{Debugging}{Debug}} mode for inspecting the state of your program while
           debugging.
        \o \gui{\l{Managing Projects}{Projects}} mode for configuring project building and
           execution.
        \o \gui{\l{Getting Help}{Help}} mode for viewing Qt documentation.
    \endlist

    Certain actions in Qt Creator trigger a mode change. Clicking on
    \gui {Debug} > \gui {Start debugging} > \gui {Start debugging}
    automatically switches to \gui {Debug} mode.


    \section1 Browsing Project Contents

    Use the sidebar to browse files, projects and bookmarks.
    \image qtcreator-sidebar.png

    You can select the content of the sidebar in the sidebar menu:
    \list
        \o \gui Projects shows a list of projects open in the current
           session.
        \o \gui{File System} shows the content of the currently selected
           directory.
        \o \gui Bookmarks shows all bookmarks for the current session.
        \o \gui{Open Documents} shows currently open files.
    \endlist

    You can change the view of the sidebar in the following ways:
    \list
        \o To toggle the sidebar, click \inlineimage qtcreator-togglebutton.png
           or press \key Alt+0 (\key Cmd+0 on Mac OS X).
        \o To split the sidebar, click \inlineimage qtcreator-splitbar.png
           . Select new content to view in the split view.
        \o To close a sidebar view, click
           \inlineimage qtcreator-closesidebar.png
           .
    \endlist


    \section2 Viewing Project Files

    The sidebar displays projects in a project tree. The project tree contains
    a list of all projects open in the current session. The files for each
    project are grouped according to their file type.

    You can use the project tree in the following ways:
    \list
        \o To bring up a context menu containing the actions most commonly
           needed right-click an item in the project tree.
           For example, through the menu of the project root directory you can,
           among other actions, build, re-build, clean and run the project.
        \o To list all files in a project, click
           \inlineimage qtcreator-filter.png
           and select \gui{Simplify tree}.
        \o To hide source files which are automatically generated by the build
           system, during a build, click \inlineimage qtcreator-filter.png
           and select \gui{Hide generated files}.
        \o To toggle the synchronization of your project tree with the file
           opened in the editor, click
           \inlineimage qtcreator-synchronizefocus.png
           .
        \o To see the absolute path of a file, move the mouse pointer over the
           file name.
    \endlist


    \section1 Viewing Output

    The task pane in Qt Creator can display one of the following panes:
    \list
       \o  \gui{Build Issues}
       \o  \gui{Search Results}
       \o  \gui{Application Output}
       \o  \gui{Compile Output}
       \o  \gui{General Messages}
       \o  \gui{Version Control}
    \endlist

    Output panes are available in all \l{Qt Creator modes}{modes}.
    Click the name of an output pane to open the pane. To maximize
    an open output pane, click the \gui {Maximize Output Pane} button
    or press \key {Alt+9}.

    To open the \gui{General Messages} and \gui{Version Control}
    panes, select \gui {Window > Output Panes}.


    \section2 Build Issues

    The \gui{Build Issues} pane provides a list of errors and warnings
    encountered during a build. The pane filters out irrelevant output from
    the build tools and presents the issues in an organized way.

    Right-clicking on a line brings up a context menu with options to copy
    the contents and to show a version control annotation view of the
    line that causes the error message.

    \image qtcreator-build-issues.png


    \section2 Search Results

    The \gui{Search Results} pane displays the results for global searches,
    for example, searching within a current document, files on disk, or all
    projects.

    The figure below shows an example search result for all
    occurrences of \c textfinder within the \c "/TextFinder" directory.

    \image qtcreator-search-pane.png


    \section2 Application Output

    The \gui{Application Output} pane displays the status of a program when
    it is executed, and the debug output.

    The figure below shows an example output from qDebug().

    \image qtcreator-application-output.png


    \section2 Compile Output

    The \gui{Compile Output} pane provides all output from the compiler.
    The \gui{Compile Output} is a more detailed version of information
    displayed in the \gui{Build Issues} pane.

    \image qtcreator-compile-pane.png


    \section1 Getting Help

    Qt Creator comes fully integrated with Qt documentation and
    examples using the Qt Help plugin.
    \list
        \o To view documentation, switch to \gui Help mode.
        \o To obtain context sensitive help, move the text cursor to a Qt class
           or function and press \key F1. The documentation is displayed in a
           pane next to the code editor, or, if there is not enough vertical
           space, in the fullscreen \gui Help mode.

           \image qtcreator-context-sensitive-help.png

        \o To select and configure how the documentation is displayed in the
           \gui Help mode, select \gui Tools > \gui Options... > \gui Help.
    \endlist

    \section2 Adding External Documentation

    You can display external documentation in the \gui Help mode.
    To augment or replace the documentation that ships with Qt Creator and Qt:
    \list 1
        \o Create a .qch file from your documentation.

           For information on how to prepare your documentation and create a
           .qch file, see
           \l{http://doc.qt.nokia.com/4.6/qthelp-framework.html}{The Qt Help Framework}.
        \o To add the .qch file to Qt Creator, select \gui Tools >
           \gui Options... > \gui Help > \gui Documentation > \gui Add.
    \endlist

    \section2 Using Documentation Filters

    You can filter the documents displayed in the \gui Help mode to find
    relevant information faster. Select from a list of filters in the
    \gui {Filtered by} field. The contents of the \gui Index and \gui Contents
    pane in the sidebar change accordingly.

    \image qtcreator-help-filters.png "Help filters"

    You can modify the filters to include external documentation, for example,
    or you can define your own filters. To construct filters, you can use the
    filter attributes that are specified in the documentation. Each document
    contains at least one filter attribute. If several documents contain the
    same filter attribute, such as \c tools, you can use that attribute to
    include all those documents.

    To add filters:

    \list 1

        \o Select \gui {Tools > Options... > Help > Filters > Add}.

        \o Enter a name for the filter and press \gui {OK}.

        \o In \gui Attributes, select the documents that you want to include
        in the filter.

        \image qtcreator-help-filter-attributes.png "Help filter attributes"

        \o Click \gui OK.

        \o In the \gui Help mode, select the filter in the \gui {Filtered by}
        field to see the filtered documentation in the sidebar.

    \endlist

    To modify filters, select a filter in \gui Filters, select the attributes,
    and then click \gui Apply.

    To remove filters, select them in \gui Filters, and click \gui Remove.

    \section1 Navigating with Keyboard

    Qt Creator caters not only to developers who are used to using the mouse,
    but also to developers who are more comfortable with the keyboard. A wide
    range of \l{keyboard-shortcuts}{keyboard} and
    \l{Searching With the Locator}{navigation} shortcuts are available to help
    speed up the process of developing your application.

    \section1 Developing Application UI

    To help you design the user interface of your application, two visual
    editors are integrated into Qt Creator:

    \list
    \o \QD
    \o \QMLD
    \endlist

    The integration includes project management and code completion.

    \section1 Using Qt Designer

    Qt Creator automatically opens all .ui files in \QD.

    \image qtcreator-formedit.png

    To change the layout of \QD user interface elements:
    \list 1
        \o Select \gui Tools > \gui{Form Editor} > \gui Views >
           \gui Locked.

           When this option is unchecked, you can change the layout.
        \o Click the header of an element and drag the element to a new
           position.
    \endlist

    To change \QD properties, select \gui Tools > \gui Options... >
    \gui Designer.
    \list
        \o Set the class properties and code generation preferences in \gui
           {Class Generation}.
        \o Set an additional folder for saving templates in \gui{Template
           Paths}.
        \o Set the grid settings and preview preferences in \gui Forms. To
           preview your form with skins, enable \gui{Print/Preview
           Configuration} and select your skin. Otherwise default preview
           settings are used.

           To preview the settings, select \gui Tools > \gui{Form Editor} >
           \gui Preview, or press \key Ctrl+Alt+R.
        \o To specify embedded device profiles, such as style, font, and screen
           resolution, select \gui{Embedded Design}.
    \endlist

    For more information on \QD, see
    \l{http://doc.qt.nokia.com/4.7-snapshot/designer-manual.html}{Qt Designer Manual}.

    \section1 Using Qt Quick Designer

    You can edit .qml files in the visual \QMLD editor or in the
    code editor.

    In \gui Projects, double-click a .qml file to open it in the code
    editor. Then select the \gui {Design} mode to edit the file in the
    visual editor.

    \note The visual \QMLD editor is provided as an experimental plugin that you must
    enable to be able to edit QML files in the \gui Design mode. Enabling the
    visual editor can negatively affect the overall stability of Qt Creator.

    To enable or disable the \QMLD visual editor, select
    \gui {Help > About Plugins... > Qt Quick > QmlDesigner}. You must restart Qt Creator
    to enable or disable the visual editor.

    \image qmldesigner-visual-editor.png "Visual editor"

    Use the visual editor panes to manage your project:

    \list

    \o \gui {Navigator} pane displays the items in the scene. You can
    show and hide items to focus on specific parts of the application.

    \o \gui {Library} pane displays lists of predefined \gui {Items} and
    imported \gui {Resources} that you can use to design applications. The
    images and other files that you copy to the project folder appear in the
    \gui {Resources} pane.

    \o \gui {Properties} pane displays the properties of the selected component.
     You can also change the properties in the code editor.

    \o \gui {State} pane displays the different states of the component. To add
    states, click the empty slot. Then modify the new state in the editor.
    In the code editor, you can see the changes recorded as changes to
    the base state.

    \endlist

*/


/*!
    \contentspage index.html
    \previouspage creator-qml-application.html
    \page creator-editor-using.html
    \nextpage creator-editor-finding.html

    \title Using the Editor

    Qt Creator's code editor is designed to aid you in creating, editing and
    navigating code.  Qt Creator's code editor is fully equipped with syntax
    checking, code completion, context sensitive help and in-line error
    indicators while you are typing.

    \section1 Using the Editor Toolbar

    The editor toolbar is located at the top of the editor view. The editor
    toolbar is context sensitive and shows items relevant to the file currently
    open in the editor.

    \image qtcreator-editortoolbar-symbols.png

    Use the toolbar to navigate between open files and symbols in use:
    \list
        \o To browse forward or backward through your location history, click
           \inlineimage qtcreator-back.png
           and \inlineimage qtcreator-forward.png
           .
        \o To go to any open file, select it from the \gui{Open files}
           drop-down menu.
        \o To jump to any symbol used in the current file, select it from the
           \gui Symbols drop-down menu.
    \endlist

    When you create or edit forms in a \c{.ui} file, the toolbar contains
    Qt Designer specific tools.


    \section1 Splitting the Editor View

    Split the editor view when you want to work on and view multiple files on
    the same screen.

    \image qtcreator-spliteditorview.png

    You can split the editor view in the following ways:
    \list
        \o To split the editor view into a top and bottom view, select
           \gui Window > \gui Split or press \key{Ctrl+E, 2}.

           Split command creates views below the currently active editor view.
        \o To split the editor view into adjacent views, select
           \gui Window > \gui{Split Side by Side} or press
           \key{Ctrl+E, 3}.

           Side by side split command creates views to the right of the
           currently active editor view.
    \endlist

    To move between split views, select \gui Window >
    \gui{Go to Next Split} or press \key{Ctrl+E, O}.

    To remove a split view, place the cursor within the view you want to
    remove and select \gui Window > \gui{Remove Current Split} or press
    \key{Ctrl+E, 0}. To remove all but the currently selected split view,
    select \gui Window > \gui{Remove All Splits} or press \key{Ctrl+E, 1}.


    \section1 Highlighting and Folding Blocks

    Use block highlighting to visually separate parts of the code that belong
    together. For example, when you place the cursor within the braces,
    the code enclosed in braces is highlighted.

    \image qtcreator-blockhighlighting.png

    To enable block highlighting, select \gui Tools > \gui{Options...} >
    \gui{Text Editor} > \gui Display > \gui{Highlight blocks}.

    Use the folding markers to collapse and expand blocks of code within
    braces. Click the folding marker to collapse or expand a block. In the
    figure above, the folding markers are located between the line number and
    the text pane.

    To show the folding markers, select \gui Tools > \gui{Options...} >
    \gui{Text Editor} > \gui Display > \gui{Display folding markers}. This
    option is enabled by default.

    When the cursor is on a brace, the matching brace is animated
    by default. To turn off the animation and just highlight the block and
    the braces, select \gui {Tools > Options... > Text Editor > Display} and
    deselect \gui {Animate matching parentheses}.


    \section1 Checking Code Syntax

    As you write code Qt Creator checks code syntax. When Qt Creator spots a
    syntax error in your code it underlines it and shows error details when you
    move the mouse pointer over the error.
    \list
        \o Syntax errors are underlined in red.

           In the following figure, a semicolon is missing at the end of the
           line.

           \image qtcreator-syntaxerror.png
        \o Semantic errors and warnings are underlined in olive.

           In the following figure, the type is unknown.

           \image qtcreator-semanticerror.png
    \endlist


    \section1 Completing Code

    Qt Creator understands the code as code, not just as plain text. This
    allows it to help you to write well formatted code and to anticipate
    what you are going to write and complete the code. The code completion
    differs somewhat depending on whether you write Qt code or QML code.

    \section2 Completing Qt Code

    As you write code, Qt Creator provides a list of context-sensitive
    suggestions to the statement currently under your cursor.

    \image qtcreator-codecompletion.png

    To open the list of suggestions at any time, press \key{Ctrl+Space}.
    If only one option is available, Qt Creator inserts it automatically.

    When completion is invoked manually, Qt Creator completes the common prefix
    of the list of suggestions. This is especially useful for classes with
    several similarly named members. To disable this functionality, uncheck
    \gui{Autocomplete common prefix} in the code completion preferences.
    Select \gui Tools > \gui{Options...} > \gui{Text Editor} > \gui Completion.

    By default, code completion considers only the first letter case-sensitive.
    To apply full or no case-sensitivity, select the option in the
    \gui {Case-sensitivity} field.

    The following table lists available types for code completion and icon
    used for each.

    \table
        \header
            \o Icon
            \o Description
        \row
            \i  \inlineimage completion/class.png
            \i  A class
        \row
            \i  \inlineimage completion/enum.png
            \i  An enum
        \row
            \i  \inlineimage completion/enumerator.png
            \i  An enumerator (value of an enum)
        \row
            \i  \inlineimage completion/func.png
            \i  A function
        \row
            \i  \inlineimage completion/func_priv.png
            \i  A private function
        \row
            \i  \inlineimage completion/func_prot.png
            \i  A protected function
        \row
            \i  \inlineimage completion/var.png
            \i  A variable
        \row
            \i  \inlineimage completion/var_priv.png
            \i  A private variable
        \row
            \i  \inlineimage completion/var_prot.png
            \i  A protected variable
        \row
            \i  \inlineimage completion/signal.png
            \i  A signal
        \row
            \i  \inlineimage completion/slot.png
            \i  A slot
        \row
            \i  \inlineimage completion/slot_priv.png
            \i  A private slot
        \row
            \i  \inlineimage completion/slot_prot.png
            \i  A protected slot
        \row
            \i  \inlineimage completion/keyword.png
            \i  A keyword
        \row
            \i  \inlineimage completion/macro.png
            \i  A macro
        \row
            \i  \inlineimage completion/namespace.png
            \i  A namespace
    \endtable

    \section2 Completing QML Code

    As you write QML code, Qt Creator suggests properties, IDs, and code
    snippets to complete the code. The snippets can consist of multiple
    fields that you specify values for. Select an item in the list and press
    \key Tab or \key Enter to complete the code. Press \key Tab to
    move between the fields and specify values for them.

    \image qmldesigner-code-completion.png "Completing QML code"

    \section1 Using Bookmarks

    To insert or delete a bookmark right-click the line number and select
    \gui{Toggle Bookmark} or press \key{Ctrl+M}.

    \image qtcreator-togglebookmark.png

    To go to previous bookmark in the current session, press \key{Ctrl+,}.

    To go to next bookmark in the current session, press \key{Ctrl+.}.


    \section1 Moving to Symbol Definition or Declaration

    In Qt Creator you can move directly to the definition or the declaration of
    a symbol by holding the \key Ctrl and clicking the symbol.

    To enable this moving function, in \gui Tools > \gui{Options...} >
    \gui{Text Editor} > \gui Behavior select \gui{Enable mouse navigation}.


    \section1 Using Update Code Model

    To refresh the internal information in Qt Creator pertaining to your code,
    select \gui{Tools} > \gui{C++} > \gui{Update code model}.

    \note In Qt Creator indexing updates the code automatically. Use
    \gui{Update code model} only as an emergency command.

*/


/*!
    \contentspage index.html
    \previouspage creator-editor-locator.html
    \page creator-editor-codepasting.html
    \nextpage creator-editor-options.html

    \title Pasting and Fetching Code Snippets

    In Qt Creator, you can paste snippets of code to a server or fetch
    snippets of code from the server. To paste and fetch snippets of code,
    Qt Creator uses the following:
    \list
        \o \gui{CodePaster}
        \o \gui{Pastebin.Com}
        \o \gui{Pastebin.Ca}
    \endlist

    To configure the server, select \gui{Tools} > \gui{Options...} >
    \gui{Code Pasting}.

    To paste a snippet of code onto the server, select \gui{Tools} >
    \gui{Code Pasting} > \gui{Paste Snippet...} or press \key{Alt+C,Alt+P}.

    To fetch a snippet of code from the server, select \gui{Tools} >
    \gui{Code Pasting} > \gui{Fetch Snippet...} or press \key{Alt+C,Alt+F}.

    \note To use \gui{Pastebin.Com}, configure the domain
    prefix in \gui{Tools} > \gui{Options...} > \gui{Code Pasting} >
    \gui{Pastebin.com}.

    For example, you might ask colleagues to review a change that you plan to
    submit to a version control system. If you use the Git version control system,
    you can create a \e{diff} view by selecting \gui{Tools} > \gui{Git} >
    \gui{Diff Repository}. You can then upload its contents to the server by choosing
    \gui{Tools} > \gui{Code Pasting} > \gui{Paste Snippet...}. The reviewers can retrieve
    the code snippet by selecting \gui{Tools} > \gui{Code Pasting} > \gui{Fetch Snippet...}.
    If they have the project currently opened in Qt Creator, they can apply and test
    the change by choosing \gui{Tools} > \gui{Git} > \gui{Apply Patch}.

*/


/*!
    \contentspage index.html
    \previouspage creator-editor-options.html
    \page creator-editor-fakevim.html
    \nextpage creator-editor-external.html

    \title Using FakeVim Mode

    In the \gui{FakeVim} mode, you can run the main editor in a manner similar
    to the Vim editor. To run the editor in the \gui{FakeVim} mode, select
    \gui{Edit} > \gui{Advanced} > \gui{Use vim-style editing} or press
    \key{Alt+V,Alt+V}.

    In the \gui{FakeVim} mode, most keystrokes in the main editor will be
    intercepted and interpreted in a way that resembles Vim. Documentation for
    Vim is not included in Qt Creator. For more information on using Vim,
    see \l{http://www.vim.org/docs.php}{Documentation} on the Vim web site.

    To map commands entered on the \gui{FakeVim} command line to actions of the
    Qt Creator core, select \gui{Tools} > \gui{Options...} > \gui{FakeVim} >
    \gui{Ex Command Mapping}.

    To make changes to the Vim-style settings, select \gui{Tools} >
    \gui{Options...} > \gui FakeVim > \gui{General}.

    To use a Vim-style color scheme, select \gui {Tools > Options... >
    Text Editor > Fonts & Color}. In the \gui {Color Scheme} list, select
    \gui {Vim (dark)}.

    To quit the FakeVim mode, click \gui {Quit FakeVim} or press
    \key{Alt+V,Alt+V}.

    */


/*!
    \contentspage index.html
    \previouspage creator-editor-fakevim.html
    \page creator-editor-external.html
    \nextpage creator-project-managing.html

    \title Using an External Editor

    To open the file you are currently viewing in an external editor, select
    \gui Edit > \gui Advanced > \gui{Open in External Editor}.

    To use the external editor of your choice:
    \list 1
        \o Add the editor path to the \c{PATH} environment variable of your
           operating system.
        \o In Qt Creator select \gui Tools > \gui Options... >
           \gui Environment > \gui General.
        \o In \gui{External editor} enter the name of the application followed
           by \key Space and \tt{\bold %f}. For example, to open the file in
           Smultron, enter \tt{\bold{smultron %f}}.

           To further define how to open the file in the external editor, you
           can use the following variables separated by a space:
           \list
            \o Current line number \tt{\bold %l}
            \o Current column number \tt{\bold %c}
            \o Editor's x position on the screen \tt{\bold %x}
            \o Editor's y position on the screen \tt{\bold %y}
            \o Editor's width in pixels \tt{\bold %w}
            \o Editor's height in pixels \tt{\bold %h}
            \o Editor's width in characters \tt{\bold %W}
            \o Editor's height in characters \tt{\bold %H}
            \o To pass % symbol to the editor \tt{\bold %%}
           \endlist

           \note Not all variables work with all editors.
    \endlist
*/


/*!
    \contentspage index.html
    \previouspage creator-editor-codepasting.html
    \page creator-editor-options.html
    \nextpage creator-editor-fakevim.html

    \title Configuring the Editor

    Qt Creator allows you to configure the text editor to suit your specific
    needs. To configure the editor, select  \gui Tools > \gui{Options...} >
    \gui{Text Editor}.

    You can perform the following configuration actions:
    \list
        \o Set the font preferences and apply syntax highlighting in
           \gui{Font & Colors}.
        \o Set tabs, indentation, the handling of whitespace, and mouse operations in
           \gui Behavior.
        \o Set various display properties, for example,
           \l{Highlighting and folding blocks}{highlighting and folding blocks},
           text wrapping or \l{Moving to symbol definition or declaration}
           {moving to symbol definition or declaration}
           in \gui Display.
        \o Configure \l{Completing Code}{code completion} in \gui Completion.
    \endlist

    \section2 Configuring Fonts

    You can select the font family and size. You can specify a zoom setting in
    percentage for viewing the text. You can also zoom in or out by pressing
    \key {Ctrl++} or \key {Ctrl +-}, or by pressing \key Ctrl and rolling
    the mouse button up or down. To disable the mouse wheel function, select
    \gui {Tools > Options... > Text Editor > Behavior} and deselect the
    \gui {Enable scroll wheel zooming} check box.

    Antialiasing is used by default to make text look smoother and more
    readable on the screen. Deselect the \gui Antialias check box to
    turn off antialiasing.

    \section2 Defining Color Schemes

    You can select one of the predefined color schemes for syntax highlighting
    or create customized color schemes. To create a color scheme:

    \list 1

        \o Select \gui {Tools > Options... > Text Editor > Fonts & Color > Copy}.

        \o Enter a name for the color scheme and click \gui OK.

        \o In the \gui Foreground field, specify the color of the selected
        code element.

        \o In the \gui Background field, select the background
        color for the code element.

        The backgound of the \gui Text element determines the background of the
        code editor.

    \endlist

    When you copy code from Qt Creator, it is copied in both plain text and HTML
    format. The latter makes sure that syntax highlighting is preserved when
    pasting to a rich-text editor.

    \section2 Indenting Code

    When you type code, it is indented automatically according to the selected
    options. Select a block to indent it when you press \key Tab.
    Press \key {Shift+Tab} to decrease the indentation.

    When you press \gui Backspace the indentation is decreased by one level,
    instead of one space, by default.

    By default, the tab-length in code editor is 8 spaces, but you can change
    it. The code editor can also determine whether tabs or spaces are used
    on the previous or next line and copy the style.

    You can determine whether the block indent style includes braces,
    or you can use the GNU indent style. The GNU style places braces on a separate
    line, indented by 2 spaces, except when they open a function definition, where
    they are not indented.

    The following code snippet illustrates excluding braces from the indented block:

    \code

    void foobar(bool zoo)
    {
        if (zoo)
        {
            foo();
        }
    }

    \endcode

    The following code snippet illustrates including braces in the indented block:

    \code

    void foobar(bool zoo)
    {
        if (zoo)
            {
            foo();
            }
    }

    \endcode

    The following code snippet illustrates the GNU style:

    \code

    void foobar(bool zoo)
    {
      if (zoo)
        {
          foo();
        }
    }

    \endcode

*/


/*!
    \contentspage index.html
    \previouspage creator-editor-using.html
    \page creator-editor-finding.html
    \nextpage creator-editor-refactoring.html

    \title Finding and Replacing

    To search through the currently open file:
    \list 1
        \o Press \key Ctrl+F or select \gui Edit > \gui Find/Replace >
           \gui{Find/Replace}.
        \o Enter the text you are looking for.

           If the text is found, all occurrences are highlighted as you type.
        \o To go to the next occurrence, click \inlineimage qtcreator-next.png
           , or press \key F3. To go to the previous occurrence click
           \inlineimage qtcreator-previous.png
           , or press \key Shift+F3.
    \endlist

    You can restrict the search in the \gui Find field by selecting one
    or several search criteria:
    \list
        \o To make your search case sensitive, select
           \inlineimage qtcreator-editor-casesensitive.png
           .
        \o To search only whole words, select
           \inlineimage qtcreator-editor-wholewords.png
           .
        \o To search using regular expressions, select
           \inlineimage qtcreator-editor-regularexpressions.png
           .
           Regular expressions used in Qt Creator are modeled on Perl regular
           expressions. For more information on using regular expressions, see
           \l {http://doc.qt.nokia.com/4.6/qregexp.html#details}
           {Detailed Description} in the QRegExp Class Reference.
    \endlist

    \note If you have selected text before selecting \gui Find/Replace, the
    search is conducted within the selection.

    To replace occurrences of the existing text, enter the new text in the
    \gui{Replace with} field.
    \list
        \o To replace the selected occurrence and move to the next one,
           click \inlineimage qtcreator-next.png
           or press \key Ctrl+=.
        \o To replace the selected occurrence and move to the previous one,
           click \inlineimage qtcreator-previous.png
           .
        \o To replace all occurrences in the file, click \gui{Replace All}.
    \endlist

    \section1 Advanced Search

    To search through projects, files on a file system or the currently open
    file:
    \list 1
        \o Press \key Ctrl+Shift+F or select \gui Edit >
           \gui Find/Replace > \gui{Advanced Find} >
           \gui{Open Advanced Find...}.
        \o Select the scope of your search:
           \list
            \o \gui{All Projects} searches files matching the defined file
               pattern in all currently open projects.

               For example, to search for \tt previewer only in \tt .cpp
               and \tt .h files, enter in \gui{File pattern}
               \tt *.cpp,*.h.

               \image qtcreator-search-allprojects.png

            \o \gui{Current Project} searches files matching the defined file
               pattern only in the project you are currently editing.
            \o \gui{Files on File System} recursively searches files matching
               the defined file pattern in the selected directory.
            \o \gui{Current File} searches only the current file.
           \endlist
        \o Enter the text you are looking for and click \gui Search.

           \image qtcreator-searchresults.png

           A list of files containing the searched text is displayed in the
           \gui{Search Results} pane.
           \list
            \o To see all occurrences in a file, double-click the file name in
               the list.
            \o To go to an occurrence, double-click it.
           \endlist
    \endlist
*/


/*!
    \contentspage index.html
    \previouspage creator-editor-finding.html
    \page creator-editor-refactoring.html
    \nextpage creator-editor-locator.html

    \title Refactoring

    Code refactoring is the process of changing the code without modifying the
    existing functionality of your application. By refactoring your code you
    can:
    \list
        \o Improve internal quality of your application
        \o Improve performance and extensibility
        \o Improve code readability and maintainability
        \o Simplify code structure
    \endlist

    \section1 Finding Symbols

    To find the use of a specific symbol in your project:
    \list 1
        \o In the editor place the cursor on the symbol and select \gui Tools
           > \gui C++ > \gui{Find Usages} or press
           \key Ctrl+Shift+U.

           Qt Creator looks for the symbol in the following locations:
           \list
            \o Files listed as a part of the project
            \o Files directly used by the project files (for example, generated
               files)
            \o Header files of used frameworks and libraries
           \endlist
        \o The \gui{Search Results} pane opens and shows the location and
           number of instances of the symbol in the current project.

           \image qtcreator-refactoring-find.png
    \endlist

    You can browse the search results in the following ways:
    \list
        \o To go directly to an instance, double-click the instance in the
           \gui{Search Results} pane.
        \o To move between instances, click
           \inlineimage qtcreator-forward.png
           and
           \inlineimage qtcreator-back.png
           in the \gui{Search Results} pane.
        \o To expand and collapse the list of all instances, click
           \inlineimage qtcreator-expand.png
           .
        \o To clear the search results, click \inlineimage qtcreator-clear.png
           .
    \endlist

    \section1 Renaming Symbols

    The functions used to rename symbols depends on whether you are
    writing C++ or QML code. For QML, you can only rename IDs.

    To rename a specific symbol in a Qt project:
    \list 1
        \o In the editor, place the cursor on the symbol you would like to
           change and select \gui Tools > \gui C++ >
           \gui{Rename Symbol Under Cursor} or press \key Ctrl+Shift+R.

           The \gui{Search Results} pane opens and shows the location and
           number of instances of the symbol in the current project.

           \image qtcreator-refactoring-replace.png
        \o To replace all selected instances, enter the name of the new symbol
           in the \gui{Replace with} text box and click \gui Replace.

           To omit an instance, uncheck the check-box next to the instance.

           \note This action replaces all selected instances of the symbol in
           all files listed in the \gui{Search Results} pane. You cannot
           undo this action.
    \endlist

    \note Renaming local symbols does not open the \gui{Search Results} pane.
    The instances of the symbol are highlighted in code and you can edit the
    symbol. All instances of the local symbol are changed as you type.

    To rename an ID in a Qt Quick project:

    \list 1

        \o Right-click an ID in the QML code and select
        \gui {Rename id}.

        \o In the \gui {Rename id} field, enter the new ID.

   \endlist
*/

/*!
    \contentspage index.html
    \previouspage creator-editor-external.html
    \page creator-project-managing.html
    \nextpage creator-project-creating.html

    \title Managing Projects

    One of the major advantages of Qt Creator is that it allows a team of
    developers to share a project across different development platforms with a common
    tool for development and debugging.

    The recommended way to build a project is to use a \l{Using Version Control Systems} {version control system}.
    Store and edit only project source files and the .pro and .pri files (for qmake)
    or CMakeLists.txt and *.cmake files (for CMake). Do not store
    files generated by the build system or Qt Creator, such as makefiles,
    .pro.user, and object files. Other approaches are possible,
    but we recommend that you do not use network resources, for example.

    Qt Creator allows you to specify separate \l{Building for Multiple Targets} {build settings}
    for each development platform. By default, \l{glossary-shadow-build}{shadow builds} are used to
    keep the build specific files separate from the source.

    You can create separate versions of project files to keep platform-dependent
    code separate. You can use qmake
    \l{http://qt.nokia.com/doc/4.2/qmake-tutorial.html#adding-platform-specific-source-files}{scopes}
    to select the file to process depending on which platform qmake is run on.

    Items such as open files, breakpoints, and watches are stored in
    \l{Managing Sessions}{sessions}. They are not considered to be part of the
    information shared across platforms.

    Qt Creator is integrated with cross-platform systems for build automation:
    qmake and CMake. In addition, you can import generic projects that do not use qmake
    or CMake, and specify that Qt Creator ignores your build system.
    \list
       \o To use \bold{qmake} to build applications, open a \c .pro file. For more
          information, see \l{Setting Up a qmake Project}.
       \o To use \bold{CMake} to build applications you need to have CMake version
          2.8.0 or later installed. For more information, see
          \l{Setting Up a CMake Project}.
       \o To use \bold{other build systems} to build applications, specify which files belong to
          your project and which include directories or defines you want to pass
          to your compiler. For more information, see
          \l{Setting Up a Generic Project}.
    \endlist

    Qt Creator provides support for \l{Building and Running Applications}{building and running} Qt applications for
    desktop environment and mobile devices. When you install the Nokia Qt SDK,
    the build and run settings for the Maemo and Symbian targets are set up
    automatically. However, you need to install and configure some additional software
    on the devices:

    \list

       \o \l{Setting Up Development Environment for Maemo}.

       \o \l{Setting Up Development Environment for Symbian}.

    \endlist

    \note The only supported build system for mobile applications in Qt
    Creator is qmake.

    Once your mobile application is ready, you can test it in the Qt Simulator.
    You can also connect Maemo and Symbian devices to your development PC and
    debug applications on the devices. After you have tested the application,
    you can deploy it on mobile devices.

    Developing applications for mobile devices is different from developing
    desktop applications. For more information, see
    \l{Optimizing Applications for Mobile Devices}.

    To change the location of the project directory, and to make changes in
    the build and run settings, select \gui{Tools} > \gui{Options...} >
    \gui{Projects} > \gui{General}.

    \section1 External Libraries

    Through external libraries Qt Creator can support code completion and
    syntax highlighting for external libraries as if they were a part of the
    current project or the Qt library.

    The procedure of adding a library to a project depends on the type of
    project, which influences the build system used.

    \list
       \o For information on adding external libraries to qmake projects, see
          \l{Adding External Libraries to a qmake Project}.
       \o For information on adding external libraries to CMake projects, see
          \l{Adding External Libraries to a CMake Project}.
   \endlist

*/


/*!
    \contentspage index.html
    \previouspage creator-project-managing.html
    \page creator-project-creating.html
    \nextpage creator-project-qmake.html

    \title Creating a Project

    You use wizards to create and import several types of projects and files, such
    as Qt GUI or console applications and Qt Quick applications. You can also use
    wizards to add individual files to your projects. For example, you can create
    the following types of files:

    \list

        \o Qt resource files, which allow you to store binary files in the
        application executable

        \o \QD forms and Qt QML files, which specify parts of application user
        interfaces

        \o C++ class, source, or header files

    \endlist

    The wizards prompt you to enter the settings needed
    for that particular type of project and create the necessary files for you.

    \image qtcreator-new-project.png

    \section1 Using Project Wizards

    To create a new project:
    \list 1
        \o Select \gui File > \gui{New File or Project} and select the type of your
           project.

           The contents of the following dialogs depend on the project type.
           Follow the instructions of the wizard.
           This example uses \gui {Qt Gui Application}.

        \o Name the project and set its path. To select the path from a
           directory tree, click \gui Browse.

           Avoid using spaces and special characters in the project name and
           path.

           \image qtcreator-intro-and-location.png
        \o Specify the name of the class you want to create and using the
           drop-down menu select its base class type.

           Note that the \gui{Header file}, \gui{Source file} and
           \gui{Form file} fields are automatically updated as you name your
           class.

           \image qtcreator-class-info.png
        \o Review the project settings.

           To create the project, click \gui Finish.

           \image qtcreator-new-project-summary.png
    \endlist

    \section1 Adding New Project Wizards

    If you have a team working on a large application or several applications,
    you might want to standardize the way the team members create projects
    and classes.

    You can use the wizard templates in the \c {share/qtcreator/templates/wizards}
    folder to create your own project and class wizards. Qt Creator looks in the
    folder and adds all wizards defined in wizard.xml files to the \gui New dialog
    that opens when you select \gui {File > New File or Project}.

    In a project wizard, you can specify the files needed in a project.
    You can add wizard pages to allow developers to specify settings for the
    projcet.

    In a class wizard, you can allow developers to specify the class name, base
    class, and header and source files for the class.

    To see how this works, rename wizard_example.xml as wizard.xml in the helloworld
    and listmodels folders. After you restart Qt Creator, the \gui {Custom Classes}
    and \gui {Custom Projects} categories appear in the \gui New dialog.

    \image qtcreator-custom-project-wizards.png "The New dialog with custom projects and classes"

    \section2 Creating Project Wizards

    To create a project wizard:

    \list 1

        \o Make a copy of the \c {share/qtcreator/templates/wizards/helloworld} or
        \c {share/qtcreator/templates/wizards/listmodel} folder.

        \o Modify the wizard_example.xml file.

        \o The following code determines the type of the wizard and its place
        in the \gui New dialog:

        \code

        <wizard version="1" kind="project"
        class="qt4project" firstpage="10"
        id="A.HelloWorld" category="B.CustomProjects">

        \endcode

        \list

            \o \c version is the version of the file contents. Do not modify this value.

            \o \c kind specifies the type of the wizard: \c project or \c class.

            \o \c class specifies the type of the project. Currently the only available
            type is \c qt4project, which specifies a Qt console project.

            \o \c firstpage specifies the place of the new page in the standard project
            wizard. The value 10 ensures that the custom page appears after the standard
            pages, as the last page of the wizard.

            \o \c id is the unique identifier for your wizard. The letter specifies the
            position of the wizard within the \c category. The HelloWorld wizard appears
            as the first wizard in the second category in the \gui New dialog.

            \o \c category is the category in which to place the wizard in the list.
            The letter specifies the position of the category in the list in the \gui New
            dialog.

        \endlist

        \o The following code specifies the icon and text that appear in the \gui New
         dialog:

        \code

        <icon>console.png</icon>
        <description>Creates a hello-world-project with custom message.</description>
        <description xml:lang="de">Erzeugt ein Hello-Welt-Projekt mit einer Nachricht.</description>
        <displayname>Hello World</displayname>;
        <displayname xml:lang="de">Hallo Welt</displayname>;
        <displaycategory>Custom Projects</displaycategory>
        <displaycategory xml:lang="de">Benutzerdefinierte Projekte</displaycategory>

        \endcode

        \list


            \o \c icon appears next to the \c displayName.

            \o \c description appears at the bottom of the \gui New dialog when you
            select the display name.

            \o \c displayName appears in the \gui New dialog, under the
            \c displayCategory.

            You can add translations as values for the text elements. Specify the target
            language as an attribute for the element. Use locale names (QLocale).
            For example, \c {xml:lang="de"}.

        \endlist

        \o The following code specifies the files to add to the project:

        \code

        <files>
            <file source="main.cpp" openeditor="true" />
            <file source="project.pro" target="%ProjectName%.pro" openproject="true" />

        \endcode

        \list

            \o \c source specifies the file to copy to the project. The files must be
            located in the wizard folder.

            \o \c target specifies the new filename for the file. The \c {%ProjectName%}
            variable is replaced with the string that users specify in the \gui Name
            field on the first page of the wizard.

            \o \c openproject indicates that the file is a project file which is to be opened
            after the wizard has finished.

            \o \c openeditor indicates that the file is to be opened in an editor after
            the wizard has finished.

        \endlist

        \o The following code creates a page that specifies settings for the project:

        \code

        <!-- Create a 2nd wizard page with parameters -->
        <fieldpagetitle>Hello World Parameters</fieldpagetitle>
        <fieldpagetitle xml:lang="de">Hallo Welt Parameter</fieldpagetitle>
        <fields>
            <field mandatory="true" name="MESSAGE">
                <fieldcontrol class="QLineEdit" validator='^[^"]+$'  defaulttext="Hello world!" />
                <fielddescription>Hello world message:</fielddescription>
                <fielddescription xml:lang="de">Hallo-Welt-Nachricht:</fielddescription>
            </field>
        </fields>

        \endcode

        \list

            \o \c fieldpagetitle specifies the title of the page.

            \o \c field specifies whether the field is mandatory (\c true or \c false).
            You can use the value of the \c name field as a variable in other files (for
            example, \c {%MESSAGE%}.

            \o \c fieldcontrol specifies the field. \c class specifies the field type.
            You can use interface objects from the QWidget class to create fields. This
            example uses QLineEdit to create an input field.

            \o \c validator specifies a regular expression to check the characters allowed in
            the field.

            \o \c defaulttext specifies text that appears in the field by default.

            \o \c fielddescription specifies the field name that appears on the wizard page.

         \endlist

    \endlist

    \section2 Creating Class Wizards

    The widget.xml file for a class wizard is very similar to that for a project
    wizard. The differences are discussed below.

    To create a class wizard:

    \list 1

        \o The following code specifies settings for the wizard:

        \code

        <wizard version="1" kind="class" id="A.ListModel" category="B.CustomClasses">

           <description>Creates a QAbstractListModel implementation.</description>
           <description xml:lang="de">Erzeugt eine Implementierung von QAbstractListModel.</description>

           <displayname>QAbstractListModel implementation</displayname>
           <displayname xml:lang="de">Implementierung von QAbstractListModel</displayname>

           <displaycategory>Custom Classes</displaycategory>
           <displaycategory xml:lang="de">Benutzerdefinierte Klassen</displaycategory>

        \endcode

        For more information about the elements and their values, see
        \l {Creating Project Wizards}.

        \o The following code specifies the files to add to the project:

        \code

        <files>
            <file source="listmodel.cpp" target="%ClassName:l%.%CppSourceSuffix%"  openeditor="true" />
            <file source="listmodel.h" target="%ClassName:l%.%CppHeaderSuffix%"  openeditor="true" />
        </files>

        \endcode

        Here, \c target contains the following variables that are used to construct
        the filename:

        \list

        \o \c {%ClassName:l%} is replaced with the value of the \c ClassName field.
        The modifier \c l converts the string to lower case, to observe Qt
        conventions.

        \o \c {%CppSourceSuffix%} is replaced by the default source suffix, which
        is defined in Qt Creator in \gui {Tools > Options... > C++ > File Naming}.
        For example, if users enter \bold MyClass, the filename becomes myclass.cpp
        when the project is created.

        \o \c {%CppHeaderSuffix%} is replaced by the default header suffix, which
        is also defined in \gui {File Naming}. Here, the filename would
        become myclass.h.

        \endlist

        \o The following code creates a page that allows users to select the class
        name, base class, and header and source files for the class:

        \code

        <!-- Create parameter wizard page -->

        <fieldpagetitle>ListModel parameters</fieldpagetitle>
        <fieldpagetitle xml:lang="de">Parameter des ListModel</fieldpagetitle>
        <fields>
            <field name="ClassName">

                <fieldcontrol class="QLineEdit" validator="^[a-zA-Z0-9_]+$" defaulttext="MyListModel" />

                <fielddescription>Class name:</fielddescription>
                <fielddescription xml:lang="de">Klassenname:</fielddescription>
            </field>
            <field name="Datatype">

                <fieldcontrol class="QComboBox" combochoices="QString,int" defaultindex="0" />

                <fielddescription>Data type:</fielddescription>
                <fielddescription xml:lang="de">Datentyp:</fielddescription>
            </field>
        </fields>

        \endcode

        In addition to QLineEdit, QComboBox is used in the class wizard to create
        a field. \c combochoices specifies the options in the combobox and
        \c defaultindex specifies that QString is the default value.

    \endlist

*/


/*!
    \contentspage index.html
    \previouspage creator-project-creating.html
    \page creator-project-qmake.html
    \nextpage creator-project-cmake.html

    \title Setting Up a qmake Project

    The qmake tool helps simplify the build process for development projects
    across different platforms. qmake automates the generation of makefiles
    so that only a few lines of information are needed to create each makefile.
    qmake can be used for any software project, whether it is written in Qt or not.

    The qmake tool generates a makefile based on the information in a project
    file that is generated by Qt Creator. It can generate makefiles for MinGW,
    Microsoft Visual studio, and CSL ARM in Windows, and GNU Compiler Collection
    (GCC) in Linux and Mac OS X.

    For more information about qmake, see the
    \l{http://qt.nokia.com/doc/4.2/qmake-manual.html}{qmake Manual}.

    \section1 Selecting the Qt Version

    Qt Creator allows you to have multiple versions of Qt installed on
    your development PC and use different versions for each of your projects.

    If Qt Creator finds \bold qmake in the \c{PATH} environment variable, it uses
    that version. The \l{glossary-system-qt}{ qmake version of Qt} is referred
    to as \bold{Qt in PATH}. If you intend to use only one version of Qt and it
    is already in the \c{PATH} and correctly set up for command line use, you do
    not need to manually configure your Qt version.


    \section2 Windows

    To add a Qt version for \bold MinGW:
    \list 1
        \o Select \gui Tools > \gui Options... > \gui Qt4 >
           \gui{Qt Versions}.
        \o Click \inlineimage qtcreator-windows-add.png
           and enter the name of the version in \gui{Version Name} field.
        \o Enter the qmake binary path in the \gui{qmake Location}.
        \o Enter the MinGW installation path in the \gui{MinGW Directory}.

           \image qtcreator-qt4-qtversions-win-mingw.png
    \endlist

    To add a Qt version for a \bold{Microsoft Visual C++} compiler:
    \list 1
        \o Select \gui Tools > \gui Options... > \gui Qt4 >
           \gui{Qt Versions}.
        \o Qt Creator automatically sets the correct environment variables for
           compilation. Select the internal version number of the installed
           Microsoft Visual C++ tool chains using the \gui MSVC drop-down
           box:
           \list
               \o \bold 7.1 for Visual Studio 2003
               \o \bold 8.0 for Visual Studio 2005
               \o \bold 9.0 for Visual Studio 2008
           \endlist

           \note If you are using the
           \bold{Windows SDK for Windows Server 2008}, Qt Creator identifies
           it as version 9.0.

           \image qtcreator-qt4-qtversions-win-msvc.png
    \endlist

    If you are using \bold{Qt for Symbian} and your Symbian SDK is registered
    with devices.exe, Qt Creator automatically detects the Qt version. To add a
    Qt for Symbian version:
    \list 1
        \o Select \gui Tools > \gui Options... > \gui Qt4 >
           \gui{Qt Versions}.
        \o Select the \gui{S60 SDK} you want the Qt Creator to use.

           \image qtcreator-qt4-qtversions-win-symbian.png
        \o To build an application for your device using GCCE, enter the path
           to the \bold{CSL ARM Toolchain} directory in
           \gui{CSL\\GCCE Directory}.

           You do not need to specify this path if the compiler is included in
           the \c{PATH} environment variable.
        \o To build an application for the emulator (WINSCW toolchain), enter
           the path to your Carbide C++ installation directory in
           \gui{Carbide directory}.

           \note You need to have Carbide C++ version 2.0 or later installed.
    \endlist

    \section2 Compiling Projects With Linux

    To compile a project in Qt Creator, Linux uses GNU Compiler Collection
    (GCC). Intel Compiler Collection (ICC) is supported as a drop-in
    replacement for GCC.

    To add a Qt version:
    \list 1
        \o Select \gui Tools > \gui Options... > \gui Qt4 >
           \gui{Qt Versions}.
        \o Click \inlineimage qtcreator-linux-add.png
           and enter the name of the version in \gui{Version Name}.
        \o Enter the path to the qmake binary in \gui{Path to qmake}.
    \endlist

    \section2 Compiling Projects With Mac OS X

    To compile a project in Qt Creator, Mac OS X uses GNU Compiler Collection
    (GCC), which is part of Xcode.

    To add a Qt version:
    \list 1
        \o Select \gui{Qt Creator} > \gui Preferences... > \gui{Qt Versions}.
        \o Click \inlineimage qtcreator-macosx-add.png
           and enter the name of the version in \gui{Version Name}.
        \o Enter the path to the qmake binary in \gui{Path to qmake}.

           \image qtcreator-qt4-qtversions.png
    \endlist

    \section1 Adding External Libraries to a qmake Project

    Through external libraries Qt Creator can support code completion and
    syntax highlighting as if they were part of the current project or the Qt
    library.

    To add an external library:
    \list 1
        \o Open your project file (.pro) using the \gui Projects pane.
        \o Follow the instructions at \l{http://doc.qt.nokia.com/4.7-snapshot/qmake-project-files.html#declaring-other-libraries}
           {Declaring other Libraries}.
    \endlist

    Syntax completion and highlighting work once your project successfully
    builds and links against the external library.

*/


/*!
    \contentspage index.html
    \previouspage creator-project-managing-sessions.html
    \page creator-building-running.html
    \nextpage creator-building-targets.html

    \title Building and Running Applications

    Qt Creator provides support for building and running Qt applications for
    desktop environment and mobile devices. When you install the Nokia Qt SDK,
    the build and run settings for the Maemo and Symbian targets are
    set up automatically.

    You can add a target if the necessary tool chain is installed on the
    development PC and the Qt version is configured. Click
    \inlineimage qtcreator-qt4-addbutton.png "Add Target button"
    and select from a list of available
    targets. To remove a target, select it and click
    \inlineimage qtcreator-target-remove.png "Remove Target button"
    .

    You can select the targets and click the \gui Run button to build and
    run the applications on the targets.

     \section1 Setting Up a Project

    To view and modify the settings for currently open projects, switch to the
    \gui Projects mode by pressing \key Ctrl+5.

    \image qtcreator-projectpane.png

    The project pane consists of the following tabs:
    \list
       \o \l{Building for Multiple Targets}{Targets}
       \note If you have installed only one tool chain, the \gui Targets
       tab is replaced by a \gui {Build and Run} tab.
       \o \l{Specifying Editor Settings}{Editor Settings}
       \o \l{Specifying Dependencies}{Dependencies}
    \endlist

    Use the \gui Build and \gui Run buttons to switch between
    the build and run settings for the active project.

    If you have multiple projects open in Qt Creator, use
    \gui{Select a Project} option at the top to navigate between different
    project edits.

*/


/*!
    \contentspage index.html
    \previouspage creator-building-running.html
    \page creator-building-targets.html
    \nextpage creator-build-settings.html

    \title Building for Multiple Targets

    Different build configurations allow you to quickly switch between
    different build settings. By default, Qt Creator creates \bold debug
    and \bold release build configurations.

    \section1 Building for Desktop

    \list 1

        \o Select \gui Desktop as the target.

        \o Click the \gui Run button.

    \endlist

    \section1 Building for Qt Simulator

    You can use the Qt Simulator to test Qt applications that are intended
    for mobile devices in an environment similar to that of the device. You
    can change the information that the device has about its configuration
    and environment.

    \list 1

        \o Select \gui {Qt Simulator} as the target.

        \o Click the \gui Run button.

    \endlist

    For more information about using the Qt Simulator, see the
    \l{http://doc.qt.nokia.com/qt-simulator-beta/index.html}{Qt Simulator Manual}.

    \section1 Building for Maemo

    \list 1

        \o Build and run the application for \l{Building for Qt Simulator}{Qt Simulator}.

        \o Build and run the application for \l{Using the Maemo Emulator}{Maemo Emulator}.

        \o Alternatively, you can build and run the application for a device:

        \list 1

        \o Set up the MADDE development environment and specify a connection
        to the device. For more information, see
        \l{Setting Up Development Environment for Maemo}.

        \o Connect the device to the development PC.

        \o Click the \gui Run button.

        \endlist

    \endlist

        Qt Creator uses the compiler specified in the MADDE toolchain to
        build the application.

        Qt Creator generates an installation package, installs in on the device,
        and executes it. The application views are displayed on the Nokia N900.
        Command-line
        output is visible in the Qt Creator \gui {Application Output} view.

        Debugging also works transparently.

        \section2 Creating Installation Packages

        When you build the application for the \gui{Maemo} target, Qt
        Creator automatically generates a debian installation package
        in the project folder. You can deliver the installation package to
        users for installation on Maemo devices.

        You can add other files to the installation package in the
        \gui {Create package} step in the build configuration. Add files
        to the \gui {Package contents} field. In \gui {Local File Path},
        specify the location of the file on the development PC. In
        \gui {Remote File Path}, specify the folder to install the file on
        the device.

        \image qtcreator-maemo-deb-package.png "Create installation package"


    \section1 Building for Symbian

    \list 1

        \o Build and run the application for \l{Building for Qt Simulator}{Qt Simulator}.

        \o If no problems are found, build and run the application for a device.

        \o To test functionality that uses Symbian APIs, you can build and
        run the application for Symbian Emulator.

    \endlist

    The build configuration for the \gui{Symbian Device} target
    uses the GCCE tool chain by default. If you want to build
    for the device using RVCT, select it in the \gui {Tool chain} field
    in the \gui{General} section.

    \section2 Building and Running for a Device

    \list 1

        \o Install the required software on the device. For more information, see
        \l{Setting Up Development Environment for Symbian}.

        \o Connect the device to the development PC through a USB cable.
        The target selector displays a green check mark when a
        device is connected.

        \image qtcreator-qt4-symbian-device-connected.png

        The tool tip of the target selector shows more details about the actual
        device that will be used when you run your application.

        \o Start the \gui{App TRK} application on your device.

        \o Click the \gui Run button.

    \endlist

    You can connect several devices to your development PC simultaneously.
    In the details of the run configuration for the \gui{Symbian Device} target,
    select the device to run your application on.

    \section3 Creating Installation Packages

    When you build the application for the \gui{Symbian Device} target, Qt
    Creator automatically generates a Symbian installation system (SIS) file
    in the project folder. You can deliver the installation file to users for
    installation on Symbian devices.

    Only installation files signed with a certificate and private key are
    allowed to be installed onto Symbian devices. By default, Qt Creator
    self-signs the installation file. This self-signing allows you to install
    the application on a mobile  device but places limits on what you can do
    with the installation file, including:
    \list
       \o  Self-signed applications cannot access the more sensitive
           \l{Capabilities and Signing}{capabilities} of the mobile device.
       \o  Security warnings will be displayed when you install the self-signed
           application on a mobile device.
       \o  Self-signed applications cannot be distributed commercially on Ovi
           Store.
    \endlist

    To get around these limitations, you need to go through the Symbian Signed
    process. The Symbian Signed organisation manages a public key
    infrastructure to provide public authentication of the information in the
    application signing certificates. Their security partner can validate your
    certificate and give you a Publisher ID. Then, when you sign an
    application, other people can be confident that the information in your
    certificate is correct and that the application does actually come from you.

    There are also options that do not require you to get a Publisher ID. For
    more detail about how the Symbian Signed process works, see
    \l{http://developer.symbian.org/wiki/index.php/Complete_Guide_To_Symbian_Signed}
    {Complete Guide to Symbian Signed}.

    When you have your own certificate and private key, you can specify them in
    the \gui{Create sis Package} step in your build configuration.

    \image qtcreator-qt4-symbian-signing.png

    \section3 Capabilities and Signing

    Capabilities allow the Symbian platform to control access by applications to
    the functionality provided by the platform APIs. Access to capabilities is
    determined by the device configuration and how the application has been signed.

    Symbian Signed offers the following signing options depending on the
    capabilities that the application accesses:

    \list

        \o \bold{Express signed} for applications that access only user and system
        capabilities.

        \o \bold{Certified signed} for applications that access also restricted or
        device manufacturer capabilities.

        \note You need to request the rights to access device manufacturer
        capabilities from the manufacturer.

    \endlist

    For more information about how to choose the appropriate signing option, see
    \l{http://developer.symbian.org/wiki/index.php/Symbian_Signed_For_Distributing_Your_Application}{Symbian Signed For Distributing Your Application}.

    If you select a signing option that does not allow the application to access
    the defined capabilities, installing the application on mobile devices
    fails. To avoid problems, only define capabilities and link libraries to a project
    if you really need them.

    For more information about capabilities and how you can check which ones you
    need, see
    \l{http://developer.symbian.org/wiki/index.php/Capabilities_(Symbian_Signed)}{Capabilities (Symbian Signed)}
    and
    \l{http://doc.qt.nokia.com/4.7-snapshot/platform-notes-symbian.html#required-capabilities}{Required Capabilities for Qt Applications}.

    For more information on how to define capabilities for a project, see
    \l{http://doc.qt.nokia.com/4.7-snapshot/qmake-platform-notes.html#capabilities}{Capabilities}.

    \section3 Application UID

    A UID is a globally unique identifier that is used to
    uniquely identify, for example, an object or file type. In Symbian development,
    objects are identified by compound identifiers that are constructed from three
    UIDs, namely UID1, UID2, and UID3. UID1 and UID2 specify the category of an
    object, whereas UID3 identifies a particular object, such as an application.

    When you create a \gui {Mobile Qt Application}, Qt Creator adds a UID3 suitable for
    development and debugging automatically to the application .pro file. However, to
    distribute your application and get it Symbian signed, you must apply for a UID
    from Symbian, who manages the allocation of UIDs. You can request UIDs either one
    at a time or as preallocated blocks on the \l{https://www.symbiansigned.com/app/page}{Symbian Signed}
    web site.

    Replace the testing UID with the distribution UID in the .pro file before you
    build the final installation package. For more information, see
    \l{http://doc.qt.nokia.com/4.7-snapshot/qmake-platform-notes.html#unique-identifiers}{Unique Identifiers}.

    \section2 Building and Running for Symbian Emulator

    Select
    the \gui{Symbian Emulator} target as the active one, and build and run your
    project.

    \section2 Troubleshooting

    If you cannot build the application, check if:
     \list
        \o You selected the Symbian Device target for building the application.
        \o The settings for the Qt version you use to build your project are
           correct. The path to the Symbian SDK must point to the Symbian SDK
           installation directory.  Select \gui Tools > \gui Options...
           > \gui Debugger > \gui{Symbian TRK} and check if it points to the
           debugger toolchain.
     \endlist
    If you cannot run the application on a device, check if:
     \list
        \o The device is connected through the USB cable in \e{PC Suite} mode.
        \o \gui{App TRK} is running on the device, using the USB connection,
           with the status \e connected.
        \o The device is detected and selected in the run configuration
           details.
     \endlist

    If you cannot run the application in the emulator, check if:
     \list
        \o You selected the \gui{Symbian Emulator} target for your application.

        \o If you cannot select \gui {Symbian Emulator} as target, check that
        Carbide.c++ is installed correctly and that the path to the Carbide.c++
        installation directory is specified in the \gui{Carbide directory} field
        in the build settings.

        \o If the emulator process cannot be started, try closing Qt Creator and
           starting the application directly from your file manager. Having
           done this, Qt Creator should be able to run your projects in the
           emulator.

     \endlist

     \note Qt Creator does not create release configurations for the
     \gui {Symbian Emulator} target, because Symbian Emulator supports only debug
     builds.

    If this does not help to solve your problem, search the qt-creator@trolltech.com
    mailing list archives or provide feedback to us via the methods described on the
    \l{http://qt.gitorious.org/qt-creator/pages/Home}{Qt Creator Development Wiki}.


    \section1 Building with Remote Compiler

    The \gui {Remote Compiler} target is an interface to a compilation service at
    Forum Nokia. It provides a simple, standardized environment for building Qt
    applications and creating installation packages for Symbian and Maemo devices
    when you do not have the necessary tool chains and SDKs installed or they are
    not supported on the development PC. You can choose from a set of supported
    devices, such as S60 3rd Edition or S60 5th Edition devices.

    \note Remote Compiler is an experimental component that you must install
    separately from the package that is included in the Nokia Qt SDK.

    \list 1

        \o In the Nokia Qt SDK installation directory, double-click
        SDKMaintenanceTool.exe to install \gui {Experimental APIs}.

        \o In Qt Creator, choose \gui {Tools > Options > Projects > Remote Compiler}
        to log on to Forum Nokia.

        \image remotecompiler-fn-logon.png "Remote Compiler options"

        \o Choose \gui {Projects}.

        \o Click
        \inlineimage qtcreator-qt4-addbutton.png "Add Target button"
        and select \gui {Remote Compiler} to add Remote Compiler as a target.

        \o Click \gui Add to add mobile device platforms as build configurations.

        \o Click the \gui {Target Selector} and select a build configuration.

        \o Choose \gui {Build > Build All}.

    \endlist

    The installation package is generated in the \gui {Build directory} on
    the development PC.

    For more information about Remote Compiler, choose \gui {Help > Contents >
    Remote Compiler}. The document is added during the installation of experimental
    APIs.

*/


/*!
    \contentspage index.html
    \previouspage creator-building-targets.html
    \page creator-build-settings.html
    \nextpage creator-run-settings.html

    \title Specifying Build Settings

    You specify build settings in the \gui Projects mode.

    \image qtcreator-projectpane.png

    To add a new build configuration, click \gui Add and select the type of
    configuration you would like to add. You can add as many build
    configurations as you need.

    To delete the build configuration currently selected, click \gui Remove.

    \section1 Editing Build Configurations

    To edit a build configuration:
    \list 1
        \o Select the build configuration you want to edit in
           \gui{Edit Build Configuration}.
        \o In section \gui General, you can specify:
        \list
            \o The \l{glossary-project-qt}{Qt version} you want to use to
               build your project. For more information, see
               \l{Selecting the Qt version}.
            \o The tool chain required to build the project.
            \o By default, projects are built in a separate directory
               from the source directory, as \l{glossary-shadow-build}{shadow builds}.
               This keeps the files generated for each target platform separate.

               \note Shadow building is not supported by the Symbian build system.
               Also, shadow building on Windows is not supported for Maemo.
               If you only build for one target platform, you can deselect
               the \gui{Shadow Build} checkbox.
        \endlist
    \endlist

    \section1 Build Steps

    The build system of Qt Creator is built on qmake and make. In
    \gui{Build Steps} you can change the settings for qmake and make. Qt
    Creator runs the make command using the Qt version defined for the current
    build configuration.

    \image qtcreator-build-steps.png "Build steps"

    \section1 Clean Steps

    You can use the cleaning process to remove intermediate files. This process
    might help you to fix obscure issues during the process of building a
    project.

    \image qtcreator-clean-steps.png "Clean steps"

    You can define the cleaning steps for your builds in the \gui{Clean Steps}:
    \list
        \o To add a clean step using make or a custom process, click
           \gui{Add clean step} and select the type of step you want to add.

           By default, custom steps are disabled. Activate custom steps by
           checking the \gui{Enable Custom Process Step} check-box.
        \o To remove a clean step, click \gui{Remove clean step} and select the
           step you want to remove.
        \o To change the order of steps, click
           \inlineimage qtcreator-movestep.png
           .
    \endlist

    \section1 Build Environment

    You can specify the environment you want to use for building in the
    \bold{Build Environment} section. By default, the environment in which Qt
    Creator was started is used and modified to include the Qt version.
    Depending on the selected Qt version, Qt Creator automatically sets the
    necessary environment variables. You can edit existing environment
    variables or add, reset and unset new variables based on your project
    requirements.

*/


/*!
    \contentspage index.html
    \previouspage creator-build-settings.html
    \page creator-run-settings.html
    \nextpage creator-editor-settings.html

    \title Specifying Run Settings

    Qt Creator automatically creates run configurations for your project.
    To view and modify the settings, select \gui {Projects > Run}.
    The settings to specify depend on the type of the project: qmake project
    or Qt Quick project.

    Click \gui Add to add run settings for a project and \gui Remove to remove
    the current settings.

    \section1 Specifying Run Settings for qmake Projects

    The run configurations for qmake projects derive their executable from the parsed .pro
    files.

    \section2 Specifying Run Settings for Desktop Targets

    You can specify command line arguments to be passed to the executable
    and the working directory to use. The working directory defaults to
    the directory of the build result.

    For console applications, check the \gui{Run in Terminal} check box.
    If you need to run with special environment variables set up, you
    also do it in the run configuration settings.

    \image qtcreator-pprunsettings.png

    You can also create custom executable run configurations where you
    can set the executable to be run. For more information, see
    \l{Specifying a Custom Executable to Run}.

    \section2 Specifying Run Settings for Symbian Devices

    Qt Creator automatically detects Symbian devices that are connected to
    the development PC with an USB cable.
    If only one device is detected, the application is deployed
    and run on it. If multiple devices are connected to the PC,
    make sure that the correct device is selected in the
    \gui {Symbian Device} run settings for your project.

    You can also pass command line arguments to your application on the device.
    Press the \gui{Device info button} to get more information about the selected
    device, such as the CPU type and the running TRK version.

    \image qtcreator-symbian-run-settings.png "Run settings for Symbian devices"

    \section2 Specifying Run Settings for Maemo Devices

    To run an application on a Maemo device, create and select
    a device configuration in the Maemo run settings for your project.
    You can also pass command line arguments to your application.

    \image qtcreator-screenshot-run-settings.png "Run settings for Maemo devices"

    \section1 Specifying a Custom Executable to Run

    If you use cmake or the generic project type in Qt Creator, or want
    to run a custom desktop executable, create a \gui {Custom Executable}
    run configuration for your project.

    Specify the executable to run, command line arguments, working directory,
    and environment variables to use.

    \image qmldesigner-run-custom-exe.png "Run settings for custom executables"

    \section1 Specifying Run Settings for Qt Quick Projects

    Select run settings in the \gui {Run configuration} field. The settings
    are specified automatically and, usually, you do not need to change them:

    \list

        \o \gui {QML Viewer} is the path to the \QQV executable.

        \o \gui {QML Viewer arguments} sets arguments for running \QQV.
        The \c{-I <directory>} argument searches for C++ or QML plugins from
        the project folder. For a list of available arguments, enter \c {qml --help}
        on the command line.

        \o \gui {Main QML file} is the Qt Quick project file.

        \o \gui {Debugging address} is the IP address to access \QQV.

        \o \gui {Debugging port} is the port to access \QQV. You can use any
        free port in the registered port range.

    \endlist

    \image qmldesigner-run-settings.png "Run settings for Qt Quick projects"

*/


/*!
    \contentspage index.html
    \previouspage creator-run-settings.html
    \page creator-editor-settings.html
    \nextpage creator-build-dependencies.html

    \title Specifying Editor Settings

    To define the default file encoding, select the desired encoding in \gui Projects >
    \gui{Editor Settings}. By default, the Qt Creator uses the file encoding
    used by your system.

    \image qtcreator-editor-settings.png "Editor Settings view"

*/


/*!
    \contentspage index.html
    \previouspage creator-editor-settings.html
    \page creator-build-dependencies.html
    \nextpage creator-visual-editor.html

    \title Specifying Dependencies

    If you have multiple projects loaded in your session, you can define the
    dependencies between them. Inter-project dependencies affect the build
    order of your projects.

    \note Inter-project dependencies are unrelated inside a qmake
    project.

    \image qtcreator-build-dependencies.png "Dependencies view"

    To define the dependencies between projects:
    \list 1
        \o In \gui Projects, select a project.
        \o Click \gui Dependencies.
        \o Select projects as dependencies.
    \endlist

*/


/*!
    \contentspage index.html
    \previouspage creator-quick-tour.html
    \page creator-getting-started.html
    \nextpage creator-build-example-application.html

    \title Getting Started

    This section contains examples that illustrate how to use Qt Creator and the
    integrated design tools, \QD and \QMLD, to create, build, and run simple
    applications:

    \list
        \o \l{Building and Running an Example Application}
        \o \l{Creating a Qt C++ Application}
        \o \l{Creating a Mobile Application with Nokia Qt SDK}
        \o \l{Creating a Qt Quick Application}
    \endlist

*/


/*!
    \contentspage index.html
    \previouspage creator-writing-program.html
    \page creator-mobile-example.html
    \nextpage creator-qml-application.html

    \title Creating a Mobile Application with Nokia Qt SDK

    \note To complete this tutorial, you must install Nokia Qt SDK.
    The installation program installs and configures the necessary tool chains
    for mobile application development.

    This tutorial describes how to use Qt Creator to create a small Qt
    application, Battery Indicator, that uses the System Information
    Mobility API to fetch battery information from the device.

    \image qtcreator-batteryindicator-screenshot.png

    \section1 Creating the Battery Indicator Project

    \note Create the project with the \gui{Help} mode active so that you can follow
    these instructions while you work.

    \list 1

        \o Select \gui{File > New File or Project > Qt Application Project > Mobile Qt
        Application > Choose}.

        \image qtcreator-new-mobile-project.png "New File or Project dialog"

        The \gui{Introduction and Project Location} dialog opens.

        \image qtcreator-mobile-intro-and-location.png "Introduction and Project Location dialog"

        \o In the \gui{Name} field, type \bold {BatteryIndicator}.

        \o In the \gui {Create in} field, enter the path for the project files. For example,
        \c {C:\Qt\examples}, and then click \gui{Next}.

        The \gui{Select Required Qt Versions} dialog opens.

        \image qtcreator-mobile-project-qt-versions.png "Select Required Qt Versions dialog"

        \o Select \gui Maemo, \gui {Qt Simulator}, and \gui {Symbian Device} targets,
        and click \gui{Next}.

        \note Targets are listed if you installed the appropriate development
        environment, for example, as part of the Nokia Qt SDK.

        The \gui{Class Information} dialog opens.

        \image qtcreator-mobile-class-info.png "Class Information dialog"

        \o In the \gui{Class Name} field, type \bold {BatteryIndicator} as the class name.

        \o In the \gui{Base Class} list, select \bold {QDialog} as the base class type.

        \note The \gui{Header File}, \gui{Source File} and \gui{Form File} fields are
        automatically updated to match the name of the class.

        \o Click \gui{Next}.

        The \gui{Project Management} dialog opens.

        \image qtcreator-mobile-project-summary.png "Project Management dialog"

        \o Review the project settings, and click \gui{Finish} to create the project.

    \endlist

    The BatteryIndicator project now contains the following files:

    \list

        \o batteryindicator.h
        \o batteryindicator.cpp
        \o main.cpp
        \o batteryindicator.ui
        \o BatteryIndicator.pro

    \endlist

    \image qtcreator-mobile-project-contents.png "Project contents"

    The files come with the necessary boiler plate code that you must
    modify, as described in the following sections. You do not need
    to change the main.cpp file.

    \section1 Declaring the Qt Mobility API

    The \gui New wizard automatically adds information to the .pro file
    that you need when you use the Qt Mobility APIs or develop applications
    for Symbian devices. You must modify the information to declare the
    Qt Mobility APIs that you use.

    This example uses the System Info API, so you must declare it, as
    illustrated by the following code snippet:

    \code

    CONFIG += mobility
    MOBILITY = systeminfo

    \endcode

    Each Mobility API has its corresponding value that you have to add
    as a value of MOBILITY to use the API. For a list of the APIs and the
    corresponding values that you can assign to MOBILITY, see the
    \l {http://doc.qt.nokia.com/qtmobility-1.0/quickstart.html}{Quickstart Example}.

    The following code snippet shows information that is needed for
    applications developed for Symbian device. Qt Creator generated
    the UID for testing the application on a device. You only need
    to change the UID and capabilities if you deliver the application
    for public use and need to have it Symbian Signed.

    \code

    symbian {
        TARGET.UID3 = 0xecbd72d7
        # TARGET.CAPABILITY +=
        TARGET.EPOCSTACKSIZE = 0x14000
        TARGET.EPOCHEAPSIZE = 0x020000 0x800000
    }

    \endcode

    \section1 Designing the User Interface

    \list 1

        \o In the \gui{Editor} mode, double-click the batteryindicator.ui
        file in the \gui{Projects} view to launch the integrated \QD.

        \o Drag and drop a \gui{Progress Bar} (\l{http://doc.qt.nokia.com/4.7-snapshot/qprogressbar.html}{QProgressBar})
        widget to the form.

        \image qtcreator-mobile-project-widgets.png "Adding widgets to the UI"

        \o In the \gui Properties pane, change the \gui objectName to
        \bold batteryLevelBar.

    \endlist

    \section1 Completing the Header File

    The batteryindicator.h file contains some of the necessary #includes, a
    constructor, a destructor, and the \c{Ui} object. You must include
    the System Info header file, add a shortcut to the mobility name
    space, and add a private function to update the battery level value in
    the indicator when the battery power level changes.

    \list 1

        \o In the \gui{Projects} view, double-click the \c{batteryindicator.h} file
        to open it for editing.

        \o Include the System Info header file, as illustrated by the following
        code snippet:

        \snippet examples/batteryindicator/batteryindicator.h 1

        \o Add a shortcut to the mobility name space, as illustrated by the
        following code snippet:

        \snippet examples/batteryindicator/batteryindicator.h 2

        \o Declare a private function in the \c{private} section, after the
        \c{Ui::BatteryIndicator} function, as illustrated by the following code
        snippet:

        \snippet examples/batteryindicator/batteryindicator.h 3

    \endlist

    \section1 Completing the Source File

    Now that the header file is complete, move on to the source file,
    batteryindicator.cpp.

    \list 1

        \o In the \gui{Projects} view, double-click the batteryindicator.cpp file
        to open it for editing.

        \o Create a QSystemDeviceInfo object and set its value. Then connect the signal
        that indicates that battery level changed to the \c setValue
        slot of the progress bar. This is illustrated by the following code snippet:

        \snippet examples/batteryindicator/batteryindicator.cpp 1

        \o Use the constructor to set initial values and make sure that the
         created object is in a defined state, as illustrated by the following
         code snippet:

         \snippet examples/batteryindicator/batteryindicator.cpp 2

    \endlist

    \section1 Compiling and Running Your Program

    Now that you have all the necessary code, select \gui {Qt Simulator}
    as the target and click the
    \inlineimage qtcreator-run.png
    button to build your program and run it in the Qt Simulator.

    In Qt Simulator, run the runOutOfBattery.qs example script
    to see the value change in the Battery Indicator application.
    Select \gui {Scripting > examples > runOutOfBattery.qs > Run}.

    \image qtcreator-mobile-simulated.png "Mobile example in Qt Simulator"

    \section1 Testing on a Symbian Device

    You also need to test the application on real devices. Before you can
    start testing on Symbian devices, you must connect them to the development
    PC by using an USB cable and install the necessary software on them.

    \list 1

        \o Install Qt 4.6.2 libraries, the Qt mobile libraries, and the TRK
        debugging application on the device. For more information,
        see \l{Setting Up Development Environment for Symbian}.

        \o Start TRK on the device.

        \o Click the \gui {Target Selector} and select \gui {Symbian Device}.

        \o Click \gui Run to build the application for the Symbian device.

    \endlist

    \section1 Testing on the Maemo Emulator

    The Maemo emulator emulates the Nokia N900 device environment. You can test
    applications in conditions practically identical to running the application
    on a Nokia N900 device with the software update release 1.2 (V10.2010.19-1).

    For more information, see \l{Using the Maemo Emulator}.

*/

/*!
    \contentspage index.html
    \previouspage creator-getting-started.html
    \page creator-build-example-application.html
    \nextpage creator-writing-program.html

    \title Building and Running an Example Application

    You can test that your installation is successful by opening an existing
    example application project.

    \list 1

        \o On the \gui Welcome page, select \gui {Choose an example... >
        Animation Framework > Animated Tiles}.

        \image qtcreator-gs-build-example-open.png "Selecting an example"

        \o Select targets for the project. Select at least Qt Simulator
        and one of the mobile targets, Maemo or Symbian Device, depending on
        the device you develop for.

        \image qtcreator-gs-build-example-targets.png "Selecting targets"

        \note You can add targets later in the \gui Projects mode.

        \o To test the application in Qt Simulator, click the \gui {Target
        Selector} and select \gui {Qt Simulator}.

        \image {qtcreator-gs-build-example-select-qs.png} "Selecting Qt Simulator as target"

        \o Click
        \inlineimage{qtcreator-run.png}
        to build the application and run it in Qt Simulator.

        \o To see the compilation progress, press \key{Alt+4} to open the
        \gui Compile Output pane.

        The \gui Build progress bar on the toolbar turns green when the project
        is successfully built. The application opens in Qt Simulator.

        \image {qt-simulator.png} "Qt Simulator"

        \o Change the settings in the
        \gui View pane, for example, to toggle the orientation by clicking
        \gui {Rotate Device}, or choose from the various Symbian and Maemo
        configurations by clicking \gui {Device}. You can also simulate various
        mobile functions and create your own scripts.

        \o To test the application on a Symbian device install Qt 4.6.2
        and the TRK debugging application on the device. For more information,
        see \l{Setting Up Development Environment for Symbian}.

        \o Click the \gui {Target Selector} and select \gui {Symbian Device}.

        \o Click \gui Run to build the application for the Symbian device.

    \endlist

*/


/*!
    \contentspage index.html
    \previouspage creator-mobile-example.html
    \page creator-qml-application.html
    \nextpage creator-editor-using.html

    \title Creating a Qt Quick Application

    \note This tutorial assumes that you are familiar with the \l {http://doc.qt.nokia.com/4.7-snapshot/declarativeui.html}
    {QML declarative language}.

    \note The Qt Quick specific features and the QDeclarative help are based on a
    preview version of the QtDeclarative package. Update Qt Creator when Qt 4.7 is
    released.

    This tutorial describes how to use Qt Creator to create a small animated
    Qt Quick application, Hello World.

    \image qmldesigner-helloworld.png "Hello World"

    \section1 Creating the Hello World Project

    \note Create the project with the \gui{Help} mode active so that you can follow
    these instructions while you work.

    \list 1

        \o Select \gui{File > New File or Project > Qt Quick Project > Qt QML Application > Choose}.

        \image qmldesigner-new-project.png "New File or Project dialog"

        The \gui{Introduction and Project Location} dialog opens.

        \image qmldesigner-new-project-location.png "Introduction and Project Location dialog"

        \o In the \gui{Name} field, type \bold {Hello World}.

        \o In the \gui {Create in} field, enter the path for the project files. For example,
        \c {C:\Qt\examples}, and then click \gui{Next}.

        The \gui{Project Management} dialog opens.

        \image qmldesigner-new-project-summary.png "Project Management dialog"

        \o Review the project settings, and click \gui{Finish} to create the project.

    \endlist

    The HelloWorld project now contains the following files:

    \list
        \o HelloWorld.qmlproject
        \o HelloWorld.qml
    \endlist

    \image qmldesigner-new-project-contents.png "HelloWorld project contents"

    The .qmlproject file defines that all QML, JavaScript, and image files in
    the project folder belong to the project. The .qml file contains some example
    code that specifies the screen size (200x200) and a label that contains
    the text \bold {Hello World}.

    \section1 Designing the User Interface

    \list 1

        \o In the \gui{Edit} mode, double-click the HelloWorld.qml file in
         the \gui{Projects} pane to open it in the code editor.

        \o To set the screen size to that of some Symbian devices in portrait
        mode, for example, change the \c width to \bold 240 and \c height to \bold 320.

        \image qmldesigner-helloworld-screen-size.png "Setting the screen size"

        \o Click \gui{Design} to design the UI in the visual editor.

        \note The visual \QMLD editor is provided as an experimental plugin that you must
        enable to be able to edit QML files in the \gui Design mode. Enabling the
        visual editor can negatively affect the overall stability of Qt Creator.

        \o Restart Qt Creator to enable the visual editor.

        \o Drag and drop a \gui {Rectangle} from the \gui {Library} pane to the
        scene.

        \image qmldesigner-helloworld-widget-add.png "Add component to Hello World"

        \o Edit the \gui {Properties} of the component to turn it into a red ball:

        \list a

            \o In the \gui {Colors} section, click the color picker to select a red
            color.

            \o In the \gui {Radius} field, use the slider to set the radius value
            to \bold 50.

            \image qmldesigner-helloworld-widget-edit.png "Edit the component"

        \endlist

        \o To create a blue ball, press \key {Ctrl+C} and \key {Ctrl+V} to copy
        and paste the red one, and then change its color to blue.

        \image qmldesigner-helloworld-base-state.png "Hello World first view"

        The first view of your application is now ready.

        \note You can use graphical design tools to create nice images and
        copy them to the projects folder to display them in the \gui {Library}
        pane in \gui {Resources}.

        \o In the \gui State pane, click the plus sign to add another view, or \e state
        to the application.

        \o Modify the state by dragging and dropping the widgets to switch their
        places.

        \image qmldesigner-helloworld-state1.png "Hello World second view"

    \endlist

    \section1 Animating the Scene

    Animate the scene so that the widgets appear to switch places
    on the screen.

    \list 1

        \o Click \gui {Edit} to open HelloWorld.qml in the code editor.

        \o Add the following code to create a transition:

        \code
            transitions: [
            Transition {
                NumberAnimation { properties: "x, y"; duration: 500 }
            }
        \endcode

        \note The code editor completes the code for you as you type.

        \o  Click the \inlineimage qtcreator-run.png
        button to check that the application can be built and run.

    \endlist

    \section1 Adding Interaction

    Add interaction to the scene to allow users to click on the screen to start
    the animation.

    \list 1

        \o Click \gui{Design} to open HelloWorld.qml in the visual editor.

        \o Drag and drop a \gui {Mouse Area} from the \gui {Library} to the scene.

        \o In the \gui {Properties} pane, \gui {Geometry} tab, click the
        \inlineimage qmldesigner-anchor-fill-screen.png
        button to make the mouse region cover the whole screen.

        \o In the code editor, use data binding to add a \c when statement to
        the states sections, as illustrated by the following code:

        \code

        states: [
            State {
                name: "State1"
                when: mousearea1.pressed
        \endcode

    \endlist

    \section1 Building and Running the Application

    \list 1

        \o Press \key {Ctrl+R} to build and run the application.

        \o Click the screen and keep the mouse button pressed down to run the
        animation.

    \endlist

    \note In the \gui {QML Viewer}, select \gui {Skin} and select a mobile device
    type to view the application as on a mobile device.

*/


/*!
    \contentspage index.html
    \previouspage creator-build-example-application.html
    \page creator-writing-program.html
    \nextpage creator-mobile-example.html

    \title Creating a Qt C++ Application

    \note This tutorial assumes that you have experience in writing basic Qt
    applications, using \QD to design user interfaces and using the Qt
    Resource System.

    This tutorial describes how to use Qt Creator
    to create a small Qt application, Text Finder. It is a simplified version of the
    QtUiTools \l{http://doc.qt.nokia.com/4.7-snapshot/uitools-textfinder.html}{Text Finder}
    example.

    \image qtcreator-textfinder-screenshot.png

    \section1 Setting Up Your Environment

    Qt Creator automatically detects whether the location of Qt is in your \c PATH variable.
    If you have installed several Qt versions, follow the
    instructions in \l{Selecting the Qt version} to set the Qt path.

    \section1 Creating the Text Finder Project

    \note Create the project with the \gui{Help} mode active so that you can follow
    these instructions while you work.

    \list 1

        \o Select \gui{File > New File or Project > Qt Application Project > Qt Gui
        Application > Choose}.

           \image qtcreator-new-project.png "New File or Project dialog"

        The \gui{Introduction and Project Location} dialog opens.

        \image qtcreator-intro-and-location.png "Introduction and Project Location dialog"

        \o In the \gui{Name} field, type \bold {TextFinder}.


        \o In the \gui {Create in} field, enter the path for the project files. For example,
        \c {C:\Qt\examples}, and then click \gui{Next}.

        The \gui{Select Required Qt Versions} dialog opens.

        \image qtcreator-new-project-qt-versions.png "Select Required Qt Versions dialog"

        \o Click \gui{Next} to use the Qt version set in the path in your project.

        The \gui{Class Information} dialog opens.

        \image qtcreator-class-info.png "Class Information dialog"

        \o In the \gui{Class Name} field, type \bold {TextFinder} as the class name.

        \o In the \gui{Base Class} list, select \bold {QWidget} as the base class type.

           \note The \gui{Header File}, \gui{Source File} and
           \gui{Form File} fields are automatically updated to match the name of the
           class.

        \o Click \gui{Next}.

        The \gui{Project Management} dialog opens.

        \image qtcreator-new-project-summary.png "Project Management dialog"

        \o Review the project settings, and click \gui{Finish} to create the project.


    \endlist



    The TextFinder project now contains the following files:

    \list
        \o textfinder.h
        \o textfinder.cpp
        \o main.cpp
        \o textfinder.ui
        \o textfinder.pro
    \endlist

    \image qtcreator-textfinder-contents.png "TextFinder project contents"

    The .h and .cpp files come with the necessary boiler plate code.
    The .pro file is complete.

    \section1 Filling in the Missing Pieces

    Begin by designing the user interface and then move on to filling
    in the missing code. Finally, add the find functionality.

    \section2 Designing the User Interface

    \image qtcreator-textfinder-ui.png "Text Finder UI"

    \list 1

    \o In the \gui{Editor} mode, double-click the textfinder.ui file in the \gui{Projects}
    view to launch the integrated \QD.

    \o Drag and drop the following widgets to the form:

    \list
    \o \gui{Label} (\l{http://doc.qt.nokia.com/4.7-snapshot/qlabel.html}{QLabel})
    \o \gui{Line Edit} (\l{http://doc.qt.nokia.com/4.7-snapshot/qlineedit.html}{QLineEdit})
    \o \gui{Push Button} (\l{http://doc.qt.nokia.com/4.7-snapshot/qpushbutton.html}{QPushButton})

    \endlist

    \image qtcreator-textfinder-ui-widgets.png "Adding widgets to Text Finder UI"

    \o Double-click the \gui{Label} widget and enter the text \bold{Keyword}.

    \o Double-click the \gui{Push Button} widget and enter the text \bold{Find}.

    \o In the \gui Properties pane, change the \gui objectName to \bold findButton.

    \image qtcreator-textfinder-objectname.png "Changing object names"

    \o Press \key {Ctrl+A} to select the widgets and click \gui{Lay out Horizontally}
    (or press \gui{Ctrl+H}) to apply a horizontal layout
    (\l{http://doc.qt.nokia.com/4.7-snapshot/qhboxlayout.html}{QHBoxLayout}).

    \image qtcreator-texfinder-ui-horizontal-layout.png "Applying horizontal layout"

    \o Drag and drop a \gui{Text Edit} widget (\l{http://doc.qt.nokia.com/4.7-snapshot/qtextedit.html}{QTextEdit})
    to the form.

    \o Select the screen area and click \gui{Lay out Vertically} (or press \gui{Ctr+V})
    to apply a vertical layout (\l{http://doc.qt.nokia.com/4.7-snapshot/qvboxlayout.html}{QVBoxLayout}).

    \image qtcreator-textfinder-ui.png "Text Finder UI"

    Applying the horizontal and vertical layouts ensures that the application UI scales to different
    screen sizes.

    \o To call a find function when users press the \gui Find button, you use the Qt signals
    and slots mechanism. A signal is emitted when a particular event occurs and a slot is
    a function that is called in response to a particular signal. Qt widgets have predefined
    signals and slots that you can use directly from \QD. To add a slot for the find function:

        \list

            \o Right-click the \gui Find button to open a context-menu.
            \o Select \gui {Go to Slot > clicked()}, and then select \gui OK.

            A private slot, \c{on_findButton_clicked()}, is added to the header file,
            textfinder.h and a private function, \c{TextFinder::on_findButton_clicked()},
            is added to the source file, textfinder.cpp.

        \endlist

    \o Press \gui{Ctrl+S} to save your changes.

    \endlist

    For more information about designing forms with \QD, see the
    \l{http://doc.qt.nokia.com/4.7-snapshot/designer-manual.html}{Qt Designer Manual}.

    \section2 Completing the Header File

    The textfinder.h file already has the necessary #includes, a
    constructor, a destructor, and the \c{Ui} object. You need to add a private
    function, \c{loadTextFile()}, to read and display the
    contents of the input text file in the
    \l{http://doc.qt.nokia.com/4.7-snapshot/qtextedit.html}{QTextEdit}.

    \list 1

    \o In the \gui{Projects} view, double-click the \c{textfinder.h} file
    to open it for editing.

    \o Add a private function
    to the \c{private} section, after the \c{Ui::TextFinder} function, as
    illustrated by the following code snippet:

    \snippet examples/textfinder/textfinder.h 0

    \endlist

    \section2 Completing the Source File

    Now that the header file is complete, move on to the source file,
   textfinder.cpp.

    \list 1

    \o In the \gui{Projects} view, double-click the textfinder.cpp file
    to open it for editing.

    \o Add code to load a text file using
    \l{http://doc.qt.nokia.com/4.7-snapshot/qfile.html}{QFile}, read it with
    \l{http://doc.qt.nokia.com/4.7-snapshot/qtextstream.html}{QTextStream}, and
    then display it on \c{textEdit} with
    \l{http://doc.qt.nokia.com/4.7-snapshot/qtextedit.html#plainText-prop}{setPlainText()}.
    This is illustrated by the following code snippet:

    \snippet examples/textfinder/textfinder.cpp 0

    \o To use \l{http://doc.qt.nokia.com/4.7-snapshot/qfile.html}{QFile} and
    \l{http://doc.qt.nokia.com/4.7-snapshot/qtextstream.html}{QTextStream}, add the
    following #includes to textfinder.cpp:

    \snippet examples/textfinder/textfinder.cpp 1

    \o For the \c{on_findButton_clicked()} slot, add code to extract the search string and
    use the \l{http://doc.qt.nokia.com/4.7-snapshot/qtextedit.html#find}{find()} function
    to look for the search string within the text file. This is illustrated by
    the following code snippet:

    \snippet examples/textfinder/textfinder.cpp 2

    \o Once both of these functions are complete, add a line to call \c{loadTextFile()} in
    the constructor, as illustrated by the following code snippet:

    \snippet examples/textfinder/textfinder.cpp 3

    \endlist

    The \c{on_findButton_clicked()} slot is called automatically in
    the uic generated ui_textfinder.h file by this line of code:

    \code
    QMetaObject::connectSlotsByName(TextFinder);
    \endcode

    \section2 Creating a Resource File

    You need a resource file (.qrc) within which you embed the input
    text file. The input file can be any .txt file with a paragraph of text.
    Create a text file called input.txt and store it in the textfinder
    folder.

    To add a resource file:
    \list 1
        \o Select \gui{File > New File or Project > Qt > Qt Resource File > Choose}.
    \image qtcreator-add-resource-wizard.png "New File or Project dialog"

    The \gui {Choose the Location} dialog opens.

        \image qtcreator-add-resource-wizard2.png "Choose the Location dialog"

        \o In the \gui{Name} field, enter \bold{textfinder}.
        \o In the \gui{Path} field, enter \c{C:\Qt\examples\TextFinder},
        and click \gui{Next}.

        The \gui{Project Management} dialog opens.

        \image qtcreator-add-resource-wizard3.png "Project Management dialog"


        \o In the \gui{Add to project} field, select \bold{TextFinder.pro}
        and click \gui{Finish} to open the file in the code editor.

        \o Select \gui{Add > Add Prefix}.
        \o In the \gui{Prefix} field, replace the default prefix with a slash (/).
        \o Select \gui{Add > Add Files}, to locate and add input.txt.

        \image qtcreator-add-resource.png "Editing resource files"

    \endlist

    \section1 Compiling and Running Your Program

    Now that you have all the necessary files, click the \inlineimage qtcreator-run.png
    button to compile your program.

*/


/*!
    \contentspage index.html
    \previouspage creator-qml-inspector.html
    \page creator-version-control.html
    \nextpage adding-plugins.html

    \title Using Version Control Systems

    Version control systems supported by Qt Creator are:
    \table
        \header
            \i \bold{Version Control System}
            \i \bold{Address}
            \i \bold{Notes}
        \row
            \i  \bold{Git}
            \i  \l{http://git-scm.com/}
            \i
        \row
            \i  \bold{Subversion}
            \i  \l{http://subversion.tigris.org/}
            \i
        \row
            \i  \bold{Perforce}
            \i  \l{http://www.perforce.com}
            \i  Server version 2006.1 and later
        \row
            \i  \bold{CVS}
            \i  \l{http://www.cvshome.org}
            \i
        \row
            \i  \bold{Mercurial}
            \i  \l{http://mercurial.selenic.com/}
            \i  Qt Creator 2.0 and later
    \endtable


    \section1 Setting Up Version Control Systems

    Qt Creator uses the version control system's command line clients to access
    your repositories. To allow access, make sure that the command line clients
    can be located using the \c{PATH} environment variable or specify the path to
    the command line client executables in \gui{Tools} > \gui{Options...} >
    \gui {Version Control}.

    After you set up the version control system, use the command line to check
    that everything works (for example, use the status command). If no issues arise,
    you should be ready to use the system also from Qt Creator.

    \section1 Setting Up Common Options

    Select \gui{Tools} > \gui{Options...} > \gui{Version Control} > \gui{Common}
    to specify settings for submit messages:
    \list
       \o   \gui{Submit message check script} is a script or program that
             can be used to perform checks on the submit message before
             submitting. The submit message is passed in as the script's first
             parameter. If there is an error, the script should output a
             message on standard error and return a non-zero exit code.

       \o    \gui{User/alias configuration file} takes a file in mailmap format
             that lists user names and aliases. For example:

             \code
             Jon Doe <Jon.Doe@company.com>
             Hans Mustermann <Hans.Mustermann@company.com> hm <info@company.com>
             \endcode

             \note The second line above specifies the alias \e{hm} and the
             corresponding email address for \e{Hans Mustermann}. If the
             user/alias configuration file is present, the submit editor
             displays a context menu with \gui{Insert name...} that pops up a
             dialog letting the user select a name.

       \o    \gui{User fields configuration file} is a simple text file
             consisting of lines specifying submit message fields that take
             user names, for example:

             \code
             Reviewed-by:
             Signed-off-by:
             \endcode
    \endlist

    The fields above appear below the submit message. They provide completion
    for the aliases/public user names specified in the
    \e{User/alias configuration file} as well as a button that opens the
    aforementioned user name dialog.

    \section1 Creating VCS Repositories for New Projects

    Qt Creator allows for creating VCS repositories for version
    control systems that support local repository creation, such as
    Git or Mercurial.
    When creating a new project by selecting \gui File >
    \gui{New File or Project...}, you can choose a version
    control system in the final wizard page.

    \section1 Using Version Control Systems

    The \gui{Tools} menu contains a sub-menu for each supported version
    control system.

    The \gui{Version Control} output pane displays the commands
    that are executed, a timestamp, and the relevant output.
    Select \gui {Window > Output Panes > Version Control} to open
    the pane.


    \image qtcreator-vcs-pane.png


    \section2 Adding Files

    When you create a new file or a new project, the wizard displays a page
    asking whether the files should be added to a version control system.
    This happens when the parent directory or the project is already
    under version control and the system supports the concept of adding files,
    for example, Perforce and Subversion. Alternatively, you can
    add files later by using the version control tool menus.

    With Git, there is no concept of adding files. Instead, all modified
    files must be staged for a commit.


    \section2 Viewing Diff Output

    All version control systems provide menu options to \e{diff} the current
    file or project: to compare it with the latest version stored in the
    repository and to display the differences. In Qt Creator, a diff is
    displayed in a read-only editor. If the file is accessible, you can
    double-click on a selected diff chunk and Qt Creator opens an editor
    displaying the file, scrolled to the line in question.

    \image qtcreator-vcs-diff.png


    \section2 Viewing Versioning History and Change Details

    Display the versioning history of a file by selecting \gui{Log}
    (for Git and Mercurial) or \gui{Filelog} (for CVS, Perforce, and
    Subversion). Typically, the log output contains the date, the commit
    message, and a change or revision identifier. Click on the identifier to
    display a description of the change including the diff.
    Right-clicking on an identifier brings up a context menu that lets you
    show annotation views of previous versions (see \l{Annotating Files}).

    \image qtcreator-vcs-log.png


    \section2 Annotating Files

    Annotation views are obtained by selecting \gui{Annotate} or \gui{Blame}.
    Selecting \gui{Annotate} or \gui{Blame} displays the lines of the file
    prepended by the change identifier they originate from. Clicking on the
    change identifier shows a detailed description of the change.

    To show the annotation of a previous version, right-click on the
    version identifier at the beginning of a line and choose one of the
    revisions shown at the bottom of the context menu. This allows you to
    navigate through the history of the file and obtain previous versions of
    it. It also works for Git and Mercurial using SHA's.

    The same context menu is available when right-clicking on a version
    identifier in the file log view of a single file.


    \section2 Committing Changes

    Once you have finished making changes, submit them to the version control
    system by choosing \gui{Commit} or \gui{Submit}. Qt Creator displays a
    commit page containing a text editor where you can enter your commit
    message and a checkable list of modified files to be included.

    \image qtcreator-vcs-commit.png

    When you have finished filling out the commit page information, click on
    \gui{Commit} to start committing.

    The \gui{Diff Selected Files} button brings up a diff view of the
    files selected in the file list. Since the commit page is just another
    editor, you can go back to it by closing the diff view. You can also check
    a diff view from the editor combo box showing the \gui{Opened files}.


    \section2 Reverting Changes

    To discard local changes to a file or project, use the \gui Revert
    function or the \gui {Undo Changes/Undo Repository Changes} function
    (for Git). The changes discarded depend on the version control system.

    For example, in Perforce, select \gui{Revert File/Revert Project}
    to discard changes made to open files, reverting them to the
    revisions last synchronized from the repository. Select
    \gui{Revert Unchanged} to revert files if their contents or file
    type have not changed after they were opened for editing.

    \section2 Using Additional Git Functions

    The \gui Git sub-menu contains the following additional items:

    \table

        \row
            \i  \gui {Apply Patch/Apply Patch...}
            \i  Apply changes to a file or project from a diff file. You can
                either apply a patch file that is open in Qt Creator or select
                the patch file to apply from the file system.
        \row
            \i  \gui{Stash Snapshot...}
            \i  Save a snapshot of your current
                work under a name for later reference. For example, if you
                want to try out something and find out later that it does not work,
                you can discard it and return to the state of the snapshot.
        \row
            \i  \gui{Stash}
            \i  Stash local changes prior to executing a \gui{Pull}.
        \row
            \i  \gui{Stash Pop}
            \i  Remove a single stashed state from the stash list and apply it on
                top of the current working tree state.
        \row
            \i  \gui{Pull}
            \i  Pull changes from the remote repository. If there are locally
                modified files, you are prompted to stash those changes.
                The \gui Git options page contains an option to do
                a rebase operation while pulling.

        \row
            \i  \gui{Clean repository.../Clean project...}
            \i  Collect all files that are not under version control
                with the exception of patches and project files
                and show them as a checkable list in a dialog
                prompting for deletion. This lets you completely clean a build.

        \row
            \i  \gui{Branches...}
            \i  Displays the branch dialog showing the local branches at the
                top and remote branches at the bottom. To switch to the local
                branch, double-click on it. Double-clicking on a remote
                branch first creates a local branch with the same name that
                tracks the remote branch, and then switches to it.

                \image qtcreator-vcs-gitbranch.png


        \row
            \i  \gui{Stashes...}
            \i  Displays a dialog showing the stashes created by
                \gui{Stash snapshots...} with options to restore,
                display or delete them.
        \row
            \i  \gui {Stage File for Commit}
            \i  Mark new or modified files for committing to the repository.
                To undo this function, select \gui {Unstage File from Commit}.
        \row
            \i  \gui{Show Commit...}
            \i  Select a commit to view. Enter the SHA of the commit
                in the \gui Change field.
    \endtable

    \section2 Using Additional Mercurial Functions

    The \gui Mercurial sub-menu contains the following additional items:

    \table
        \row
            \i  \gui{Import}
            \i  Apply changes from a patch file.
        \row
            \i  \gui{Incoming}
            \i  Monitor the status of a remote repository by listing
                the changes that will be pulled.
        \row
            \i  \gui{Outgoing}
            \i  Monitor the status of a remote repository by listing
                the changes that will be pushed.
        \row
            \i  \gui{Pull}
            \i  Pull changes from the remote repository.
        \row
            \i  \gui{Update}
            \i  Look at an earlier version of the code.
    \endtable

    \section2 Using Additional Perforce Functions

    When you start Qt Creator, it looks for the executable specified
    in the \gui{P4 command} field in \gui{Tools > Options... > Version
    Control > Perforce}. If you do not use Perforce and want to turn
    off the check, clear this field.

    The \gui Perforce sub-menu contains the following additional items:

    \table
        \row
            \i  \gui{Describe...}
            \i  View information about changelists and the files in them.
        \row
            \i  \gui{Edit File}
            \i  Open a file for editing.
        \row
            \i  \gui{Opened}
            \i  List files that are open for editing.
        \row
            \i  \gui{Pending Changes...}
            \i  Group files for commit.
        \row
            \i  \gui{Update All/Update Current Project}
            \i  Fetch the current version of the current project or all
            projects from the repository.

    \endtable


    \section2 Using Additional Subversion Functions

    The \gui Subversion sub-menu contains the following additional items:

    \table
        \row
            \i  \gui{Describe...}
            \i  Display commit log messages for a revision.
        \row
            \i  \gui{Update Project/Update Repository}
            \i  Update your working copy.
    \endtable



*/


/*!
    \contentspage index.html
    \previouspage creator-editor-refactoring.html
    \page creator-editor-locator.html
    \nextpage creator-editor-codepasting.html

    \title Searching With the Locator

    The locator provides one of the easiest ways in Qt Creator to browse
    through projects, files, classes, methods, documentation and file systems.
    You can find the locator in the bottom left of the Qt Creator window.

    To activate the locator, press \key Ctrl+K (\key Cmd+K on Mac OS
    X) or select \gui Tools > \gui Locate....

    \image qtcreator-locator.png

    To edit the currently open project's main.cpp file using the locator:
    \list 1
        \o Activate the locator by pressing \key Ctrl+K.
        \o Enter \tt{main.cpp}.

           \image qtcreator-locator-open.png
        \o Press \key Return.

           The main.cpp file opens in the editor.
    \endlist

    It is also possible to enter only a part of a search string.
    As you type, the locator shows the occurrences of that string regardless
    of where in the name of an component it appears.

    To narrow down the search results, you can use the following wildcard
    characters:
    \list
        \o To match any number of any or no characters, enter \bold{*}.
        \o To match a single instance of any character, enter \bold{?}.
    \endlist

    \section1 Using the Locator Filters

    The \gui Locator allows you to browse not only files, but any items
    defined by \bold{locator filters}. By default, the locator contains
    filters which locate:
    \list
        \o  Any open document
        \o  Files anywhere on your file system
        \o  Files belonging to your project, such as source, header resource,
            and .ui files
        \o  Class and method definitions in your project or anywhere referenced
            from your project
        \o  Help topics, including Qt documentation
        \o  Specific line in the document displayed in your editor
    \endlist

    To use a specific locator filter, type the assigned prefix followed by
    \key Space. The prefix is usually a single character.

    For example, to locate symbols matching
    \l{http://doc.qt.nokia.com/4.7-snapshot/qdatastream.html}{QDataStream:}
    \list 1
        \o Activate the locator.
        \o Enter \tt{\bold{: QDataStream}} (: (colon) followed by a
           \key Space and the symbol name (QDataStream)).

           The locator lists the results.

           \image qtcreator-navigate-popup.png
    \endlist

    By default the following filters are enabled and you do not need to use
    their prefixes explicitly:
    \list
        \o Going to a line in the current file (l).
        \o Going to an open file (o).
        \o Going to a file in any open project (a).
    \endlist

    \section2 Using the Default Locator Filters

    The following locator filters are available by default:

    \table
        \header
            \o  Function
            \o  Enter in locator
            \o  Example
        \row
            \o  Go to a line in the current file.
            \o  \tt{\bold{l \e{Line number}}}
            \o  \image qtcreator-locator-line.png
        \row
            \o  Go to a symbol definition.
            \o  \tt{\bold{: \e{Symbol name}}}
            \o  \image qtcreator-locator-symbols.png
        \row
            \o  Go to a help topic.
            \o  \tt{\bold{? \e{Help topic}}}
            \o  \image qtcreator-locator-help.png
        \row
            \o  Go to an open file.
            \o  \tt{\bold{o \e{File name}}}
            \o  \image qtcreator-locator-opendocs.png
        \row
            \o  Go to a file in the file system (browse the file system).
            \o  \tt{\bold{f \e{File name}}}
            \o  \image qtcreator-locator-filesystem.png
        \row
            \o  Go to a file in any project currently open.
            \o  \tt{\bold{a \e{File name}}}
            \o  \image qtcreator-locator-files.png
        \row
            \o  Go to a file in the current project.
            \o  \tt{\bold{p \e{File name}}}
            \o  \image qtcreator-locator-current-project.png
        \row
            \o  Go to a class definition.
            \o  \tt{\bold{c \e{Class name}}}
            \o  \image qtcreator-locator-classes.png
        \row
            \o  Go to a method definition.
            \o  \tt{\bold{m \e{Method name}}}
            \o  \image qtcreator-locator-methods.png
    \endtable

    \section2 Creating Locator Filters

    To quickly access files not directly mentioned in your project, you can
    create your own locator filters. That way you can locate files in a
    directory structure you have defined.

    To create a locator filter:
    \list 1
        \o In the locator, click \inlineimage qtcreator-locator-magnify.png
           and select \gui Configure....

           \image qtcreator-locator-customize.png

        \o In the \gui{Options...} window click \gui Add.
        \o In the \gui{Filters} dialog:
        \list
            \o Name your filter.
            \o Select at least one directory. The locator searches directories
               recursively.
            \o Define the file pattern as a comma separated list. For example,
               to search all .h and .cpp files, enter \bold{*.h,*.cpp}
            \o Specify the prefix string.

               To show only results matching this filter, select
               \gui{Limit to prefix}.

               \image qtcreator-navigate-customfilter.png
        \endlist
        \o Click OK.
    \endlist

    \section3 Configuring the Locator Cache

    The locator searches the files matching your file pattern in the
    directories you have selected and caches that information. The cache for
    all default filters is updated as you write your code. The filters you have
    created Qt Creator by default updates once an hour.

    To update the cached information manually, click
    \inlineimage qtcreator-locator-magnify.png
    and select \gui Refresh.

    To set a new cache update time:
    \list 1
        \o Select \gui Tools > \gui Options... > \gui Locator.
        \o In \gui{Refresh interval} define new time in minutes.
    \endlist

*/


/*!
    \contentspage index.html
    \previouspage creator-developing-symbian.html
    \page creator-project-managing-sessions.html
    \nextpage creator-building-running.html

    \title Managing Sessions

    In Qt Creator, a session is a collection of:

    \list
        \o Open projects with their dependencies
        \o Open editors
        \o Breakpoints and watches
        \o Bookmarks
    \endlist

    When you launch Qt Creator, a list of existing sessions is displayed on the
    \gui{Welcome screen}.

    \image qtcreator-welcome-session.png

    To switch between sessions, select the session from sessions listed in
    \gui File > \gui Session. If you do not create or select a session,
    Qt Creator always uses the default session.

    To create a new session or remove existing sessions, select \gui File >
    \gui Sessions > \gui{Session Manager}.

    \image qtcreator-session-manager.png
*/


/*!
    \contentspage index.html
    \previouspage creator-maemo-emulator.html
    \page creator-debugging.html
    \nextpage creator-debugging-cpp.html

    \title Debugging

    You can use the Qt Creator \gui Debug mode to inspect the state of your
    Qt and Qt Quick projects while debugging.

    Qt Creator does not include a debugger. It provides a debugger plugin that acts
    as an interface between the Qt Creator core and external native debuggers
    such as the GNU Symbolic Debugger (gdb), the Microsoft Console Debugger (CDB),
    and an internal Java Script debugger. You can use the native debuggers to
    debug the C++ language.

    \image qtcreator-debugger-views.png "Native debugger views"

    Qt Creator includes a QML inspector plugin that you can use to debug QML.

    \image qmldesigner-inspector.png "QML inspector views"

    When you start debugging, the appropriate tool is automatically selected depending
    on the type of the project. If you only develop one kind of projects, you can turn
    off this automation in \gui {Tools > Options... > Debugger > General}. Deselect the
    \gui {Change debugger language automatically} check box.

    The choice of language also determines the contents of the \gui Debug menu.
    The \gui {Start Debugging > Start Debugging} command starts debugging by using the
    tool appropriate for the project type. The availability of the other commands depends
    on whether \gui C++ or \gui QML is selected in \gui {Debug > Language}.

    You can create Qt Quick projects that contain C++ plugins or Qt projects that contain
    QML content. While debugging such projects, you can switch between the native
    debuggers and the QML inspector during debugging.

    To switch between debugged languages, select \gui {Debug > Language > C++} or
    \gui QML. You can also press \key {Ctrl+L, 1} to switch to the native debugger and
    \key {Ctrl+L, 2} to switch to the QML inspector.

*/

/*!
    \contentspage index.html
    \previouspage creator-debugging-helpers.html
    \page creator-debugging-qml.html
    \nextpage creator-qml-inspector.html

    \title Debugging Qt Quick Applications

    In the \gui Debug mode you can use the QML inspector plugin to:

    \list

        \o View the status of the application when it is executed.

        \o View debug output.

        \o Write JavaScript expressions and evaluate them.

        \o Modify the values of properties.

        \o Watch the values of expressions.


    \note You can press \key {Ctr+Alt+R} or select \gui {Tools > Qt Quick > Preview}
    to view QML files that do not belong to projects in \QQV. However,
    you can only debug QML files that belong to open projects, because the QML
    inspector plugin needs information about the project.

    \endlist

    \section1 Modes of Operation

    When a Qt Quick project is active and you select \gui {Debug > Start Debugging >
    Start Debugging} the application is started in \QQV and inspected by
    the QML inspector.

    If the Qt Quick project includes C++ plugins, select
    \gui {Debug > Start Debugging > Start Debugging C++ and QML Simultaneously}.
    \QQV is started, the native debugger is attached to it, and
    the application is inspected by the QML inspector.

    \note This command is available only if \gui QML is selected in
    \gui {Debug > Language (QML)}.

    To debug a Qt project that contains QML content, select
    \gui {Debug > Start Debugging > Start Debugging C++ and QML Simultaneously}.
    The application is started under the control of the native debugger, attached
    to \QQV, and inspected by the QML inspector.

    You must use the native debugger to set breakpoints to C++ code and to examine
    the state of the interrupted Qt application. When a C++ program is interrupted,
    for example when a breakpoint is hit, you cannot use the QML inspector.

*/


/*!
    \contentspage index.html
    \previouspage creator-debugging-qml.html
    \page creator-qml-inspector.html
    \nextpage creator-version-control.html

    \title Using the QML Inspector

    In \gui Debug mode, you can use several views to interact with the
    application you are debugging. Frequently used views are shown by
    default and rarely used ones are hidden. To change the default settings,
    select \gui Debug > \gui Views, and then select views to display
    or hide. You can also lock views. The position of views is saved for future
    sessions.

    \image qmldesigner-inspector.png "QML inspector views"

    \section1 Starting the QML Inspector

    To start an active application under the control of the QML inspector, select
    \gui {Debug > Start Debugging > Start Debugging}, or press \key{F5}.

    The application is run in \QQV. It behaves and performs as usual.
    You can view the status of the application when it is executed and the debug
    output in the \gui {Application Output} view.

    \image qmldesigner-application-output.png "Application Output view"

    \section1 Starting Simultaneous QML and C++ Debugging

    To debug a Qt Quick project that includes C++ plugins, select
    \gui {Debug > Start Debugging > Start Debugging C++ and QML Simultaneously}.

    \note This command is available only if \gui QML is selected in
    \gui {Debug > Language (QML)}.

    \image qmldesigner-debugging-simultaneous.png "Start Simultaneous QML and C++ Debugging view"

    Usually, the settings for \QQV are specified automatically and you do
    not need to change them:

    \list

        \o \gui {Debugging address} is the IP address to access \QQV.

        \o \gui {Debugging port} is the port to access \QQV. You can use any
        free port in the registered port range.

        \o \gui {Viewer path} is the path to \QQV executable.

        \o \gui {Viewer arguments} sets arguments for running \QQV.
        The \c{-I <directory>} argument searches for C++ or QML plugins from
        the project folder. For a list of available arguments, enter \c {qml --help}
        on the command line.

    \endlist

    \QQV is started, the native debugger is attached to it, and
    the application is inspected by the QML inspector.

    \section1 Viewing and Modifying Values of Properties

    The \gui {Properties and Watchers} view lists the JavaScript expressions
    in the project and their properties and values. The properties are grouped
    by type, but you can also view them in one long list.
    Right-click the list of properties to open a context-menu and then click
    \gui {Group by Item Type} to change the way in which the properties are
    sorted.

    If an item does not have an ID, you cannot change the values of its
    properties. The item type is enclosed in angle brackets and the value
    is grayed.

    Double-click an item to move to the place in code where it is declared.

    You can change the values of properties and see the results in \QQV.

    If the QML inspector cannot retrieve the value for an item or a property for
    inspection, the item or property is grayed in the view. Right-click the item list
    to open a context menu, and then click \gui {Show Uninspectable Items} to hide
    or show the items that cannot be inspected.

    \section1 Watching Expressions

    In the \gui {Properties and Watchers} view, you can specify that an expression is
    watched. Right-click a property and then click \gui {Watch Expression}.
    The \gui Name and \gui Value of the expression are displayed at the bottom
    of the view.

    \image qmldesigner-inspector-watchers.png "Watched expressions"

    You can add JavaScript expressions to object instances to evaluate them.
    Right-click the list of items and select \gui {Add Watch Expression}. Enter
    the expression to evaluate and click \gui OK.

    \image qmldesigner-inspector-add-watch.png "Add Watch Expression dialog"

    To stop watching a expression, right-click it and select \gui {Stop Watching}.

    The QML inspector cannot show the values for some items, such as composite objects
    or complicated item that you cannot change. These items cannot be watched.
    To show them, right-click the properties list, and then select
    \gui {Show Unwatchable Properties}.

    \section1 Executing JavaScript

    In the \gui {Script Console} view, you can write JavaScript expressions, see
    how they are executed, and evaluate them during runtime.

    You can also test the C++ code without rebuilding the whole application.

    \section1 Viewing Connections to \QQV

    The \gui Output view displays the status of the connection between the QML
    inspector and \QQV.

    You specify the connection in the \gui {Run Settings} in the \gui Projects mode.
    For more information, see \l{Specifying Run Settings for Qt Quick Projects}.

    If the connection does not work, check the values of the \gui {Debugging address}
    and \gui {Debugging port} fields. Check that the default port number is not reserved
    by another application or another instance of \QQV that was not shut
    down properly. You can specify any free port number in the registered port range
    (1024-49151).

*/


/*!
    \contentspage index.html
    \previouspage creator-debugging.html
    \page creator-debugging-cpp.html
    \nextpage creator-debugging-example.html

    \title Debugging Qt Applications

    In the \gui Debug mode you can interact with the debugger in several ways, including
    the following:

    \list
        \o Go through a program line-by-line or instruction-by-instruction.
        \o Interrupt running programs.
        \o Set breakpoints.
        \o Examine the contents of the call stack.
        \o Examine and modify registers and memory contents of
           the debugged program.
        \o Examine and modify registers and memory contents of
           local and global variables.
        \o Examine the list of loaded shared libraries.
        \o Create snapshots of the current state of the debugged program
           and re-examine them later.
    \endlist

    Qt Creator displays the raw information provided by the native debuggers
    in a clear and concise manner with the goal to simplify the debugging process
    as much as possible without losing the power of the native debuggers.

    In addition to the generic IDE functionality provided by stack view, views for
    locals and watchers, registers, and so on, Qt Creator includes
    features to make debugging Qt-based applications easy. The debugger
    plugin understands the internal layout of several Qt classes, for
    example, QString, the Qt containers, and most importantly QObject
    (and classes derived from it), as well as most containers of the C++
    Standard Library and some gcc and Symbian extensions. This
    deeper understanding is used to present objects of such classes in
    a useful way.

    For an example of how to debug applications in the \gui Debug mode, see
    \l{Debugging the Example Application}.

    For more information about the functions available in the \gui Debug mode,
    see \l{Interacting with the Debugger}.

    If you install Qt Creator as part of a Qt SDK, the GNU Symbolic Debugger
    is installed automatically and you should be ready to start debugging after
    you create a new
    project. If you want a special setup, such as using debugging tools for Windows,
    see \l {Setting Up Debugger}.

    \section1 Modes of Operation

    The debugger plugin runs in different operating modes depending on where and
    how the process is started and run. Some of the modes are only available for
    a particular operating system or platform.

    You can launch the debugger in the following modes:

    \list

       \o \bold Plain to debug locally started applications, such as a
        Qt based GUI application.

       \o \bold Terminal to debug locally started processes that need a
       console, typically without a GUI.

       \o \bold Attach to debug local processes started outside Qt Creator.

       \o \bold Remote to debug a process running on a different machine.

       \o \bold Core to debug crashed processes on Unix.

       \o \bold Post-mortem to debug crashed processes on Windows.

       \o \bold TRK to debug processes running on a Symbian device.

    \endlist

    When you click the \gui {Start Debugging} button, the debugger is launched
    in the appropriate operating mode (plain, terminal, or TRK), based on the
    build and run settings for the active project. Select \gui Debug menu options
    to launch the debugger in the other modes.

    \section2 Plain Mode

    To launch the debugger in the plain mode, click the \gui {Start Debugging}
    button for the active project, or choose
    \gui {Debug > Start Debugging > Start and Debug External Application...}
    and specify an executable.

    \section2 Terminal Mode

    To launch the debugger in the terminal mode, select \gui {Projects > Run Settings}
    and select the \gui {Run in Terminal} check box. Then click the
    \gui {Start Debugging} button for the active project.

    \section2 Attach Mode

    To launch the debugger in the attach mode, select
    \gui {Debug > Start Debugging >  Attach to Running External Application...},
    and then select a process by its name or process ID to attach to.

    \section2 Remote Mode

    The remote mode uses a \e{gdbserver} daemon that runs on the remote machine.

    To launch the debugger in the remote mode, select
    \gui {Debug > Start Debugging > Start and Attach to Remote Application...}.

    \section2 Core Mode

    The core mode is available only in Unix. It debugs crashed processes using
    the \e {core} files (crash dumps) that are generated if the setting
    is enabled in the shell.

    To enable the dumping of core files, enter the following command in the
    shell from which the application will be launched:

    \code
    ulimit -c unlimited
    \endcode

    To launch the debugger in the core mode, select
    \gui{Debug > Start Debugging >  Attach to Core...}.

    \section2 Post-Mortem Mode

    The post-mortem mode is available only on Windows, if you have installed
    the debugging tools for Windows.

    The Qt Creator installation program asks you whether you want to
    register Qt Creator as a post-mortem debugger. To change the setting, select
    \gui{Tools > Options...  > Debugger > Common > Use Creator for post-mortem debugging}.

    You can launch the debugger in the post-mortem mode if an application crashes
    on Windows. Click the \gui {Debug in Qt Creator} button in the error message
    that is displayed by the Windows operating system.

    \section2 TRK Mode

    The TRK mode is a special mode available only for Symbian. It
    debugs processes running on a Symbian
    device using the App TRK application that runs on the device.

    To launch the debugger in the TRK mode, open the project, select Symbian as the
    target, and click the \gui {Start Debugging} button.

    For more information on setting up Symbian projects, see
    \l{Setting Up Development Environment for Symbian}.


*/

/*!
    \contentspage index.html
    \previouspage creator-debug-mode.html
    \page creator-debugger-engines.html
    \nextpage creator-debugging-helpers.html

    \title Setting Up Debugger

    Typically, the interaction between Qt Creator and the native debugger is set
    up automatically and you do not need to do anything. However, you might have an
    unsupported gdb version installed, your Linux environment might not have gdb
    installed at all, or you might want to use the debugging tools for Windows.

    \note To use the debugging tools for Windows, you must install them and add the
    Symbol Server provided by Microsoft to the symbol search path of the debugger.
    For more information, see \l{Setting the Symbol Server in Windows}.

    This section explains the
    options you have for debugging C++ code and provides installation notes for the
    supported native debuggers.

    \section1 Supported Native Debugger Versions

    The debugger plugin supports different builds of the gdb debugger, both
    with and without the ability to use Python scripting. The Python enabled
    versions are preferred, but they are not available on Mac and on older
    versions of Linux.
    On Windows, Symbian, and Maemo, only the Python version is supported.

    The non-Python versions use the compiled version of the debugging helpers,
    that you must enable separately. For more information, see
    \l{Debugging Helper Library with C++}.

    The Python version uses a script version of the debugging helpers
    that does not need any special setup.

    The CDB native debugger has similar funtionality to the non-Python gdb debugger
    engine. Specifically, it also uses compiled C++ code for the debugging
    helper library.

    The following table summarizes the support for debugging C++ code:

    \table
        \header
            \o Platform
            \o Compiler
            \o Native Debugger
            \o Python
            \o Debugger Modes
        \row
            \o Linux
            \o gcc
            \o gdb
            \o Optional
            \o Term, Plain, Attach (with Python, only), Remote
        \row
            \o Unix
            \o gcc
            \o gdb
            \o Yes
            \o Term, Plain, Attach, Remote
        \row
            \o Mac OS
            \o gcc
            \o gdb
            \o No
            \o Term, Plain, Attach
        \row
            \o Windows/MinGW
            \o gcc
            \o gdb
            \o No
            \o Term, Plain, Attach, Remote
        \row
            \o Windows/MSVC
            \o Microsoft Visual C++ Compiler
            \o Debugging Tools for Windows/CDB
            \o Not applicable
            \o Term, Plain, Attach, Post-Mortem
        \row
            \o Symbian
            \o gcc
            \o gdb
            \o Yes
            \o TRK
        \row
            \o Maemo
            \o gcc
            \o gdb
            \o Yes
            \o Remote
    \endtable

    \omit

    \section2 Gdb Adapter Modes

    [Advanced Topic]

    The gdb native debugger used internally by the debugger plugin runs in
    different adapter modes to cope with the variety
    of supported platforms and environments. All gdb adapters inherit from
    AbstractGdbAdapter:

    \list

       \o PlainGdbAdapter debugs locally started GUI processes.
       It is physically split into parts that are relevant only when Python is
       available, parts relevant only when Python is not available, and mixed code.

       \o TermGdbAdapter debugs locally started processes that need a
       console.

       \o AttachGdbAdapter debugs local processes started outside Qt Creator.

       \o CoreGdbAdapter debugs core files generated from crashes.

       \o RemoteGdbAdapter interacts with the gdbserver running on Linux.

       \o TrkGdbAdapter interacts with Symbian devices. The gdb protocol and
       the gdb serial protocol are used between gdb and the adapter. The TRK
       protocol is used between the adapter and AppTRK running on the device.

     \endlist

     \endomit

    \section1 Installing Native Debuggers

    There are various reasons why the debugger plugin may fail to automatically
    pick up a suitable native debugger. The native debugger might be missing
    (which is usually the case for the CDB debugger on Windows which always
    needs to be installed manually by the user) or the installed version is not
    supported.
    Check the table below for the supported versions and other important
    information about installing native debuggers.

    \table
        \header
            \o Native Debugger
            \o Notes
        \row
            \o Gdb
            \o On Linux, install version 6.8, 7.0.1 (version 7.0 is not supported),
            7.1, or later. On Mac OS X, install Apple gdb version 6.3.50-20050815
            (build 1344) or later.

        \row
            \o Debugging tools for Windows
            \o Using this engine requires you to install the
               \e{Debugging tools for Windows}
               \l{http://www.microsoft.com/whdc/devtools/debugging/installx86.Mspx}{32-bit}
               or
               \l{http://www.microsoft.com/whdc/devtools/debugging/install64bit.Mspx}{64-bit}
               package (Version 6.11.1.404 for the 32-bit or the 64-bit version of Qt Creator, respectively),
               which is freely available for download from the
               \l{http://msdn.microsoft.com/en-us/default.aspx}
               {Microsoft Developer Network}.

               \note Visual Studio does not include the Debugging tools needed,
               and therefore, you must install them separately.

               The pre-built \e{Qt SDK for Windows} makes use
               of the library if it is present on the system. When manually building Qt
               Creator using the Microsoft Visual C++ Compiler, the build process checks
               for the required files in \c{"%ProgramFiles%\Debugging Tools for Windows"}.

               It is highly recommended that you add the Symbol Server provided by Microsoft to the symbol
               search path of the debugger. The Symbol Server provides you
               with debugging informaton for the operating system libraries for debugging
               Windows applications. For more information, see
               \l{Setting the Symbol Server in Windows}.

       \row
           \o Debugging tools for Mac OS X
           \o The Qt binary distribution contains both debug and release
              variants of the libraries. But you have to explicitly tell the
              runtime linker that you want to use the debug libraries even if
              your application is compiled as debug as release is the default
              library.

              If you use a qmake based project in Qt Creator,  you can set a
              flag in your run configuration, in \gui Projects mode. In the run
              configuration, select \gui{Use debug version of frameworks}.

              For more detailed information about debugging on the Mac, see:
              \l http://developer.apple.com/mac/library/technotes/tn2004/tn2124.html

        \note The Mac OS X Snow Leopard (10.6) has a bug, that can be worked
              around as described in the link provided below:
              \l http://bugreports.qt.nokia.com/browse/QTBUG-4962.

    \endtable    

    \section1 Setting the Symbol Server in Windows

    To obtain debugging information for the operating system libraries for
    debugging Windows applications, add the Symbol Server provided
    by Microsoft to the symbol search path of the debugger:
    \list 1
        \o  Select \gui Tools > \gui{Options...} > \gui Debugger > \gui Cdb.
        \o  In the \gui {Symbol paths} field, open the \gui{Insert...} menu
            and select \gui{Symbol Server...}.
        \o  Select a directory where you want to store the cached information
            and click \gui OK.

            Use a subfolder in a temporary directory, such as
            \c {C:\temp\symbolcache}.
    \endlist

    \note Populating the cache might take a long time on a slow network
    connection.


    \omit In v2.1 and later:

    \note The first time you start debugging by using the
    Debugging tools for Windows, Qt Creator prompts you to add the Symbol
    Server.

    \endomit
*/

/*!
    \contentspage index.html
    \previouspage creator-debugging-example.html
    \page creator-debug-mode.html
    \nextpage creator-debugger-engines.html

    \title Interacting with the Debugger

    In \gui Debug mode, you can use several views to interact with the
    program you are debugging. Frequently used views are shown by
    default and rarely used ones are hidden. To change the default settings,
    select \gui Debug > \gui Views, and then select views to display
    or hide. You can also lock views. The position of views is saved for future
    sessions.

    \image qtcreator-debugger-views.png "Debug mode views"


    \section1 Starting the Debugger

    To start a program under the debugger's control, select \gui{Debug} >
    \gui{Start Debugging} > \gui{Start Debugging}, or press \key{F5}.
    Qt Creator checks whether the compiled program is up-to-date, rebuilding
    it if necessary. The debugger then takes over and starts the program.

    \note Starting a program in the debugger can take a considerable amount of
    time, typically in the range of several seconds to minutes if complex
    features (like QtWebKit) are used.

    Once the program starts running, it behaves and performs as usual.
    You can interrupt a running program by selecting \gui{Debug} >
    \gui {Interrupt}. The program is automatically interrupted as soon as a
    breakpoint is hit.

    Once the program stops, Qt Creator:

    \list
        \o Retrieves data representing the call stack at the program's current
           position.
        \o Retrieves the contents of local variables.
        \o Examines \gui Watchers.
        \o Updates the \gui Registers, \gui Modules, and \gui Disassembler
           views.
    \endlist


    You can use the \gui Debug mode views to examine the data in more detail.

    You can use the following keyboard shortcuts:

    \list

       \o To finish debugging, press \key{Shift+F5}.
       \o  To execute a line of code as a whole, press \key{F10}.
       \o  To step into a function or a sub-function, press \key{F11}.
       \o  To continue running the program, press \key{F5}.

    \endlist

    It is also possible to continue executing the program until the current
    function completes or jump to an arbitrary position in the current function.


    \section1 Setting Breakpoints

    A breakpoint represents a position or sets of positions in the code that,
    when executed, interrupts the program being debugged and passes the control
    to you. You can then examine the state of the interrupted program, or
    continue execution either line-by-line or continuously.

    Qt Creator shows breakpoints in the \gui{Breakpoints} view which is enabled
    by default. The \gui{Breakpoints} view is also accessible when the debugger
    and the program being debugged is not running.

    \image qtcreator-debug-breakpoints.png "Breakpoints view"

    Typically, breakpoints are associated with a source code file and line, or
    the start of a function -- both are allowed in Qt Creator.

    The interruption of a program by a breakpoint can be restricted with
    certain conditions.

    To set a breakpoint:

    \list
       \o At a particular line you want the program to stop, click the
          left margin or press \key F9 (\key F8 for Mac OS X).
       \o At a function that you want the program to interrupt, enter the
          function's name in \gui{Set Breakpoint at Function...} located in the
          context menu of the \gui{Breakpoints} view.
    \endlist

    \note You can remove a breakpoint:
    \list
        \o By clicking the breakpoint marker in the text editor.
        \o By selecting the breakpoint in the breakpoint view and pressing
           \key{Delete}.
        \o By selecting \gui{Delete Breakpoint} from the context
           menu in the \gui Breakpoints view.
    \endlist

    You can set and delete breakpoints before the program starts running or
    while it is running under the debugger's control. Breakpoints are saved
    together with a session.


    \section1 Viewing Call Stack Trace

    When the program being debugged is interrupted, Qt Creator displays the
    nested function calls leading to the current position as a call stack
    trace. This stack trace is built up from call stack frames, each
    representing a particular function. For each function, Qt Creator tries
    to retrieve the file name and line number of the corresponding source
    file. This data is shown in the \gui Stack view.

    \image qtcreator-debug-stack.png

    Since the call stack leading to the current position may originate or go
    through code for which no debug information is available, not all stack
    frames have corresponding source locations. Stack frames without
    corresponding source locations are grayed out in the \gui{Stack} view.

    If you click a frame with a known source location, the text editor
    jumps to the corresponding location and updates the \gui{Locals and Watchers}
    view, making it seem like the program was interrupted before entering the
    function.


    \section1 Viewing Threads

    If a multi-threaded program is interrupted, the \gui Thread view or the
    combobox named \gui Thread in the debugger's status bar can be used to
    switch from one thread to another. The \gui Stack view adjusts itself
    accordingly.


    \section1 Viewing Modules and Source Files

    The \gui{Modules} view and \gui{Source Files} views display information
    that the debugger plugin has about modules and source files included in
    the project. The \gui{Modules} view lists the modules in the project and
    symbols within the modules. In addition, it indicates where the module
    was loaded.

    The \gui{Source Files} view lists all the source files included in the project.
    If you cannot step into an instruction, you can check whether the source file is
    actually part of the project, or whether it was compiled
    elsewhere. The view shows the path to each file in the file system.

    By default, the \gui{Modules} view and \gui{Source Files} view are hidden.


    \section1 Viewing Disassembled Code and Register State

    The \gui{Disassembler} view displays disassembled code for the current
    function. The \gui{Registers} view displays the current state of the CPU's
    registers.

    The \gui{Disassembler} view and the \gui{Registers} view are both useful
    for low-level commands for checking single instructions, such as \gui{Step Into}
    and \gui{Step Over}. By default, both \gui{Disassembler} and
    \gui{Registers} view are hidden.

    \section1 Locals and Watchers

    Whenever a program stops under the control of the debugger, it retrieves
    information about the topmost stack frame and displays it in the
    \gui{Locals and Watchers} view. The \gui{Locals and Watchers} view
    typically includes information about parameters of the function in that
    frame as well as the local variables.

    \image qtcreator-watcher.png "Locals and Watchers view"

    Compound variables of struct or class type are displayed as
    expandable in the view. Expand entries to show
    all members. Together with the display of value and type, you can
    examine and traverse the low-level layout of object data.


    \table
        \row
            \i  \bold{Note:}

        \row
            \i  Gdb, and therefore Qt Creator's debugger works for optimized
                builds on Linux and Mac OS X. Optimization can lead to
                re-ordering of instructions or removal of some local variables,
                causing the \gui{Locals and Watchers} view to show unexpected
                data.
        \row
            \i  The debug information provided by gcc does not include enough
                information about the time when a variable is initialized.
                Therefore, Qt Creator can not tell whether the contents of a
                local variable contains "real data", or "initial noise". If a
                QObject appears uninitialized, its value is reported as
                \gui {not in scope}. Not all uninitialized objects, however, can be
                recognized as such.
    \endtable


    The \gui{Locals and Watchers} view also provides access to the most
    powerful feature of the debugger: comprehensive display of data belonging
    to Qt's basic objects.

    To enable Qt's basic objects data display feature:
    \list
       \o  Select \gui Tools > \gui {Options...} > \gui Debugger >
           \gui{Debugging Helper} and check the \gui{Use debugging helper}
           checkbox.
       \o  The \gui{Locals and Watchers} view is reorganized to provide a
           high-level view of the objects.
    \endlist

    For example, in case of QObject, instead of displaying a pointer to some
    private data structure, you see a list of children, signals and slots.

    Similarly, instead of displaying many pointers and integers, Qt Creator's
    debugger displays the contents of a QHash or QMap in an orderly manner.
    Also, the debugger displays access data for QFileInfo and provides
    access to the "real" contents of QVariant.

    You can use the \gui{Locals and Watchers} view to change the contents of
    variables of simple data types, for example, \c int or \c float when the
    program is interrupted. To do so, click the \gui Value column, modify
    the value with the inplace editor, and press \key Enter (or \key Return).

    \note The set of watched items is saved in your session.

*/


/*!
    \contentspage index.html
    \previouspage creator-debugging-cpp.html
    \page creator-debugging-example.html
    \nextpage creator-debug-mode.html

    \title Debugging the Example Application

    This section uses the \l{Creating a Qt C++ Application}{TextFinder} example to
    illustrate how to debug applications in the \gui Debug mode. TextFinder
    reads a text file into
    QString and then displays it with QTextEdit.
    To look at the example QString, \c{line}, and see the
    stored data, place a breakpoint and view the QString object
    data, as follows:

    \list 1
        \o Click in between the line number and the window border on the line
        where we invoke \l{http://doc.qt.nokia.com/4.7-snapshot/qtextedit.html#plainText-prop}{setPlainText()}
        to set a breakpoint.

        \image qtcreator-setting-breakpoint1.png

        \o Select \gui{Debug > Start Debugging > Start Debugging} or press \key{F5}.


        \o To view the breakpoint, click the \gui{Breakpoints} tab.

        \image qtcreator-setting-breakpoint2.png

        \o To remove a breakpoint, right-click it and select \gui{Delete Breakpoint}.


        \o To view the contents of \c{line}, go to the \gui{Locals and
    Watchers} view.

        \image qtcreator-watcher.png

    \endlist

    Modify the \c{on_findButton_clicked()} function to move back to
    the start of the document and continue searching once the cursor hits the
    end of the document. Add the following code snippet:

    \code
    void TextFinder::on_findButton_clicked()
    {
        QString searchString = ui->lineEdit->text();

        QTextDocument *document = ui->textEdit->document();
        QTextCursor cursor = ui->textEdit->textCursor();
        cursor = document->find(searchString, cursor,
            QTextDocument::FindWholeWords);
        ui->textEdit->setTextCursor(cursor);

        bool found = cursor.isNull();

        if (!found && previouslyFound) {
            int ret = QMessageBox::question(this, tr("End of Document"),
            tr("I have reached the end of the document. Would you like "
            "me to start searching from the beginning of the document?"),
            QMessageBox::Yes | QMessageBox::No, QMessageBox::Yes);

            if (ret == QMessageBox::Yes) {
                cursor = document->find(searchString,
                    QTextDocument::FindWholeWords);
                ui->textEdit->setTextCursor(cursor);
            } else
                return;
        }
        previouslyFound = found;
    }
    \endcode

    If you compile and run the above code, however, the application does not
    work correctly due to a logic error. To locate this logic error, step
    through the code using the following buttons:

    \image qtcreator-debugging-buttons.png

 */


/*!
    \contentspage index.html
    \previouspage creator-debugger-engines.html
    \page creator-debugging-helpers.html
    \nextpage creator-debugging-qml.html

    \title Using Debugging Helpers

    \section1 Debugging Helper Library with C++

    While debugging, Qt Creator dynamically loads a helper library into your
    program. This helper library enables Qt Creator to pretty print Qt and STL
    types. The Qt SDK package already contains a prebuilt debugging helper
    library. To create your own debugging helper library, select \gui{Tools} >
    \gui{Options...} > \gui{Qt4} > \gui{Qt Versions}. As the internal data
    structures of Qt can change between versions, the debugging helper
    library is built for each Qt version.


    \section1 Debugging Helper Library with Python

    With the gdb Python version, you can
    use debugging helpers also for user defined types. To do so,
    define one Python function per user defined type in \c{.gdbinit}.

    The function name has to be qdump__NS__Foo, where NS::Foo is the class
    or class template to be examined. Nested namespaces are possible.

    The debugger plugin calls this function whenever you want to
    display an object of this type. The function is passed the following
    parameters:
    \list
       \o  \c d of type \c Dumper
       \o  \c item of type \c Item
    \endlist

    The function has to feed the Dumper object with certain information
    which is used to build up the object and its children's display in the
    \gui{Locals and Watchers} view.


    Example:

    \code
    def qdump__QVector(d, item):
        d_ptr = item.value["d"]
        p_ptr = item.value["p"]
        alloc = d_ptr["alloc"]
        size = d_ptr["size"]

        check(0 <= size and size <= alloc and alloc <= 1000 * 1000 * 1000)
        check(d_ptr["ref"]["_q_value"] > 0)

        innerType = item.value.type.template_argument(0)
        d.putItemCount(size)
        d.putNumChild(size)
        if d.isExpanded(item):
            p = gdb.Value(p_ptr["array"]).cast(innerType.pointer())
            with Children(d, [size, 2000], innerType)
                for i in d.childRange():
                    d.putItem(Item(p.dereference(), item.iname, i))
                    p += 1
    \endcode

    \section2 Item Class

    The Item Python class is a thin wrapper around values corresponding to one
    line in the \gui{Locals and Watchers} view. The Item members are as follows :

    \list

    \o \gui{__init__(self, value, parentiname, iname, name = None)} - A
       constructor. The object's internal name is created by concatenating
       \c parentiname and \c iname. If \c None is passed as \c name, a
       serial number is used.

    \o \gui{value} - An object of type gdb.Value representing the value to
        be displayed.

    \o \gui{iname} - The internal name of the object, constituting a dot-separated
    list of identifiers, corresponding to the position of the object's
    representation in the view.

    \o \gui{name} - An optional name. If given, is used in the
    \gui{name} column of the view. If not, a simple number in brackets
    is used instead.

    \endlist


    \section2 Dumper Class

    For each line in the \gui{Locals and Watchers} view, a string like the
    following needs to be created and channeled to the debugger plugin.
    \code
    "{iname='some internal name',
      addr='object address in memory',
      name='contents of the name column',
      value='contents of the value column',
      type='contents of the type column',
      numchild='number of children',        // zero/nonzero is sufficient
      childtype='default type of children', // optional
      childnumchild='default number of grandchildren', // optional
      children=[              // only needed if item is expanded in view
         {iname='internal name of first child',
          ... },
         {iname='internal name of second child',
          ... },
         ...
      ]}"
    \endcode

    While in theory, you can build up the entire string above manually, it is
    easier to employ the Dumper Python class for that purpose. The Dumper
    Python class contains a complete framework to take care of the \c iname and
    \c addr fields, to handle children of simple types, references, pointers,
    enums, known and unknown structs as well as some convenience methods to
    handle common situations.

    The Dumper members are the following:

    \list

    \o \gui{__init__(self)} - Initializes the output to an empty string and
        empties the child stack.

    \o \gui{put(self, value)} - Low level method to directly append to the
        output string.

    \o \gui{putCommaIfNeeded(self)} - Appends a comma if the current output
        ends in '}', '"' or ']' .

    \o \gui{putField(self, name, value)} - Appends a comma if needed, and a
         name='value' field.

    \o \gui{beginItem(self, name)} - Starts writing a field by writing \c {name='}.

    \o \gui{endItem(self)} - Ends writing a field by writing \c {'}.

    \o \gui{endChildren(self)} - Ends writing a list of children.

    \o \gui{childRange(self)} - Returns the range of children specified in
        the current \c Children scope.

    \o \gui{putItemCount(self, count)} - Appends a field  \c {value='<%d items'}
        to the output.

    \o \gui{putEllipsis(self)} - Appends fields
        \c {'{name="<incomplete>",value="",type="",numchild="0"}'}. This is
        automatically done by \c endChildren if the number of children to
        print is smaller than the number of actual children.

    \o \gui{putName(self, name)} - Appends a \c {name='...'} field.

    \o \gui{putType(self, type)} - Appends a field \c {type='...'} unless the
        \a type coincides with the parent's default child type.

    \o \gui{putNumChild(self, numchild)} - Appends a field \c {numchild='...'}
        unless the \c numchild coincides with the parent's default child numchild
        value.

    \o \gui{putValue(self, value, encoding = None)} - Append a file \c {value='...'},
        optionally followed by a field \c {valueencoding='...'}. The \c value
        needs to be convertible to a string entirely consisting of
        alphanumerical values. The \c encoding parameter can be used to
        specify the encoding in case the real value had to be encoded in some
        way to meet the alphanumerical-only requirement.
        Currently the following encodings are supported:

        \list
            \o 0: unencoded 8 bit data, interpreted as Latin1.

            \o 1: base64 encoded 8 bit data, used for QByteArray,
                double quotes are added.

            \o 2: base64 encoded 16 bit data, used for QString,
                double quotes are added.

            \o 3: base64 encoded 32 bit data,
                double quotes are added.

            \o 4: base64 encoded 16 bit data, without quotes (see 2)

            \o 5: base64 encoded 8 bit data, without quotes (see 1)

            \o 6: %02x encoded 8 bit data (as with \c QByteArray::toHex),
                double quotes are added.

            \o 7: %04x encoded 16 bit data (as with \c QByteArray::toHex),
                double quotes are added.
        \endlist

    \o \gui{putStringValue(self, value)} - Encodes a QString and calls
        \c putValue with the correct \c encoding setting.

    \o \gui{putByteArrayValue(self, value)} - Encodes a QByteArray and calls
        \c putValue with the correct \c encoding setting.

    \o \gui{isExpanded(self, item)} - Checks whether the item with the
        internal name \c item.iname is expanded in the view.

    \o \gui{isExpandedIName(self, iname)} - Checks whether the item with the
        internal name \c iname is expanded in the view.

        \o \gui{putIntItem(self, name, value)} - Equivalent to:
        \code
        self.beginHash()
        self.putName(name)
        self.putValue(value)
        self.putType("int")
        self.putNumChild(0)
        self.endHash()
        \endcode

        \o \gui{putBoolItem(self, name, value)} - Equivalent to:
        \code
        self.beginHash()
        self.putName(name)
        self.putValue(value)
        self.putType("bool")
        self.putNumChild(0)
        self.endHash()
        \endcode

    \o \gui{pushOutput(self)} - Moves the output string to a safe location
        from with it is sent to the debugger plugin even if further operations
        raise an exception.

    \o \gui{putCallItem(self, name, item, func)} -
        Uses gdb to call the function \c func on the value specified by
        \a {item.value} and output the resulting item. This function is
        not available when debugging core dumps and it is not available
        on the Symbian platform due to restrictions imposed by AppTRK.

    \o \gui{putItemHelper(self, item)} - The "master function", handling
        basic types, references, pointers and enums directly, iterates
        over base classes and class members of compound types and calls
        \c qdump__* functions whenever appropriate.

    \o \gui{putItem(self, item)} - Equivalent to:
        \code
        with SubItem(self):
            self.putItemHelper(item)
        \endcode
        Exceptions raised by nested function calls are caught and all
        output produced by \c putItemHelper is replaced by the output of:
        \code
            ...
        except RuntimeError:
            d.put('value="<invalid>",type="<unknown>",numchild="0",')
        \endcode

    \endlist


    \section2 Children and SubItem Class

    Child items might report errors if data is uninitialized or corrupted
    or if the helper code is broken. To gracefully recover from these
    errors, use \c Children and \c SubItem \e{Context Managers} to create
    nested items.

    The \c Children constructor \gui{__init__(self, dumper, numChild = 1,
    childType = None, childNumChild = None)} uses one non-optional argument
    \c dumper to refer to the current \c Dumper object and three optional
    arguments, specifying the number \c numChild of children, with type
    \c childType_ and \c childNumChild_ grandchildren each. If \c numChild_
    is a list of two integers, the first one specifies the actual number
    of children and the second the maximum number of children to print.

    Similarly, using the \c SubItem class helps to protect individual items.

    Example:
    \code
    d.putNumChild(2)
    if d.isExpanded(item):
        with Children(d):
            with SubItem(d):
                d.putName("key")
                d.putItemHelper(Item(key, item.iname, "key"))
            with SubItem(d):
                d.putName("value")
                d.putItemHelper(Item(value, item.iname, "value"))
    \endcode
*/


/*!
    \contentspage index.html
    \previouspage creator-project-qmake.html
    \page creator-project-cmake.html
    \nextpage creator-project-generic.html

    \title Setting Up a CMake Project

    CMake is an alternative to qmake for automating the generation of makefiles.
    It controls the software compilation process by using simple configuration
    files, called CMakeLists.txt files. CMake generates native makefiles and
    workspaces that you can use in the compiler environment of your choice.

    Since Qt Creator 1.1, CMake configuration files are supported.
    Qt Creator 1.3 supports the Microsoft Toolchain if the CMake version
    is at least 2.8.

    \section1 Setting the Path for CMake

    You can set the path for the \c CMake executable in \gui{Tools} >
    \gui{Options...} > \gui{CMake} > \gui{CMake}.

    \image qtcreator-cmakeexecutable.png

    \note Before you open a \c CMake project it is necessary to modify the
    \c{PATH} environment variable to include the bin folders of \c mingw and
    Qt Creator in the SDK.

    For instance, if you have the Qt Creator SDK installed in your C drive,
    use the following command to set the environment variables in
    the command line prompt:
    \code
    set PATH=C:\qtsdk\mingw\bin;C:\qtsdk\qt\bin;
    \endcode
    Then start Qt Creator by typing:
    \code
    C:\qtsdk\bin\qtcreator.exe
    \endcode

    \section1 Opening CMake Projects

    To open a \c CMake project:
    \list 1
        \o  Select \gui{File} > \gui{Open File or Project...}.
        \o  Select the \c{CMakeLists.txt} file from your \c CMake project.
    \endlist

    A wizard guides you through the rest of the process.

    \note If the \c CMake project does not have an in-place build, Qt Creator
    lets you specify the directory in which the project is built
   (\l{glossary-shadow-build}{shadow build}).

    \image qtcreator-cmake-import-wizard1.png

    The screenshot below shows how you can specify command line arguments to
    \c CMake for your project.

    \image qtcreator-cmake-import-wizard2.png

    Normally, there is no need to pass any command line arguments for projects
    that are already built, as \c CMake caches that information.


    \section1 Building CMake Projects

    Qt Creator builds \c CMake projects by running \c make, \c mingw32-make, or
    \c nmake depending on your platform. The build errors and warnings are
    parsed and displayed in the \gui{Build Issues} output pane.

    By default, Qt Creator builds the \bold{all} target. You can specify which
    targets to build in \gui{Project} mode, under \gui{Build Settings}.

    \image qtcreator-cmake-build-settings.png

    Qt Creator supports multiple build configurations. The build
    directory can also be modified after the initial import.

    \section1 Running CMake Projects
    Qt Creator automatically adds \gui{Run Configurations} for all targets
    specified in the \c CMake project file.

    Known issues for the current version can be found
    \l{Known Issues}{here}.


    \section1 Adding External Libraries to a CMake Project

    Through external libraries Qt Creator can support code completion and
    syntax highlighting as if they were part of the current project or the Qt
    library.

    Qt Creator detects the external libraries using the \c FIND_PACKAGE()
    macro. Some libraries come with the CMake installation. You can find those
    in the \bold{Modules} directory of your CMake installation.

    \note If you provide your own libraries, you also need to provide your own
    \c FindFoo.cmake file. For more information, see
    \l{http://vtk.org/Wiki/CMake_FAQ#Writing_FindXXX.cmake_files}{CMake FAQ}.

    Syntax completion and highlighting work once your project successfully
    builds and links against the external library.
*/


/*!
    \contentspage index.html
    \previouspage creator-project-cmake.html
    \page creator-project-generic.html
    \nextpage creator-developing-maemo.html

    \title Setting Up a Generic Project

    Qt Creator supports generic projects, so you can import existing projects
    that do not use qmake or CMake and Qt Creator ignores your build system.

    Generic project support allows you to use Qt Creator as a code editor. You
    can change the way your project is built by modifying the \c make command
    in the \gui{Projects} mode under \gui{Build Settings}.

    When you import a project, Qt Creator creates the following files that
    allow you to specify which files belong to your project and which include
    directories or defines you want to pass to your compile:
    \tt{.files}, \tt{.includes}, and \tt{.config}.


    \section1 Importing a Generic Project

    To import an existing generic project:
    \list 1
        \o Select \gui File > \gui{New File or Project...} >
           \gui{Other Project} > \gui{Import Existing Project}.
        \o In \gui{Import Existing Project}, enter the project name
           and select the location of the project file you want to import.

           Qt Creator automatically generates the following files in the
           project directory:
           \list
               \o \l{Specifying Files}{.files}
               \o \l{Specifying Include Paths}{.includes}
               \o \l{Specifying Defines}{.config}
               \o .creator
           \endlist
    \endlist

    When the project is successfully imported, Qt Creator creates the project
    tree in the sidebar.

    After importing a generic project into Qt Creator, open it by selecting the
    \tt{.creator} file.


    \section1 Working with Generic Project Files

    For a generic project, you have to manually specify which files belong to
    your project and which include directories or defines you want to pass to
    your compiler.


    \section1 Specifying Files

    The list of files for a generic project is specified in the \tt{.files}
    file. When you first create a generic project, Qt Creator adds any
    files it recognizes to your project.

    To add or remove files, edit the \tt{.files} file in Qt Creator.
    Qt Creator recreates your project tree when you save the \tt{.files} file.
    Alternatively, you can add and remove files using the context menu in the
    project tree.

    If you frequently need to update the \tt{.files} file, you can do so
    efficiently by using a script that updates the file for you. If the file
    is modified externally, you have to restart Qt Creator for the changes to
    take effect.

    To update the \tt{.files} on the \gui Git repository use the following
    script:
    \code
    git ls-files *.cpp *.h > MyProject.files
    \endcode

    \section1 Specifying Include Paths

    The include paths are specified in the \tt{.includes} file, one include
    path per line. The paths can be either absolute or relative to the
    \tt{.includes} file.

    \section1 Specifying Defines

    The defines are specified in the \tt{.config} file. The \tt{.config} file is
    a regular C++ file, prepended to all your source files when they are parsed.
    Only use the \tt{.config} file to add lines as in the example below:

    \code
    #define NAME value
    \endcode


    \section1 Creating a Run Configuration

    Qt Creator cannot automatically determine which executable to run.

    In the \gui{Projects} mode under \gui{Run Settings}, define the executable
    file to run:
    \list 1
        \o Click \gui Add and select \gui{Custom Executable}.
        \o Define the configuration name, the location of the executable, any
           additional arguments and the working directory.
    \endlist

*/



/*!

    \contentspage index.html
    \previouspage creator-build-dependencies.html
    \page creator-visual-editor.html
    \nextpage creator-usability.html

    \title Developing Qt Quick Applications

    You can either create Qt Quick projects from scratch or import them to
    Qt Creator. For example, you can import and run the
    \l {http://doc.qt.nokia.com/4.7-snapshot/qdeclarativeexamples.html} {QML examples and demos}
    to learn how to use various aspects of QML.

    \note The Qt Quick specific features and the QDeclarative help are based on a
    preview version of the QtDeclarative package. Update Qt Creator when Qt 4.7 is
    released.

    You can use the code editor (\gui Edit mode) or the visual editor
    (\gui Design mode) to develop Qt Quick applications.

    \note The \QMLD visual editor is provided as an experimental plugin that you must
    enable to be able to edit QML files in the \gui Design mode. Enabling the
    visual editor can negatively affect the overall stability of Qt Creator.

    To enable or disable the \QMLD visual editor, select
    \gui {Help > About Plugins... > Qt Quick > QmlDesigner}. You must restart Qt Creator
    to enable or disable the visual editor.

    \section1 Creating Qt Quick Projects

    Select \gui {File > New File or Project > Qt Quick Project > Qt QML Application}.

    \QMLD creates the following files:

    \list

    \o .qmlproject project file defines that all QML, JavaScript, and image
    files in the project folder belong to the project. Therefore, you do not
    need to individually list all the files in the project.

    \o .qml file defines an element, such as a component, screen, or the whole
    application UI.

    \endlist

    The \c import statement in the beginning of the .qml file specifies the
    \l {http://doc.qt.nokia.com/4.7-snapshot/qdeclarativemodules.html} {Qt modules}
    to import to \QMLD. Each Qt module contains a set of default elements.
    Specify a version to get the features you want.

    To use JavaScript and image files in the application, copy them to the
    project folder.

    To import a QML project to Qt Creator, select
    \gui {File > New File or Project > Qt Quick Project > Import Existing Qt QML Directory}.

    \section1 Designing Application UI

    One .qml file can define a component, screen, or the whole application.

    \section2 Creating Components

    A QML component provides a way of defining a new type that you can re-use in other QML
    files. A component is like a black box; it interacts with the outside world
    through properties, signals, and slots, and is generally defined in its own QML file.
    You can import components to screens and applications.

    You can use the \gui Library items to create components. Drag and drop
    the following QML elements to the editor and modify their properties in the \gui Properties pane:

    \list

        \o \l{http://doc.qt.nokia.com/4.7-snapshot/qml-borderimage.html}{Border Image}
        uses an image as a border or background.
        \o \l{http://doc.qt.nokia.com/4.7-snapshot/qml-image.html}{Image}
        adds a bitmap to the scene. You can stretch and tile images.
        \o \l{http://doc.qt.nokia.com/4.7-snapshot/qml-item.html}{Item}
        is the most basic of all visual items in QML. Even though it has no visual appearance,
        it defines all the properties that are common across visual items, such as the x and
        y position, width and height, anchoring, and key handling.
        \o \l{http://doc.qt.nokia.com/4.7-snapshot/qml-rectangle.html}{Rectangle}
        adds a rectangle that is painted with a solid fill color and an optional border.
        You can also use the radius property to create rounded rectangles.
        \o \l{http://doc.qt.nokia.com/4.7-snapshot/qml-text.html}{Text}
        adds formatted read-only text.
        \o \l{http://doc.qt.nokia.com/4.7-snapshot/qml-textedit.html}{Text Edit}
        adds a single line of editable formatted text that can be validated.
        \o \l{http://doc.qt.nokia.com/4.7-snapshot/qml-textinput.html}{Text Input}
        adds a single line of editable plain text that can be validated.

    \endlist

    You can use QML to add properties for a component in the code editor.

    The following sections describe some use cases for the QML elements.

    \section3 Creating Buttons

    To create a button component:

    \list 1

        \o Select \gui {File > New File or Project > Qt > Qt QML File} to create a QML file
        called Button.qml (for example).

        \note Components are listed in the \gui Library pane only if the filename begins
        with a capital letter.

        \o Double-click the file to open it in the code editor.

        \o Click \gui {Design} to edit the file in the visual editor.

        \o Drag and drop a \gui Rectangle from the \gui Library pane to the scene.

        \o In the \gui Properties pane, modify the appearance of the button.

        \list a

        \o In the \gui Color field, select the button color.

        \o In the \gui Radius field, use
        the slider to set the radius of the rectangle and produce rounded corners for the button.

        \endlist

        \o Drag and drop a \gui {Text} item on top of the \gui Rectangle. This creates a
        nested element where \gui Rectangle is the parent element of \gui Text. Elements
        are positioned relative to their parents.

        \o In the \gui Properties pane, edit the properties of the \gui Text item.

        \list a

        \o In the \gui Text field, type \bold Button.

        You can select the text color, font, size, and style in the \gui Font section.

        \o In the \gui Alignment field, select the center button to align the text to the
        center of the button.

        \o Click \gui {Geometry}, and then click the
        \inlineimage qmldesigner-anchor-fill-screen.png
        button to anchor the text to the whole button area.

        \endlist

        \o Click \gui Edit to edit the \c width and \c height properties of the button
        to fit the button size.

        \o Press \key {Ctrl+S} to save the button.

        \image qmldesigner-button.png "Button component"

        \o Click the \gui Run button to view the button in \QQV.

    \endlist

    To create a graphical button that scales beautifully without using vector graphics,
    use the \l{http://doc.qt.nokia.com/4.7-snapshot/qml-borderimage.html}{Border Image}
    element.

    \section3 Creating Scalable Buttons and Borders

    You can use the \l{http://doc.qt.nokia.com/4.7-snapshot/qml-borderimage.html}{Border Image}
    element to display an image, such as a PNG file, as a border and a background.

    Use two Border Image elements and suitable graphics to make it look like the button
    is pushed down when it is clicked. One of the Border Image elements is visible by default.
    You can specify that it is hidden and the other one becomes visible when the mouse is clicked.

    Add a MouseArea that covers the whole area and emits the clicked signal (\c {parent.clicked()})
    when it detects a mouse click.

    You can add text to the button and set it up as a property. The text can then be initialized
    from the outside, making the button a reusable UI component. The font size is also available in case
    the default size is too big. You can scale down the button text and use smooth text rendering
    for some extra quality.

    \image qmldesigner-borderimage.png "Graphical button"

    To create a graphical button:

    \list 1

        \o Select \gui {File > New File or Project > Qt > Qt QML File} to create a QML file
        called Button.qml (for example).

        \o Double-click the file to open it in the code editor.

        \o Replace the \gui Rectangle with an \gui Item, as illustrated by the
        following code snippet:

        \code

        Item {

        }

        \endcode

        \o Click \gui {Design} to edit the file in the visual editor.

        \o Drag and drop two \gui BorderImage items from the \gui Library pane to
        the scene.

        \o Drag and drop a \gui Text item to the scene.

        \o Drag and drop a \gui MouseArea to the screen.

        \o Click \gui Edit to specify properties for the \gui Item, as
        illustrated by the following code snippet:

        \code

        property string text: ""
        property int fontSize: 44

        signal clicked

        \endcode

        \o In the \gui Navigator view, select \gui borderimage1 to specify
        settings for it in the \gui Properties pane:

        \list a

            \o In the \gui Source field, select the image file for the
            button, for example button_up.png.

            \o In the \gui Left, \gui Right, \gui Top, and \gui Bottom fields,
            enter 32 to set the margins for the image.

            \o Click \gui {Geometry}, and then click the
            \inlineimage qmldesigner-anchor-fill-screen.png
            button to anchor the border image to the \gui Item.

            \o Click \gui Advanced, and select \gui {Set Expression} in the menu
            next to the \gui Visibility check box.

            \o Enter the following expression to specify that the image is visible
            when the mouse is not pressed down: \c {!mousearea1.pressed}.

        \endlist

        \o Select \gui borderimage2 to specify similar settings for it:

        \list a

            \o In the \gui Source field, select the image file for the
            button when it is clicked, for example button_down.png.

            \o In the \gui Left, \gui Right, \gui Top, and \gui Bottom fields,
            enter 32 to set the margins for the image.

            \o Click \gui {Geometry}, and then click the
            \inlineimage qmldesigner-anchor-fill-screen.png
            button to anchor the border image to the \gui Item.

            \o Click \gui Advanced, and set the following epression for
            \gui Visibility, to specify that the the image is visible
            when the mouse is pressed down: \c {mousearea1.pressed}.

        \endlist


        \o Select \gui Text to specify font size and color, and text
        scaling and rendering:

        \list a

            \o In the \gui Color field, use the color picker to select
            the font color, or enter a value in the field.

            \o In the \gui Text field, select \gui {Set Expression} and
            enter a pointer to the \c {text} property that you specified
            earlier: \c {parent.txt}.

            \o In the \gui Size field, select \gui {Pixel} to specify
            the font size in pixels. By default, the size is specified in
            points.

            \o In the \gui Size field, select \gui {Set Expression} and
            enter a pointer to the \c {fontSize} property that you specified
            earlier.

            \o Select the \gui Smooth check box to enable smooth text
            rendering.

            \o Click \gui {Geometry}, and then click the
            \inlineimage qmldesigner-center-in.png "Anchor buttons"
            buttons to inherit the vertical and horizontal centering from
            the parent.

            \o Click \gui Advanced to specify scaling for the text in the
            \gui Scale field.

            \o Select \gui {Set Expression} and enter the following expression:
            \c {if (!mousearea1.pressed) { 1 } else { 0.95 }}.

            \note You can enter long and complicated expressions also in the
            code editor.

        \endlist

        \o In the code editor, add to the \c MouseArea item
        a pointer to the \c clicked expression that you added earlier:
        \c {onClicked: parent.clicked()}.

        \o Click the \gui Run button to view the button in \QQV.

        \endlist

    \section2 Creating Screens

    You can use the \gui Library items and your own components to create screens.

    You can create the following types of views to organize items provided by
    \l{http://doc.qt.nokia.com/4.7-snapshot/qdeclarativemodels.html}{data models}:

    \list

        \o \l{http://doc.qt.nokia.com/4.7-snapshot/qml-gridview.html}{Grid View}
        \o \l{http://doc.qt.nokia.com/4.7-snapshot/qml-listview.html}{List View}
        \o \l{http://doc.qt.nokia.com/4.7-snapshot/qml-pathview.html}{Path View}

    \endlist

    In the code editor, write the code to use the data models.

    Use states and transitions
    to navigate between screens.

    QML states typically describe user interface configurations, such as the UI elements,
    their properties and behavior and the available actions. For example, you can use
    states to create two screens:

    \list 1

        \o Use the \gui Library items, resources and your own components to create a screen.
        For example, drag and drop the button component from the \gui Library pane to the screen.

        \o In the \gui State pane, click the plus sign to add another view, or \e state
        to the application.

        \o Modify the second state of the screen to create a new screen.

    \endlist

    \section3 Creating List Views

    You use list views and list models to create lists. You use delegates to handle list items.
    Typically, the list model is provided by a QAbstractListModel C++ model object,
    but you can also create it in QML.

    \list 1

        \o Select \gui {File > New File or Project > Qt > Qt QML File} to create a QML file
        called ListView.qml (for example).

        \o Double-click the file to open it in the code editor.

        \o Add a list model that contains the data to be shown on the list, as
        illustrated by the following code snippet:

        \code

        import Qt 4.7

            Rectangle {
                width: 360
                height: 640

            ListModel {
                id: myListModel
                ListElement {
                   item_index: 0
                   item_name: "Item 1"
                   item_description: "Description 1"
            }
            ListElement {
                item_index: 1
                item_name: "Item 2"
                item_description: "Description 2"
            }
            ListElement {
                item_index: 2
                item_name: "Item 3"
                item_description: "Description 3"
            }
        }

        \endcode

        \o Add a delegate that draws each item in the list.

        \code

        Component {
            id: myListDelegate
            Item {
                id: wrapper
                width: parent.width
                height: 40
                Column {
                    x: 5; y: 5
                    Text { text: '<b>Name:</b> ' + item_name }
                    Text { text: '<b>Descriptionr:</b> ' + item_description }
                }
                MouseArea {
                    anchors.fill: parent
                    onClicked: myList.currentIndex = item_index
                }
            }
        }

        \endcode

        You can use a separate delegate to hilight the currently selected item.

        \code

        Component {
            id: myListHilight
            Rectangle {
                width: parent.width
                height: 40
                color: "lightsteelblue"
                radius: 5
                SpringFollow on y {
                    to: myList.currentItem.y
                    spring: 3
                    damping: 0.2
                }
            }
        }

        \endcode

        \o Add the list view, as illustrated by the following code snippet:

        \code

        ListView {
            id: myList
            width: parent.width; height: parent.height
            model: myListModel
            delegate: myListDelegate
            highlight: myListHilight
            focus: true
            }
        }

        \endcode

        \o Click the \gui Run button to view the list view in \QQV.

    \endlist

    \section2 Navigating Between Screens

    To make movement between states smooth, you can specify transitions.
    You can use different types of animated transitions. For example, you can animate changes
    to property values and colors. You can use rotation animation to control the direction of
    rotation. For more information, see
    \l{http://doc.qt.nokia.com/4.7-snapshot/qdeclarativeanimation.html}{QML Animation}.

    You can use the \c ParallelAnimation element to start several animations at the same time.
    Or use the \c SequentialAnimation element to run them one after another.



    \section2 Adding User Interaction Methods

    You can add the following basic interaction methods to scenes:

    \list

        \o \l{http://doc.qt.nokia.com/4.7-snapshot/qml-flickable.html}{Flickable}
        items can be flicked horizontally or vertically.
        \o \l{http://doc.qt.nokia.com/4.7-snapshot/qml-flipable.html}{Flipable}
        items can be flipped between their front and back sides by using rotation,
        state, and transition.
        \o \l{http://doc.qt.nokia.com/4.7-snapshot/qml-focusscope.html}{Focus Scope}
        assists in keyboard focus handling when building reusable QML components.
        \o \l{http://doc.qt.nokia.com/4.7-snapshot/qml-mousearea.html}{Mouse Area}
        enables simple mouse handling.

    \endlist

    To add interaction methods, drag and drop a \gui {Focus Scope} or \gui {Mouse Area}
    to the screen. In the code editor, add signal handlers to execute when users select
    the scope or area. Signal handlers allow actions to be taken in response to an event.
    For instance, the \gui {MouseArea} element has signal handlers to handle mouse press,
    release, and click.

    \section1 Implementing Application Logic

    A user interface is only a part of an application, and not really useful by itself.
    You can use Qt or JavaScript to implement the application logic. For more information on
    using JavaScript, see
    \l {http://doc.qt.nokia.com/4.7-snapshot/qdeclarativejavascript.html} {Integrating JavaScript}.

    For an example of how to use JavaScript to develop a game, see the
    \l {http://doc.qt.nokia.com/4.7-snapshot/qml-advtutorial.html} {QML Advanced Tutorial}.

 */


/*!

    \contentspage index.html
    \previouspage creator-project-generic.html
    \page creator-developing-maemo.html
    \nextpage creator-developing-symbian.html

    \title Setting Up Development Environment for Maemo

    Maemo is a software platform developed by Nokia for smartphones and
    Internet Tablets. The Maemo SDK provides an open development environment
    for different applications on top of the Maemo platform. The necessary
    tools from the Maemo SDK are also included in the Nokia Qt SDK.
    The whole tool chain that you need to create, build, debug, run, and deploy
    Maemo applictions is installed and configured when you install the Nokia
    Qt SDK.

    Maemo 5 is based on the Linux 2.6 operating system. For more
    information about the Maemo platform, see
    \l{http://maemo.org/intro/platform/}{Software Platform} on the Maemo web site.


    \section1 Hardware and Software Requirements

    To build and run Qt applications for Maemo, you need the following:
    \list
       \o  Nokia N900 device with software update release 1.2 (V10.2010.19-1)
       or later installed.
       \o  MADDE cross-platform Maemo development
           tool (installed as part of the Nokia Qt SDK).

           For more information about MADDE pertaining to its
           installation, configuration, and deployment on the device, see
          \l{http://wiki.maemo.org/MADDE}{Introduction to MADDE}.

       \o Nokia USB drivers.

       Only needed if you develop on Windows and if you use a USB connection
       to run applications on the device. The drivers are
       installed as part of the Nokia Qt SDK. You can also download them from
       \l{https://garage.maemo.org/frs/?group_id=801&release_id=2655}{PC Connectivity}
       on the Maemo web site. Download and install the latest
       PC_Connectivity_<version>.exe (at the time of writing,
       PC_Connectivity_0.9.4.exe).

    \endlist

     The Qt Creator/MADDE integration is supported on the following platforms:
    \list
       \o  Linux (32 bit and 64 bit)
       \o  Windows (32 bit and 64 bit)
       \omit \o  Mac OS 10.5 Leopard, or higher \endomit
    \endlist

    \note The only supported build system for Maemo in Qt
    Creator is qmake.

    \section1 Setting Up the Nokia N900

    You can connect your device to your development PC using either a USB or
    WLAN connection.

    For the device, you need to use a tool called Mad Developer to create the
    device-side end point for USB and WLAN connections. It provides no
    diagnostics functions but is essential for creating connections between the
    device and your development PC.

    To use a WLAN connection, you must activate WLAN on the device and connect
    it to the same WLAN as the development PC. The network address is displayed
    in the Mad Developer.

    To use an USB connection, you need to set up the Nokia N900 as a network device
    on the development PC.

    \note If you plan to connect your development PC to the Nokia N900 only over WLAN, you can
    ignore the USB-specific parts in the following sections.

    \section2 Installing and Configuring Mad Developer

    Install Mad Developer on a device and configure
    a connection between the development PC and the device.

    To install and configure Mad Developer:

     \list 1
         \o On the Nokia N900, select \gui{Download} > \gui{Development} > \gui{mad-developer}
         to install the Mad Developer software package.
         \o Click \gui {Mad Developer} to start the Mad Developer application.

         \o To use a WLAN connection, activate WLAN on the device and connect
         to the same network as the development PC. You can see the network
         address in the \gui wlan0 field.

         \o To use an USB connection:

         \list a

         \o If you are using Microsoft Windows as development host, you must
         change the driver loaded for instantiating the connection.
         In the Mad Developer, select \gui{Manage USB} and select \gui{Load g_ether}.

         \o To set up the USB settings, click \gui Edit on the \gui usb0 row and
         confirm by clicking \gui Configure.

          \note By default, you do not need to make changes. The \gui usb0 row
          displays the IP address 192.168.2.15.

          \endlist

       \o Select \gui{Developer Password} to generate a password for a freshly
          created user called \bold developer. The password stays valid for as long
          as the password generation dialog is open. You enter the password when
          you configure the connection in Qt Creator.

          \image qtcreator-mad-developer-screenshot.png
    \endlist

    \section1 Installing Qt Mobility APIs

    To develop applications that use the Qt Mobility APIs, you must install the
    APIs on the devices. The APIs are not available in the Nokia N900 package
    manager, and therefore, you must install them from the command line as the
    root user. To become the root user you must first install \c rootsh from the
    application manager.

    \list 1

        \o On the device, install \c rootsh from the \gui {Application Manager}.

        \o In \gui Programs, select \c {X Terminal} to open a terminal window.

        \o To switch to the root user, enter the following command:
        \c{sudo gainroot}

        \o To install Qt Mobility libraries, enter the following command:
        \c{apt-get install libqtm-*}

        \o To confirm the installation, enter: \c Y

        \o Close the terminal.

    \endlist

    \section1 Setting Up Network Connectivity on Development PC

    Use the network configuration tools on your platform to specify the
    connection to the device on the development PC. You need to do this
    only if you use an USB connection.

    \section2 Linux

    The device uses the IP address 192.168.2.15 with the subnet 255.255.255.0
    for its USB connection by default, so you can create the network interface
    with a different address inside the same subnet too.

    \note If you have changed the IP address of the device when configuring
    Mad Developer, you need to reflect those changes in your development PC USB
    network settings.

    Run the following command in a shell as root user:
                  \c{ifconfig usb0 192.168.2.14 up}

    \section2 Windows

    When you connect the device to your Windows PC, Windows tries to install a
    driver for the Linux USB Ethernet connection. In the
    \gui{Found New Hardware Wizard}, select \gui{No, not this time} in the
    first dialog and \gui{Install the software automatically} in the second
    dialog.

    To specify a network connection:

    \list 1

    \o Open the Network Connections window.

    \o Select the Linux USB Ethernet
    connection that is displayed as a new Local Area Connection.

    \o Edit the \gui {Internet Protocol Version 4 (TCP/IPv4)} properties
    to specify the IP address for the connection.
    In the \gui {Use the following IP address} field, enter the following values:
    \list
       \o  \gui {IP Address}: \bold {192.168.2.14}
       \o  \gui SubnetMask: \bold {255.255.255.0}
       \o  \gui {Default gateway}: leave this field empty
    \endlist

    \endlist

    Depending on
    your version of Microsoft Windows you may have to unplug and re-plug the
    Nokia N900 to reload the driver with its configuration accordingly.

    \section1 Setting Up MADDE

    If you install Nokia Qt SDK, the MADDE package is installed and
    configured automatically on your development PC and you can omit this task.

    \list 1

    \o Download the MADDE installer file for your platform from the
    \l{http://wiki.maemo.org/MADDE}{MADDE} site.

    \o Execute the installer and follow the instructions.

    \o To see which targets are available, run \c{mad-admin list targets}.

    \o To install the target that starts with the string \bold fremantle, use the command:
    \c{mad-admin create fremantle-qt-xxx}

    \o In Qt Creator, register the MADDE tool chain:

       \image qtcreator-screenshot-toolchain.png

        \list a

            \o Select \gui Tools > \gui Options... > \gui Qt4 > \gui{Qt Versions}.

            \o Click \inlineimage qtcreator-windows-add.png,
            to add a new Qt version.

            The \gui{qmake Location} is the qmake
            executable in \c{<MADDE dir>/targets/<fremantle target>/bin}.

        \endlist

    \endlist

    When you have installed the target, you have a toolchain and a sysroot
    environment for cross-compiling.

    \section1 Configuring Connections in Qt Creator

    To be able to run and debug applications on the Maemo emulator and
    devices, you must set up a connection to the emulator and the device in the
    Qt Creator build and run settings. If you install Nokia Qt SDK, the
    necessary software is installed and configured automatically and you
    only need to configure a connection to the device.

    By default, you create the connection as the \e developer user. This
    protects real user data on the device from getting corrupted during
    testing. If you write applications that use Mobility APIs, you might want
    to test them with real user data. To create a connection as a user, specify
    the \gui Username and \gui Password in Qt Creator. For more information, see
    \l{Testing with User Data}.

    You can protect the connections between Qt Creator and the Maemo emulator
    or a device by using either a password or an SSH key. You must always
    use a password for the initial connection, but can then deploy an SSH
    key and use it for subsequent connections. If you use a password, you
    must generate it in Mad Developer and enter it in Qt Creator every time
    you connect to the Maemo emulator or to a device.

    If you do not have an SSH key, you can create it in Qt Creator.
    Encrypted keys are not supported. For more
    information, see \l{Generating SSH Keys}.

    To configure connections between Qt Creator and the Maemo emulator or
    device:

    \list 1

        \o If you install the Maemo emulator (QEMU) separately, you must
           specify parameters to access it:

            \list a

            \o Start Mad Developer in the emulator.

            \o Click \gui {Developer Password} to generate a password for
            the connection.

            \o In Qt Creator, select \gui {Tools > Options... > Projects >
            Maemo Device Configurations > Add} to add a new configuration.

            \image qtcreator-maemo-emulator-connection.png

            \o In the \gui {Configuration name} field, enter a name for
            the connection.

            \o In the \gui {Device type} field, select \gui {Local simulator}.

            \o In the \gui {Authentication type} field, select \gui Password
            for the initial connection.

            \o In the \gui Password field, enter the password from the Mad
            Developer for the initial connection.

            You can use the default values for the other fields.

            \o Click \gui Test to test the connection.

            \o To avoid having to specify the password every time you connect
            to the Maemo emulator, click \gui {Deploy Key...} and select
            the file that contains your public key.

            \o When you have deployed the key to the device, change the
            configuration to use the SSH key for protection.

            \image qtcreator-maemo-emulator-connection-key.png

            The default location of the private key file is displayed in the
            \gui {Private key file} field.

            \endlist

            If you installed the Nokia Qt SDK, a connection has been configured
            and you only need to specify the password and deploy the SSH key.

        \o  To deploy applications and run them remotely, specify parameters
            for accessing devices:

            \list a

            \o Connect your device to the development PC via an USB cable or
            a WLAN. For an USB connection, you are prompted to select the mode
            to use. Choose \gui{PC suite mode}.

            \note If you experience connection problems due to a USB port issue,
            switch to a different port or use WLAN to connect to the device.

            \o Select \gui Tools > \gui Options... > \gui Projects >
            \gui{Maemo Device Configurations > Add}, and add a new configuration for a
            \gui {Remote device}.

            \image qtcreator-screenshot-devconf.png

            \o In the \gui {Host name} field, enter the IP address from the
            \gui usb0 or \gui wlan0 field in Mad Developer.

            \o Specify the other settings in the same way as for a Maemo emulator
            connection.

            \o Click \gui Test to test the connection.

            \o Click \gui OK to close the dialog.

            \endlist

         \o To specify build and run settings:

            \list a

                \o Open a project for an application you want to develop for your
                Nokia N900.

                \o Click \gui Projects to open the projects mode.

                \o In the \gui{Build Settings} section, choose the MADDE Qt version.

                 \image qtcreator-screenshot-build-settings.png

                 \o In the \gui{Run Settings} section, click \gui Add to add a new
                 run configuration.

                 \o Set a name and select the device configuration.

                 \image qtcreator-screenshot-run-settings.png

                 \note You can either add separate run settings for both the Maemo
                  emulator connection and the device connection or select the
                  \gui {Device configuration} before you run the application.

             \endlist

         \endlist

    \section2 Testing with User Data

    To run your application as the default user, you must first assign a password
    for the user account and then create the connection to the device as the
    user:

    \list 1

        \o On the device, in \gui Programs, select \c {X Terminal} to open a
        terminal window.

        \o To switch to the root user, enter the following command:
        \c{sudo gainroot}

        \o To specify the password, enter the following command:
        \c {passwd user}

        \o In Qt Creator, Select \gui Tools > \gui Options... > \gui Projects >
        \gui{Maemo Device Configurations}.

        \o Specify the username \c user and the password in the device configuration.

    \endlist

         \section2 Generating SSH Keys

         If you do not have an SSH public and private key pair, you can generate it
         in Qt Creator. You can specify key length and the key algorithm, RSA or DSA.
         If you only use the keys to protect connections to the Maemo emulator or
         device, you can use the default values.

         \list 1

             \o Select \gui {Tools > Options... > Projects > Maemo Device Configurations
             > Generate SSH Key...}.

             \o Click \gui {Generate SSH Key}.

             \image qtcreator-ssh-key-configuration.png "SSH Key Configuration dialog"

             \o Click \gui {Save Public Key...} to select the location to save the
             public key.

             \o Click \gui {Save Private Key...} to specify the location to save the
             private key.

             \o Click \gui Close to close the dialog.

         \endlist

    \section1 Troubleshooting

    The addresses used in this example might be reserved by some other application
    in your network. If you cannot establish a connection, try the following optional
    configurations:

    \table

        \header
            \o usb0 in Mad Developer on Device
            \o USB Network on Development PC
            \o Host Name in Qt Creator Build Settings

        \row
            \o 172.30.7.15 255.255.255.0
            \o 172.30.7.14 255.255.255.0
            \o 172.30.7.15

        \row
            \o 10.133.133.15
            \o 10.133.133.14
            \o 10.133.133.15

        \row
            \o 192.168.133.15
            \o 192.168.133.14
            \o 192.168.133.15

            \note You cannot use the value localhost for connections to a device.

        \endtable

    \note VPN connections might block the device connection.

*/


/*!
    \contentspage index.html
    \previouspage creator-usability.html
    \page creator-maemo-emulator.html
    \nextpage creator-debugging.html

    \title Using the Maemo Emulator

    The Maemo emulator emulates the Nokia N900 device environment. You can test
    applications in conditions practically identical to running the application
    on a Nokia N900 device with software update release 1.2 (V10.2010.19-1).
    You can test user interaction by using the keypad and
    touch emulation.

    To test the application UI, user interaction with the application, and
    functionality that uses the mobility APIs, use the Qt Simulator,
    instead. For more information, see the
    \l{http://doc.qt.nokia.com/qt-simulator-beta/index.html}{Qt Simulator Manual}.

    The Maemo emulator is installed and configured as part of the Nokia Qt SDK
    package. You can also install and configure the MADDE environment and
    Maemo emulator separately. For more information, see
    \l{Setting Up Development Environment for Maemo}.

    \section1 Starting the Maemo Emulator

    The \gui {Start Maemo Emulator} button is visible if you have a project
    open in Qt Creator for which you have added the Maemo build target
    and if you have configured a connection between Qt Creator and the Maemo
    Emulator.

    To start the Maemo emulator:

    \list 1

    \o Click
    \inlineimage qtcreator-maemo-emulator-button.png "Start Maemo Emulator button"
    .

    \o Select \gui {Mad Developer} on the Maemo emulator, to start the Mad Developer
    application

    \o If you have not deployed an SSH key to protect the connection between
    Qt Creator and the Maemo emulator, select \gui {Developer Password} to generate
    a password.

    \o In Qt Creator, enter the password in the connection settings:
    \gui {Tools > Options... > Projects > Maemo Device Configurations}.

    \endlist

    Test your application on the Maemo emulator as on a device. For a list of
    keyboard shortcuts that you can use to emulate Nokia N900 keys and functions, see
    \l {Emulating Nokia N900 Keys}.

    \section1 Emulating Nokia N900 Keys

    The following table summarizes the keyboard shortcuts that you can use
    to emulate Nokia N900 keys and functions.

    \table
        \header
            \o Nokia N900 Key
            \o Keyboard Shortcut
        \row
            \o \list
                \o Alphabet keys
                \o Comma (,)
                \o Period (.)
                \o Space
                \o Arrow keys
                \o Enter
                \o Backspace
               \endlist
            \o Respective keys on the development PC keyboard.
        \row
            \o Shift
            \o Left Shift key
        \row
            \o Ctrl
            \o Left Ctrl key
        \row
            \o Mode
            \o Left Alt key
        \row
            \o Power
            \o Esc
        \row
            \o Keypad slider open and close
            \o F1
        \row
            \o Keypad lock
            \o F2
        \row
            \o Camera lens open and close
            \o F3
        \row
            \o Camera focus
            \o F4
        \row
            \o Camera take picture
            \o F5
            \note The actual camera functionality is not emulated.
        \row
            \o Stereo headphones connect and disconnect
            \o F6
        \row
            \o Volume down
            \o F7
        \row
            \o Volume up
            \o F8
        \row
            \o Accelerometer x axis, negative
            \o 1
        \row
            \o Accelerometer x axis, positive
            \o 2
        \row
            \o Accelerometer z axis, negative
            \o 4
        \row
            \o Accelerometer z axis, positive
            \o 5
        \row
            \o Accelerometer y axis, negative
            \o 7
        \row
            \o Accelerometer y axis, positive
            \o 8

    \endtable


*/


/*!
    \contentspage index.html
    \previouspage creator-developing-maemo.html
    \page creator-developing-symbian.html
    \nextpage creator-project-managing-sessions.html

    \title Setting Up Development Environment for Symbian

    \section1 Hardware and Software Requirements

    Windows is the only development platform for the Symbian target
    supported at the moment.

    For deploying and running applications on the device, you need the
    following:
    \list
        \o The Nokia USB drivers that come with \e{PC Suite} or \e{Ovi Suite}
        \o The \l{http://tools.ext.nokia.com/trk/}{App TRK} application for
           your device
        \o The \e{qt_installer.sis} package installed on the device, that is
         delivered with the Qt SDK
         \o \e {Qt Mobility APIs} installed on the device, if you use them in
         applications
    \endlist

    To run your applications in the Symbian emulator, you also need
    to install Carbide.c++ v2.0.0 or higher.

    \section1 Installing Required Applications on Devices

    The Nokia Qt SDK installation program creates shortcuts for installing
    the required applications on Symbian devices (you can also use any of
    the standard methods for installing applications on devices):

    \list 1

        \o Connect the device to the development PC with an USB cable in
        PC Suite Mode. If you have not previously used the device with Ovi Suite
        or PC Suite, all the necessary drivers are installed automatically.
        This takes approximately one minute.

        \o Choose \gui {Start > Nokia Qt SDK > Symbian > Install Qt to Symbian
        device} and follow the instructions on the screen to install Qt 4.6.2
        libraries on the device.

        \o Choose \gui {Start > Nokia Qt SDK > Symbian > Install QtMobility to Symbian
        device} and follow the instructions on the screen to install Qt
        mobility libraries on the device.

        \o Choose \gui {Start > Nokia Qt SDK > Symbian > Install TRK to Symbian
        device} and follow the instructions on the screen to install the TRK
        debugging application for S60 5th Edition devices on the device.

        \o Start TRK on the device.

    \endlist

    \note If errors occur during the installation, copy the .sis files from
    \c {<NokiaQtSDK_install_path>\Symbian\sis} to the device using USB storage
    mode. Then install them from the file manager on the device.

    \section1 Adding Symbian Platform SDKs

    Nokia Qt SDK contains all the tools you need for developing Qt applications for
    Symbian devices. To use Symbian APIs directly in your applications, you can
    install additional Symbian Platform SDKs:

    \list
        \o \l{http://www.forum.nokia.com/main/resources/tools_and_sdks/S60SDK/}
           {S60 Platform SDK 3rd Edition FP1 or higher}.
        \o Either the GCCE ARM Toolchain that is included in the Symbian
           SDKs, or RVCT 2.2 [build 686] or later (which is not available free
           of charge)(Your environment needs to find the compiler in the PATH).
        \o Qt for Symbian 4.6.2 or later, installed into the Symbian SDKs you want
           to use.

    \endlist

    \section2 Setting Up Qt Creator

    When you run Qt Creator after installing the Symbian SDK and Qt for
    Symbian, the installed SDKs and their corresponding Qt versions are
    automatically detected. For each detected Symbian SDK with Qt, a special entry
    is made in the Qt version management settings in \gui{Tools} >
    \gui{Options...} > \gui{Qt4} > \gui{Qt Versions}.

    \note If you manually add a Qt version for Symbian, you must
    also manually specify the Symbian SDK to use for this version.

    \image qtcreator-qt4-qtversions-win-symbian.png

    If you want to run your applications in the Symbian emulator, you need to
    point Qt Creator to the Metrowerks Compiler that you want to use, by
    setting the \gui{Carbide directory} of the Qt version to the corresponding
    Carbide.c++ installation directory.

    You can check which Symbian SDKs and corresponding Qt versions are found in the
    \gui{Tools} > \gui{Options...} > \gui{Qt4} > \gui{S60 SDKs} preference
    page.

    \image qtcreator-qt4-s60sdks.png



*/

/*!
    \contentspage index.html
    \previouspage creator-version-control.html
    \page adding-plugins.html
    \nextpage creator-tips.html

    \title Adding Qt Designer Plugins

     You can use Qt APIs to create plugins that extend Qt applications.
     This allows you to add your own widgets to \QD.
     The most flexible way to include a plugin with an application is to compile it
     into a dynamic library that is shipped separately, and detected and loaded at runtime.

     The applications can detect plugins that are stored in the standard plugin
     subdirectories. For more information on how to create and locate plugins and to
     change the default plugin path, see \l{How to Create Qt Plugins}.

     For more information about how to create plugins for \QD, see
     \l{http://doc.qt.nokia.com/4.7-snapshot/designer-using-custom-widgets.html}{Creating and Using Components for Qt Designer}.

    \section1 Locating Qt Designer Plugins

     \QD fetches plugins from the standard locations and loads the plugins
     that match its build key. \QD is delivered both as a standalone application
     and as part of the SDK, where it is integrated into Qt Creator.
     The correct folder to place the plugins depends on
     which one you use.

     The integrated \QD fetches plugins from the \c {%SDK%\bin\designer} folder on Windows
     and Linux and \c {QtCreator.app/Contents/MacOS/designer} folder on Mac. To check which plugins
     were loaded successfully and which failed, choose \gui{Tools > Form Editor >
     About Qt Designer Plugins}.

     The standalone \QD is part of the Qt library used for building projects,
     located under \c {%SDK%\qt}. Therefore, it fetches plugins from the following folder:
     \c {%SDK%\qt\plugins\designer}. To check which plugins were loaded successfully and which
     failed, choose \gui{Help > About Plugins}.

     \section1 Matching Build Keys

     The Qt Creator that is included in pre-built SDK packages on Windows is built with the
     Microsoft Visual Studio compiler, whereas the version of Qt shipped for building applications
     is configured and built to use the MinGW/g++ compiler. Plugins built by using this version of
     Qt cannot be loaded by Qt Creator because the build-keys do not match. The plugins can only be
     used in the standalone version of \QD. Choose \gui{Help > About Qt Creator} to check
     the Qt version Qt Creator was built with.

     To use \QD plugins that were built for the shipped Qt version, make sure that
     Qt Creator is built with the same compiler by either recompiling Qt Creator using MinGW or
     recompiling Qt with Microsoft Visual Studio, depending on which configuration you want to
     use for your applications.

*/


/*!
    \contentspage index.html
    \previouspage creator-visual-editor.html
    \page creator-usability.html
    \nextpage creator-maemo-emulator.html

    \title Optimizing Applications for Mobile Devices

    Before starting application development, analyze and define the requirements, scope, and
    functionality of the application to ensure efficient functionality and a smooth user
    experience. Design the application for a single purpose and analyze how it can best serve
    its users. Mobile devices have been designed for use when mobile. Keep the characteristics
    of mobile devices in mind when you create applications for them.

    The following guidelines help you design and develop usable applications for mobile devices
    with varying characteristics, such as screen size and support for input methods:

    \list

        \o Know your users

        Find out who will use the application, what they will use it for,
        and which mobile devices they have. Then design the application to fit a specific context
        of use.

        \o Design for small screens

        The screen size of mobile devices is significantly smaller
        than that available on desktop devices. Carefully consider what is the most relevant
        content to present on the application UI, as it might not be reasonable to try and fit as
        much content into the screen as you might have in a desktop application.

       \o Design for multiple screen sizes

       Relate the position and size of each control to the
       dimensions of the display. This enables the same set of information to be presented on the
       screen in all resolutions; higher resolution devices just display finer graphics.

       \o Design for changing screen orientation

       Some devices support screen rotation. On these
       devices, applications can be displayed in portrait or landscape orientation. Account for
       orientation and dynamically adjust the display when the screen is rotated.

       \o Design intuitive ways of moving within applications

       Mobile devices lack a mouse and
       full-size keyboard, so users must use the touch screen or five way navigation pad to move within
       applications. In addition, many users control the devices with one hand. To create an optimized user
       experience, allow users to access information with one click; do not make them scroll and type.

       \o Design for limited input methods

       Applications collect information from users on the task
       at hand. In addition to touch screen input, some devices contain physical keys such
       as a five way navigation pad, a keypad, and a keyboard. Users enter information by using screen
       controls, such as lists, check boxes, radio buttons, and text fields.

       \o Keep response times short

       Latency can cause delays in user interaction. If users perceive
       an application as being slow, they are likely to get frustrated and stop using it.

       \o Save battery time

       Mobile devices are not constantly connected to a power source but run on
       battery power. Optimize power consumption to keep the total consumption at an acceptable
       level and to prevent users from running out of battery time.

       \o Consider network issues

       If users do not have a flat-rate data plan or WLAN support, mobile
       network connections cost them money. Also, when users move around with the devices, the networks
       available for connections constantly change.

       \o Remember the processing limits of the device

       The memory available on devices is limited
       and you should use it carefully. Although all mobile devices have common functionality,
       each device is individual in terms of both the resources available and extra features.
       Therefore, you must consider the constraints of all the target devices.

       \endlist

       For more information about user experience techniques for mobile devices, see the
       \l{http://library.forum.nokia.com/topic/Design_and_User_Experience_Library/GUID-A8DF3EB8-E97C-4DA0-95F6-F464ECC995BC_cover.html}{Design and User Experience Library}
       on Forum Nokia.

 */


/*!
    \contentspage index.html
    \previouspage adding-plugins.html
    \page creator-tips.html
    \nextpage creator-keyboard-shortcuts.html

    \title Tips and Tricks


    \section1 Switching between modes

    Qt Creator uses different modes for different purposes. You can quickly
    switch between these modes with the following keyboard shortcuts:
    \list
        \o \gui Welcome mode \key Ctrl+1
        \o \gui Edit mode \key Ctrl+2
        \o \gui Design mode \key Ctrl+3
        \o \gui Debug mode \key Ctrl+4
        \o \gui Projects mode \key Ctrl+5
        \o \gui Help mode \key Ctrl+6
    \endlist


    For more information about Qt Creator modes, see \l {Qt Creator Modes}.



    \section1 Moving Between Open Files

    To quickly move between currently open files, press
    \key Ctrl+Tab.


    \section1 Moving To the Edit Mode

    To move to the \gui Edit mode and currently active file, press
    \key Esc.

    If you already are in the \gui Edit mode:
    \list
        \o The first press moves focus to the editor
        \o The second press closes secondary windows
    \endlist

    \section1 Using the Filter in Options Dialog

    To find specific settings you require in \gui{Tools} > \gui{Options...}
    use the filter located at the top left of the \gui Options dialog box.


    \section1 Using Keyboard Shortcuts

    Qt Creator provides \l{Keyboard Shortcuts}{many useful keyboard shortcuts}.

    To customize, import or export keyboard shortcuts, select \gui Tools >
    \gui Options... > \gui Environment > \gui Keyboard.


    \section1 Running Qt Creator From Command Line

    You can launch Qt Creator from command line using the name of an
    existing session or \c .pro file by giving the name as the command
    argument.

    For example, running \tt{qtcreator somesession}, launches Qt Creator and
    loads session somesession.

    \note Make sure Qt Creator is included in the PATH environment variable.
    This can be done by typing the following in the command line:
    \code
    set PATH=c:\qtsdk\mingw\bin;c:\qtsdk\qt\bin;%PATH%
    \endcode


    \section1 Showing and Hiding the Sidebar

    To toggle the sidebar in the \gui Edit and \gui Debug modes, click
    \inlineimage qtcreator-togglebutton.png
    or press \key Alt+0 (\key Cmd+0 on Mac OS X).

    For more information on using the sidebar, see \l {Browsing Project Contents}.



    \section1 Moving To Symbols

    To move straight to a symbol used in a project, select the symbol in the
    \gui Editor toolbar drop-down menu.

    For more information on the editor toolbar,
    see \l {Using the Editor Toolbar}.



    \section1 Displaying Signals and Slots

    If an instance of a class is derived from QObject, and you would like to
    find all other objects connected to one of your object's slots using
    Qt's signals and slots mechanism, select \gui Tools > \gui Options...
    > \gui{Debugger} > \gui{Debugging Helper} > \gui{Use Debugging Helper}.

    In the \gui{Locals and Watchers} view, expand the object's entry and open
    the slot in the \e slots subitem. The objects connected to this slot are
    shown as children of the slot. This method works with signals too.


    \section1 Displaying Low Level Data

    If special debugging of Qt objects fails due to data corruption within the
    debugged objects, you can switch off the debugging helpers. When debugging
    helpers are switched off low-level structures become visible.

    To switch off the debugging helpers:
    \list 1
        \o Select \gui Tools > \gui Options... > \gui Debugger >
           \gui{Debugging Helper}.
        \o Uncheck the \gui{Use debugging helper} checkbox.
    \endlist

*/


/*!
    \contentspage index.html
    \previouspage creator-tips.html
    \page creator-keyboard-shortcuts.html
    \nextpage creator-known-issues.html

    \title Keyboard Shortcuts

    Qt Creator provides various keyboard shortcuts to speed up your development
    process.


    \section1 Configuring Keyboard Shortcuts

    To customize a keyboard shortcut:
    \list 1
        \o Select \gui Tools > \gui Options... > \gui Environment >
           \gui Keyboard.
        \o Select an action from the list.
        \o In \gui{Key Sequence} enter the shortcut key you want to associate
           with the selected action.
    \endlist

    Qt Creator allows you to use different keyboard shortcut mapping schemes:
    \list
        \o To import a keyboard shortcut mapping scheme, click \gui Import
           and select the kms file containing keyboard shortcut mapping scheme
           you want to import.
        \o To export the current keyboard shortcut mapping scheme, click
           \gui Export and select the location where you want to save the
           exported kms file.
    \endlist


    \section1 Default Keyboard Shortcuts

    The following tables list the default keyboard shortcuts. They are
    categorized by actions.


    \section2 General Keyboard Shortcuts

    \table
        \header
            \o Action
            \o Keyboard shortcut
        \row
            \o Open file or project
            \o Ctrl+O
        \row
            \o New file or project
            \o Ctrl+N
        \row
            \o Open in external editor
            \o Alt+V, Alt+I
        \row
            \o Cut
            \o Ctrl+X
        \row
            \o Copy
            \o Ctrl+C
        \row
            \o Paste
            \o Ctrl+V
        \row
            \o Redo
            \o Ctrl+Y
        \row
            \o Save
            \o Ctrl+S
        \row
            \o Save all
            \o Ctrl+A
        \row
            \o Close window
            \o Ctrl+W
        \row
            \o Close all
            \o Ctrl+Shift+W
        \row
            \o Go back
            \o Alt+Left
        \row
            \o Go forward
            \o Alt+Right
        \row
            \o Go to line
            \o Ctrl+L
        \row
            \o Next open document in history
            \o Ctrl+Shift+Tab
        \row
            \o Goto other split
            \o Ctrl+E, O
        \row
            \o Previous open document in history
            \o Ctrl+Tab
        \row
            \o Activate \gui Locator
            \o Ctrl+K
        \row
            \o Switch to \gui Welcome mode
            \o Ctrl+1
        \row
            \o Switch to \gui Edit mode
            \o Ctrl+2
        \row
            \o Switch to \gui Design mode
            \o Ctrl+3
        \row
            \o Switch to \gui Debug mode
            \o Ctrl+4
        \row
            \o Switch to \gui Projects mode
            \o Ctrl+5
        \row
            \o Switch to \gui Help mode
            \o Ctrl+6
        \row
            \o Toggle \gui{Build Issues} pane
            \o Alt+1 (Cmd+1 on Mac OS X)
        \row
            \o Toggle \gui{Search Results} pane
            \o Alt+2 (Cmd+2 on Mac OS X)
        \row
            \o Toggle \gui{Application Output} pane
            \o Alt+3 (Cmd+3 on Mac OS X)
        \row
            \o Toggle \gui{Compile Output} pane
            \o Alt+4 (Cmd+4 on Mac OS X)
        \row
            \o Activate \gui Bookmarks pane
            \o Alt+M
        \row
            \o Activate \gui{File System} pane
            \o Alt+Y
        \row
            \o Activate \gui{Open Documents} pane
            \o Alt+O
        \row
            \o Activate \gui Projects pane
            \o Alt+X
        \row
            \o Full screen
            \o Ctrl+Shift+F11
        \row
            \o Toggle the sidebar
            \o Alt+0 (Cmd+0 on Mac OS X)
        \row
            \o Undo
            \o Ctrl+Z
        \row
            \o Move to \gui Edit mode

               In \gui Edit mode:
               \list
                \o The first press moves focus to the editor
                \o The second press closes secondary windows
               \endlist
            \o Esc
    \endtable


    \section2 Editing Keyboard Shortcuts

    \table
        \header
            \o Action
            \o Keyboard shortcut
        \row
            \o Auto-indent selection
            \o Ctrl+I
        \row
            \o Collapse
            \o Ctrl+<
        \row
            \o Expand
            \o Ctrl+>
        \row
            \o Trigger a completion in this scope
            \o Ctrl+Space
        \row
            \o Copy line down
            \o Ctrl+Alt+Down
        \row
            \o Copy line up
            \o Ctrl+Alt+Up
        \row
            \o Cut line
            \o Shift+Del
        \row
            \o Join lines
            \o Ctrl+J
        \row
            \o Decrease font size
            \o Ctrl+- (Ctrl+Roll mouse wheel down)
        \row
            \o Increase font size
            \o Ctrl++ (Ctrl+Roll mouse wheel up)
        \row
            \o Toggle Vim-style editing
            \o Alt+V, Alt+V
        \row
            \o Split
            \o Ctrl+E, 2
        \row
            \o Split side by side
            \o Ctrl+E, 3
        \row
            \o Remove all splits
            \o Ctrl+E, 1
        \row
            \o Remove current split
            \o Ctrl+E, 0
        \row
            \o Select all
            \o Ctrl+A
        \row
            \o Go to block end
            \o Ctrl+]
        \row
            \o Go to block start
            \o Ctrl+[
        \row
            \o Go to block end with selection
            \o Ctrl+}
        \row
            \o Go to block start with selection
            \o Ctrl+{
        \row
            \o Move current line down
            \o Ctrl+Shift+Down
        \row
            \o Move current line up
            \o Ctrl+Shift+Up
        \row
            \o Trigger a quick fix in this scope
            \o Alt+Return
        \row
            \o Rewrap paragraph
            \o Ctrl+E, R
        \row
            \o Select the current block

               The second press extends the selection to the parent block
            \o Ctrl+U
        \row
            \o Enable text wrapping
            \o Ctrl+E, Ctrl+W
        \row
            \o Toggle comment for selection
            \o Ctrl+/
        \row
            \o Visualize whitespace
            \o Ctrl+E, Ctrl+V
        \row
            \o Delete
            \o Del
        \row
            \o Adjust size
            \o Ctrl+J
        \row
            \o Lay out in a grid
            \o Ctrl+G
        \row
            \o Lay out horizontally
            \o Ctrl+H
        \row
            \o Lay out vertically
            \o Ctrl+L
        \row
            \o Preview
            \o Ctrl+Alt+R
        \row
            \o Edit signals and slots
            \o F4
        \row
            \o Edit widgets
            \o F3
        \row
            \o Toggle bookmark
            \o Ctrl+M
        \row
            \o Go to next bookmark
            \o Ctrl+.
        \row
            \o Go to previous bookmark
            \o Ctrl+,
        \row
            \o Fetch snippet
            \o Alt+C, Alt+F
        \row
            \o Paste snippet
            \o Alt+C, Alt+P
        \row
            \o Find usages
            \o Ctrl+Shift+U
        \row
            \o Follow symbol under cursor

               Works with namespaces, classes, methods, variables, include
               statements and macros
            \o F2
        \row
            \o Rename symbol under cursor
            \o Ctrl+Shift+R
        \row
            \o Switch between method declaration and definition
            \o Shift+F2
        \row
            \o Switch between header and source file
            \o F4
    \endtable

    \section2 Debugging Keyboard Shortcuts

    \table
        \header
            \o Action
            \o Keyboard shortcut
        \row
            \o Start debugging
            \o F5
        \row
            \o Stop or interrupt debugger
            \o Shift+F5
        \row
            \o Reset debugger
            \o Ctrl+Shift+F5
        \row
            \o Step over
            \o F10
        \row
            \o Step into
            \o F11
        \row
            \o Step out
            \o Shift+F11
        \row
            \o Toggle breakpoint
            \o F9
    \endtable


    \section2 Project Keyboard Shortcuts

    \table
        \header
            \o Action
            \o Keyboard shortcut
        \row
            \o Build project
            \o Ctrl+B
        \row
            \o Build all
            \o Ctrl+Shift+B
        \row
            \o New project
            \o Ctrl+Shift+N
        \row
            \o Run
            \o Ctrl+R
    \endtable


    \section2 Help Keyboard Shortcuts

    \table
        \header
            \o Action
            \o Keyboard shortcut
        \row
            \o View context-sensitive help
            \o F1
        \row
            \o Activate contents in \gui Help mode
            \o Ctrl+T
        \row
            \o Add bookmark in \gui Help mode
            \o Ctrl+M
        \row
            \o Activate index in \gui Help mode
            \o Ctrl+I
        \row
            \o Reset font size in \gui Help mode
            \o Ctrl+0
        \row
            \o Activate search in \gui Help mode
            \o Ctrl+S
    \endtable


    \section2 Version Control Keyboard Shortcuts

    \table
        \header
            \o {1,2} Action
            \o {5,1} Version control system
        \header
            \o CVS
            \o Git
            \o Perforce
            \o Subversion
            \o Mercurial
        \row
            \o Add
            \o Alt+C, Alt+A
            \o Alt+G, Alt+A
            \o
            \o Alt+S, Alt+A
            \o
        \row
            \o Commit
            \o Alt+C, Alt+C
            \o Alt+G, Alt+C
            \o
            \o
            \o Alt+H, Alt+C
        \row
            \o Diff
            \o Alt+C, Alt+D
            \o Alt+G, Alt+D
            \o
            \o Alt+S, Alt+D
            \o Alt+H, Alt+D
        \row
            \o Diff project
            \o
            \o Alt+G, Alt+Shift+D
            \o Alt+P, Alt+D
            \o
            \o
        \row
            \o Blame
            \o
            \o Alt+G, Alt+B
            \o
            \o
            \o
        \row
            \o Log
            \o
            \o Alt+G, Alt+L
            \o Alt+P, Alt+F
            \o
            \o Alt+H, Alt+L
        \row
            \o Log project
            \o
            \o Alt+G, Alt+K
            \o
            \o
            \o
        \row
            \o Status
            \o
            \o Alt+G, Alt+S
            \o
            \o
            \o Alt+H, Alt+S
        \row
            \o Undo changes
            \o
            \o Alt+G, Alt+U
            \o
            \o
            \o
        \row
            \o Diff project
            \o
            \o Alt+G, Alt+Shift+D
            \o Alt+P, Alt+D
            \o
            \o
        \row
            \o Edit
            \o
            \o
            \o Alt+P, Alt+E
            \o
            \o
        \row
            \o Opened
            \o
            \o
            \o Alt+P, Alt+O
            \o
            \o
        \row
            \o Revert
            \o
            \o
            \o Alt+P, Alt+R
            \o
            \o
        \row
            \o Submit
            \o
            \o
            \o Alt+P, Alt+S
            \o
            \o
    \endtable
*/


/*!
    \contentspage index.html
    \previouspage creator-known-issues.html
    \page creator-glossary.html
    \nextpage creator-acknowledgements.html

    \title Glossary

    \table
        \header
            \o  Term
            \o  Meaning

        \row
            \o
                \raw HTML
                Qt&nbsp;in&nbsp;PATH
                \endraw
                \target glossary-system-qt
            \o  This is the Qt
                version for the \c qmake command found in your \c PATH
                environment variable.
                This is likely to be the system's Qt version.


        \row
            \o
                \raw HTML
                Project&nbsp;Qt
                \endraw
                \target glossary-project-qt
            \o  The version of Qt configured in the \gui{Projects} mode, \gui {Build
                Settings}, \gui {Qt Version} field. This is the Qt version that
                is actually used by a particular project.

        \row
            \o
                \raw HTML
                Shadow&nbsp;build
                \endraw
                \target glossary-shadow-build
            \o  Shadow building means building a project in a separate
                directory, the \e{build directory}. The build directory is
                different from the source directory. One of the benefits of
                shadow building is that it keeps your source directory clean.
                Shadow building is the best practice if you need many build
                configurations for a single set of source.
    \endtable

*/


/*!
    \contentspage index.html
    \previouspage creator-keyboard-shortcuts.html
    \page creator-known-issues.html
    \nextpage creator-glossary.html

    \title Known Issues

    This section lists known issues in Qt Creator version 2.0.0.
    The development team is aware of them, and therefore, you do not need to
    report them as bugs.

    For a list of fixed issues and added features, see the changelog file in
    the \c{qtcreator\dist} folder or the \l{http://bugreports.qt.nokia.com}{Qt Bug Tracker}.

    \section1 General

    \list

        \o Qt Creator uses SQLite for storing some of its settings. SQLite is
           known to have problems with certain NFS servers (most notably the
           nfs-user-server 2.2beta), since they can lock up the application
           when it tries to lock the database. If your home directory is on an
           NFS share and you encounter this issue, one option would be to
           switch to the nfs-kernel-server, or create a symlink so that the
           settings are stored locally.

    \endlist

    \section1 Editing

    \list

        \o Code completion does not support typedefs for nested classes.

    \endlist

    \section1 Projects

    \list
        \o Paths or file names containing spaces or special characters, e.g.,
           colons, dollar signs, hash marks etc. may cause problems. This
           is because some of the tools Qt Creator uses in the background have
           restrictions on the characters allowed in file and directory names.
           To be on the safe side, we recommend creating projects and project
           items with names consisting of plain characters, numbers,
           underscores, and hyphens.

        \o There is no IDE support for adding/removing sub-projects. Project
           hierarchies (SUBDIRS template) have to be created manually.

        \o Creating new \c CMake projects with Qt Creator is not supported.

        \o Building and packaging sub-projects is not supported for Maemo devices.

        \o You must create projects for Maemo targets on the same partition where
        you installed Nokia Qt SDK, Qt Creator, and MADDE.

    \endlist

    \section1 Debugging

    \list

        \o When debugging executables created by the GNU Compiler version 4.5.0
           (all platforms), some data types will not be displayed in the
           \gui{Locals and Watchers} view due to missing debug information.

        \o On Windows, debugging a MinGW-built console application (with \gui{Run in terminal}
           checked) using gdb does not work due to a bug in gdb related to attaching to
           stopped processes (see \l{http://bugreports.qt.nokia.com/browse/QTCREATORBUG-1020}).

        \o Gdb on Windows may not work if the 'Embassy \reg Security Center' software
           by 'Wave \reg Systems' is installed and active (causing crashes in \c{vxvault.dll)}).

        \o Gdb may take long to load debugging symbols, especially from large
           libraries like \c libQtWebKit. Starting the debugging module can
           take up to several minutes without visible progress.

        \o Setting breakpoints in code that is compiled into the binary more
           than once does not work.

        \o Setting breakpoints in files that do not have unique absolute
           paths may fail. For example, remounting parts of a file system
           using the --bind mount option.

    \endlist

*/


/*!
    \contentspage index.html
    \previouspage creator-glossary.html
    \page creator-acknowledgements.html

    \title Acknowledgements

    \section1 Third-party Components

    Qt Creator contains the following third-party components:

    \list
    \o  \bold{Open Source front-end for C++ (license MIT)}, enhanced for use in
        Qt Creator.\br
        Roberto Raggi <roberto.raggi@gmail.com>\br
        QtCreator/src/shared/cplusplus\br\br

    \o  \bold{Botan, a C++ crypto library. Version 1.8.8}\br
        \list
        \o  Copyright (C) 1999-2004 The Botan Project. All rights reserved.
        \o  Copyright (C) 1999-2009 Jack Lloyd
        \o  2001 Peter J Jones
        \o  2004-2007 Justin Karneges
        \o  2005 Matthew Gregan
        \o  2005-2006 Matt Johnston
        \o  2006 Luca Piccarreta
        \o  2007 Yves Jerschow
        \o  2007-2008 FlexSecure GmbH
        \o  2007-2008 Technische Universitat Darmstadt
        \o  2007-2008 Falko Strenzke
        \o  2007-2008 Martin Doering
        \o  2007 Manuel Hartl
        \o  2007 Christoph Ludwig
        \o  2007 Patrick Sona
        \endlist
        All rights reserved.\br\br

        Redistribution and use in source and binary forms, with or without
        modification, are permitted provided that the following conditions are
        met:\br\br

        1. Redistributions of source code must retain the above copyright
        notice, this list of conditions, and the following disclaimer.\br\br

        2. Redistributions in binary form must reproduce the above copyright
        notice, this list of conditions, and the following disclaimer in the
        documentation and/or other materials provided with the distribution.\br
        \br

        THIS SOFTWARE IS PROVIDED BY THE AUTHOR(S) "AS IS" AND ANY EXPRESS OR
        IMPLIED WARRANTIES, INCLUDING, BUT NOT LIMITED TO, THE IMPLIED
        WARRANTIES OF MERCHANTABILITY AND FITNESS FOR A PARTICULAR PURPOSE,
        ARE DISCLAIMED. IN NO EVENT SHALL THE AUTHOR(S) OR CONTRIBUTOR(S) BE
        LIABLE FOR ANY DIRECT, INDIRECT, INCIDENTAL, SPECIAL, EXEMPLARY, OR
        CONSEQUENTIAL DAMAGES (INCLUDING, BUT NOT LIMITED TO, PROCUREMENT OF
        SUBSTITUTE GOODS OR SERVICES; LOSS OF USE, DATA, OR PROFITS; OR
        BUSINESS INTERRUPTION) HOWEVER CAUSED AND ON ANY THEORY OF LIABILITY,
        WHETHER IN CONTRACT, STRICT LIABILITY, OR TORT (INCLUDING NEGLIGENCE
        OR OTHERWISE) ARISING IN ANY WAY OUT OF THE USE OF THIS SOFTWARE, EVEN
        IF ADVISED OF THE POSSIBILITY OF SUCH DAMAGE.\br\br
        The source code of Botan C++ crypto library can be found
        here:
        \list
        \o QtCreator/src/libs/3rdparty
        \o \l{http://qt.gitorious.org/qt-creator/qt-creator/trees/master/src/libs/3rdparty}
        \endlist
        \br\br

    \o  \bold{NetSieben SSH Library is a Secure Shell client library for C++.
         Version 1.3.2}\br
        \list
        \o \bold{Commercial License:} For organizations who do not want to
            release the source code for their applications as open source/
            free software; in other words they do not want to comply with the
            GNU General Public License (GPL) or Q Public License.
        \o \bold{Non Commercial / Open Source License:} NetSieben believes in
            contributing back to the open source community, thus it has released
            the SSH Library under Q Public License as it is defined by Trolltech
            AS of Norway. The Open Source License allows the user to use software
            under an open source / free software license, and distribute it
            freely. The software can be used at no charge with the condition
            that if the user uses the SSH Library in an application they wish to
            redistribute, then the complete source code for your application must
            be available and freely redistributable under reasonable conditions.
            For more information on the used QPL License see:
            QtCreator/src/libs/3rdparty/net7ssh/LICENSE.QPL
        \endlist\br\br
        The source code of NetSieben Secure Shell C++ Library can be found
        here:
        \list
        \o QtCreator/src/libs/3rdparty
        \o \l{http://qt.gitorious.org/qt-creator/qt-creator/trees/master/src/libs/3rdparty}
        \endlist
     \endlist
*/<|MERGE_RESOLUTION|>--- conflicted
+++ resolved
@@ -18,17 +18,12 @@
     and developers to create applications for multiple desktop and mobile device
     platforms.
 
-<<<<<<< HEAD
-    For application designers, Qt Creator provides two integrated
-    visual editors, \QD and \QMLD, that you can use to design and develop
-=======
     For application designers, Qt Creator provides integrated
     visual editors, \QD
     \if defined(qtquick)
     and \QMLD,
     \endif
     that you can use to design and develop
->>>>>>> d2944d22
     application user interfaces.
 
     For application developers,
