// **********************************************************************
// NOTE: the sections are not ordered by their logical order to avoid
// reshuffling the file each time the index order changes (i.e., often).
// Run the fixnavi.pl script to adjust the links to the index order.
// **********************************************************************


/*!
    \contentspage{index.html}{Qt Creator}
    \page index.html
    \nextpage creator-overview.html

    \title Qt Creator Manual

<<<<<<< HEAD
    \section1 Version 2.1.80
=======
    \section1 Version 2.1 (Draft)
>>>>>>> 21b211fe

    Qt Creator provides integrated tools for both application designers
    and developers to create applications for multiple desktop and mobile device
    platforms.

    For application designers, Qt Creator provides integrated
    visual editors, \QD
    \if defined(qtquick)
    and \QMLD,
    \endif
    that you can use to design and develop
    application user interfaces.

    For application developers,
    Qt Creator provides a cross-platform, complete integrated development
    environment (IDE) that is available for Linux,
    Mac OS X and Windows operating systems. For more information, see
    \l{Operating Systems and Supported Platforms}.

    \note Please report bugs and suggestions to the
    \l{http://bugreports.qt.nokia.com}{Qt Bug Tracker}.
    You can also join the Qt Creator mailing list. To subscribe,
    send a message with the word \e subscribe to
    \l{mailto:qt-creator-request@trolltech.com}
    {qt-creator-request@trolltech.com}. For more information about Qt mailing
    lists, visit \l{http://lists.trolltech.com}{http://lists.trolltech.com}.

    \raw HTML
    <img border="0" style="float:right;" src="images/qtcreator-screenshots.png" />
    \endraw

    \list
       \o \l{Introducing Qt Creator}
       \o \l{Operating Systems and Supported Platforms}
       \o \l{Qt Creator User Interface}
       \o \l{Getting Started}
           \list
               \o \l{Building and Running an Example Application}
               \o \l{Creating a Qt C++ Application}
               \o \l{Creating a Mobile Application with Nokia Qt SDK}
               \o \l{Creating a Qt Quick Application}
           \endlist
       \o \l{Managing Projects}
            \list
                \o \l{Creating a Project}
                \o \l{Setting Up a qmake Project}
                \o \l{Setting Up a CMake Project}
                \o \l{Setting Up a Generic Project}
                \o \l{Setting Up Development Environment for Maemo}
                \o \l{Setting Up Development Environment for Symbian}
                \o \l{Managing Sessions}
            \endlist
       \o \l{Using the Editor}
            \list
                \o \l{Finding and Replacing}
                \o \l{Refactoring}
                \o \l{Searching With the Locator}
                \o \l{Pasting and Fetching Code Snippets}
                \o \l{Configuring the Editor}
                \o \l{Using FakeVim Mode}
                \o \l{Using an External Editor}
            \endlist
       \o \l{Developing Application UI}
       \list
           \o \l{Optimizing Applications for Mobile Devices}
           \o \l{Adding Qt Designer Plugins}
           \if defined(qtquick)
           \o \l{Developing Qt Quick Applications}
                \list
                    \o \l {Creating Qt Quick Projects}
                    \o \l {Designing Application UI}
                    \o \l {Creating Components}
                    \o \l {Creating Buttons}
                    \o \l {Creating Scalable Buttons and Borders}
                    \o \l {Creating Screens}
                    \o \l {Creating List Views}
                    \o \l {Animating Screens}
                    \o \l {Adding User Interaction Methods}
                    \o \l {Implementing Application Logic}
                \endlist
           \endif
       \endlist
       \o \l{Building and Running Applications}
            \list
                \o \l{Building for Multiple Targets}
                \o \l{Specifying Build Settings}
                \o \l{Specifying Run Settings}
                \o \l{Specifying Editor Settings}
                \o \l{Specifying Dependencies}
            \endlist
<<<<<<< HEAD
       \o \l{Developing Qt Quick Applications}
       \o \l{Optimizing Applications for Mobile Devices}
       \o \l{Using the Maemo Emulator}
=======

>>>>>>> 21b211fe
       \o \l{Debugging}
            \list
            \o \l {Debugging Qt Applications}
            \list
                \o \l{Debugging the Example Application}
                \o \l{Interacting with the Debugger}
                \o \l{Setting Up Debugger}
                \o \l{Using Debugging Helpers}
            \endlist
            \o \l{Debugging Qt Quick Applications}
                \list
                    \o \l{Using the QML Inspector}
                \endlist
            \endlist
       \o \l{Using the Maemo Emulator}
       \o \l{Using Version Control Systems}

       \o \l{Getting Help}
       \o \l{Tips and Tricks}
       \o \l{Keyboard Shortcuts}
       \o \l{Known Issues}
       \o \l{Glossary}
       \o \l{Acknowledgements}
    \endlist
*/


/*!
    \contentspage index.html
    \previouspage index.html
    \page creator-overview.html
    \nextpage creator-os-supported-platforms.html

  \title Introducing Qt Creator

  Qt Creator provides you with tools to design and develop user interfaces and
  complex applications for multiple desktop and mobile
  platforms.

  \section1 Designing User Interfaces

  Qt Creator provides two integrated visual editors, \QD and \QMLD.

  \QD is a tool for designing and building graphical user interfaces (GUIs) from
  Qt widgets. You can compose and customize your widgets or dialogs and test
  them using different styles and resolutions.

  Widgets and forms created with \QD are integrated seamlessly with programmed code,
  using the Qt signals and slots mechanism, that lets you easily assign behavior to
  graphical elements. All properties set in \QD can be changed dynamically within the code.
  Furthermore, features like widget promotion and custom plugins allow you to use your
  own widgets with \QD.

  UIs that use widgets are clearly structured and enforce a platform look and feel,
  which makes them useful for traditional applications. However, they are static, and
  do not fully make use of the large high-resolution screens, touch input, and significant
  graphics power that are becoming common in portable consumer devices, such as mobile
  phones, media players, set-top boxes, and netbooks.

  \QMLD allows you to easily develop animations by using a declarative programming
  language called \l {http://doc.qt.nokia.com/4.7-snapshot/declarativeui.html}{QML}.
  In QML, a user interface is specified as a tree of objects with properties.

  You use a visual editor to create items, screens, and applications, as well as define changes
  in their state. \QMLD generates the necessary code for you.

  \note The visual \QMLD editor is provided as an experimental plugin that you must
  enable to be able to edit QML files in the \gui Design mode. Enabling the
  visual editor can negatively affect the overall stability of Qt Creator.

  You can edit the code in the code editor to add transitions from one state to another,
  and interaction to specify user actions that change the states. You
  can use Qt or JavaScript to implement the application logic.

  \section1 Coding Applications

  As an IDE, Qt Creator differs from a text editor in that it knows how to build and run
  applications. It understands the code as code, not just as plain text. This allows
  it to:
  \list
      \o Enable you to write well formatted code
      \o Anticipate what you are going to write and complete the code
      \o Display inline error and warning messages
      \o Enable you to semantically navigate to classes, functions, and symbols
      \o Provide you with context-sensitive help on classes, functions, and symbols
      \o Rename symbols in an intelligent way, so that other symbols with the same name
         that belong to other scopes are not renamed
      \o Show you the locations in code where a function is declared or called
   \endlist

      \section1 Why Do You Need Projects?

      To be able to build and run applications, Qt Creator needs the same
      information as a compiler would need. This information is specified in the
      project build and run settings.

      Creating a project allows you to:
      \list
      \o Group files together
      \o Add custom build steps
      \o Include forms and resource files
      \o Specify settings for running applications
      \endlist

      You can either create a project from scratch or import an existing
      project. Qt Creator generates all the necessary files, depending on the type of
      project you create. For example, if you choose to create a graphical user
      interface (GUI) application, Qt Creator generates an empty .ui file
      that you can modify with the integrated \QD.

      If you choose to create a Qt Quick application, Qt Creator generates a .qml file
      that you can modify with the \QMLD visual editor and the code editor.
*/

/*!
    \contentspage index.html
    \previouspage creator-overview.html
    \page creator-os-supported-platforms.html
    \nextpage creator-quick-tour.html

    \title Operating Systems and Supported Platforms

    \section1 Operating Systems

    Qt Creator is available in binary packages for the following operating
    systems:
    \list
        \o Windows XP Service Pack 2
        \o Windows Vista
        \o (K)Ubuntu Linux 7.04 (32-bit and 64-bit) or later, with the following:
           \list
               \o g++
               \o make
               \o libglib2.0-dev
               \o libSM-dev
               \o libxrender-dev
               \o libfontconfig1-dev
               \o libxext-dev
               \o libfreetype6-dev
               \o libx11-dev
               \o libxcursor-dev
               \o libxfixes-dev
               \o libxft-dev
               \o libxi-dev
               \o libxrandr-dev
               \o If you are using QtOpenGL, libgl-dev and libglu-dev
           \endlist
        \o Mac OS 10.5 or later with the following:
           \list
               \o Xcode tools for your Mac OS X version available from your Mac
                  OS X installation DVDs or at \l http://developer.apple.com.
           \endlist
    \endlist

         \omit  ## Are the Xcode tools still needed separately? \endomit

    \section1 Build Environment

    To build Qt Creator itself from the source, you need:
    \list
        \o Qt 4.7 or later
        \o On Windows, MinGW 4.4 or Microsoft Visual Studio 2008
    \endlist

    \section1 Supported Mobile Device Platforms
    You can develop applications for the following mobile device
    platforms:

    \list

    \o Symbian

    \o Maemo and Maemo Application Development and Debugging Environment (MADDE)

    \endlist

    The following table summarizes operating system support for building
    applications for mobile device platforms.

    \table
        \header
            \o {1,3} Operating system
            \o {3,1} Platform
        \header
            \o Desktop
            \o Symbian
            \o Maemo
        \row
            \o Windows
            \o Yes
            \o Yes
            \o Yes
        \row
            \o Linux
            \o Yes
            \o No
            \o Yes
        \row
            \o Mac OS X
            \o Yes
            \o No
            \o No
    \endtable
*/


/*!
    \contentspage index.html
    \previouspage creator-os-supported-platforms.html
    \page creator-quick-tour.html
    \nextpage creator-getting-started.html

    \title Qt Creator User Interface

    \image qtcreator-breakdown.png

    When you start Qt Creator, it opens to the \gui Welcome mode, where you can:

    \list

        \o Open tutorials and example projects

        \o View tips and hints on using Qt Creator

        \o Create and open projects

        \o Send feedback to the development team

        \o Open recent sessions and projects

        \o Read news from the Qt labs

        \o Ask for support

    \endlist

    You can use the mode selector to change to another Qt Creator mode.

    Qt Creator has been localized into several languages. If the system language
    is one of the supported languages, it is automatically selected. To change
    the language, select \gui {Tools > Options > Environment} and select a language
    in the \gui Language field. The change takes effect after you restart Qt Creator.

    \section1 Qt Creator Modes

    The mode selector allows you to quickly switch between tasks such as
    editing project and source files, designing application UIs,
    configuring how projects are built and
    executed, and debugging your applications. To change modes, click the
    icons, or use the \l{keyboard-shortcuts}{corresponding keyboard shortcut}.

    You can use Qt Creator in the following modes:

    \list
        \o \gui{\l{Using the Editor}{Edit}} mode for editing project and source files.
        \o \gui{\l{Developing Application UI}{Design}} mode for designing and developing
<<<<<<< HEAD
           application user interfaces.
=======
           application user interfaces. This mode is available for UI files (.ui or
           .qml).
        \else
        \o \gui{\l{Using Qt Designer}{Design}} mode for designing and developing
           application user interfaces.
        \endif
>>>>>>> 21b211fe
        \o \gui{\l{Debugging}{Debug}} mode for inspecting the state of your program while
           debugging.
        \o \gui{\l{Managing Projects}{Projects}} mode for configuring project building and
           execution. This mode is available when a project is open.
        \o \gui{\l{Getting Help}{Help}} mode for viewing Qt documentation.
    \endlist

    Certain actions in Qt Creator trigger a mode change. Clicking on
    \gui {Debug} > \gui {Start debugging} > \gui {Start debugging}
    automatically switches to \gui {Debug} mode.


    \section1 Browsing Project Contents

    The sidebar is available in the \gui Edit and \gui Debug modes.
    Use the sidebar to browse files, projects and bookmarks.
    \image qtcreator-sidebar.png

    You can select the content of the sidebar in the sidebar menu:
    \list
        \o \gui Projects shows a list of projects open in the current
           session.
        \o \gui{File System} shows the content of the currently selected
           directory.
        \o \gui Bookmarks shows all bookmarks for the current session.
        \o \gui{Open Documents} shows currently open files.
    \endlist

    You can change the view of the sidebar in the following ways:
    \list
        \o To toggle the sidebar, click \inlineimage qtcreator-togglebutton.png
           or press \key Alt+0 (\key Cmd+0 on Mac OS X).
        \o To split the sidebar, click \inlineimage qtcreator-splitbar.png
           . Select new content to view in the split view.
        \o To close a sidebar view, click
           \inlineimage qtcreator-closesidebar.png
           .
    \endlist


    \section2 Viewing Project Files

    The sidebar displays projects in a project tree. The project tree contains
    a list of all projects open in the current session. The files for each
    project are grouped according to their file type.

    You can use the project tree in the following ways:
    \list
        \o To bring up a context menu containing the actions most commonly
           needed right-click an item in the project tree.
           For example, through the menu of the project root directory you can,
           among other actions, build, re-build, clean and run the project.
        \o To list all files in a project, click
           \inlineimage qtcreator-filter.png
           and select \gui{Simplify tree}.
        \o To hide source files which are automatically generated by the build
           system, during a build, click \inlineimage qtcreator-filter.png
           and select \gui{Hide generated files}.
        \o To toggle the synchronization of your project tree with the file
           opened in the editor, click
           \inlineimage qtcreator-synchronizefocus.png
           .
        \o To see the absolute path of a file, move the mouse pointer over the
           file name.
    \endlist


    \section1 Viewing Output

    The task pane in Qt Creator can display one of the following panes:
    \list
       \o  \gui{Build Issues}
       \o  \gui{Search Results}
       \o  \gui{Application Output}
       \o  \gui{Compile Output}
       \o  \gui{General Messages}
       \o  \gui{Version Control}
    \endlist

    Output panes are available in all \l{Qt Creator modes}{modes}.
    Click the name of an output pane to open the pane. To maximize
    an open output pane, click the \gui {Maximize Output Pane} button
    or press \key {Alt+9}.

    To open the \gui{General Messages} and \gui{Version Control}
    panes, select \gui {Window > Output Panes}.


    \section2 Build Issues

    The \gui{Build Issues} pane provides a list of errors and warnings
    encountered during a build. The pane filters out irrelevant output from
    the build tools and presents the issues in an organized way.

    Right-clicking on a line brings up a context menu with options to copy
    the contents and to show a version control annotation view of the
    line that causes the error message.

    \image qtcreator-build-issues.png


    \section2 Search Results

    The \gui{Search Results} pane displays the results for global searches,
    for example, searching within a current document, files on disk, or all
    projects.

    The figure below shows an example search result for all
    occurrences of \c textfinder within the \c "/TextFinder" directory.

    \image qtcreator-search-pane.png


    \section2 Application Output

    The \gui{Application Output} pane displays the status of a program when
    it is executed, and the debug output.

    The figure below shows an example output from qDebug().

    \image qtcreator-application-output.png


    \section2 Compile Output

    The \gui{Compile Output} pane provides all output from the compiler.
    The \gui{Compile Output} is a more detailed version of information
    displayed in the \gui{Build Issues} pane.

    \image qtcreator-compile-pane.png

    \section1 Navigating with Keyboard

    Qt Creator caters not only to developers who are used to using the mouse,
    but also to developers who are more comfortable with the keyboard. A wide
    range of \l{keyboard-shortcuts}{keyboard} and
    \l{Searching With the Locator}{navigation} shortcuts are available to help
    speed up the process of developing your application.

*/


/*!
    \contentspage index.html
    \previouspage creator-version-control.html
    \page creator-help.html
    \nextpage creator-tips.html

    \title Getting Help

    Qt Creator comes fully integrated with Qt documentation and
    examples using the Qt Help plugin.
    \list
        \o To view documentation, switch to \gui Help mode.
        \o To obtain context sensitive help, move the text cursor to a Qt class
           or function and press \key F1. The documentation is displayed in a
           pane next to the code editor, or, if there is not enough vertical
           space, in the fullscreen \gui Help mode.

           \image qtcreator-context-sensitive-help.png

        \o To select and configure how the documentation is displayed in the
           \gui Help mode, select \gui Tools > \gui Options... > \gui Help.
    \endlist

    \section1 Adding External Documentation

    You can display external documentation in the \gui Help mode.
    To augment or replace the documentation that ships with Qt Creator and Qt:
    \list 1
        \o Create a .qch file from your documentation.

           For information on how to prepare your documentation and create a
           .qch file, see
           \l{http://doc.qt.nokia.com/4.6/qthelp-framework.html}{The Qt Help Framework}.
        \o To add the .qch file to Qt Creator, select \gui Tools >
           \gui Options... > \gui Help > \gui Documentation > \gui Add.
    \endlist

    \section1 Using Documentation Filters

    You can filter the documents displayed in the \gui Help mode to find
    relevant information faster. Select from a list of filters in the
    \gui {Filtered by} field. The contents of the \gui Index and \gui Contents
    pane in the sidebar change accordingly.

    \image qtcreator-help-filters.png "Help filters"

    You can modify the filters to include external documentation, for example,
    or you can define your own filters. To construct filters, you can use the
    filter attributes that are specified in the documentation. Each document
    contains at least one filter attribute. If several documents contain the
    same filter attribute, such as \c tools, you can use that attribute to
    include all those documents.

    To add filters:

    \list 1

        \o Select \gui {Tools > Options... > Help > Filters > Add}.

        \o Enter a name for the filter and press \gui {OK}.

        \o In \gui Attributes, select the documents that you want to include
        in the filter.

        \image qtcreator-help-filter-attributes.png "Help filter attributes"

        \o Click \gui OK.

        \o In the \gui Help mode, select the filter in the \gui {Filtered by}
        field to see the filtered documentation in the sidebar.

    \endlist

    To modify filters, select a filter in \gui Filters, select the attributes,
    and then click \gui Apply.

    To remove filters, select them in \gui Filters, and click \gui Remove.

*/


<<<<<<< HEAD
    \section1 Developing Application UI
=======
/*!
    \contentspage index.html
    \previouspage creator-editor-external.html
    \page creator-design-mode.html
    \nextpage creator-usability.html

    \title Developing Application UI
>>>>>>> 21b211fe

    To help you design the user interface of your application, two visual
    editors are integrated into Qt Creator:

    \list
    \o \QD
    \o \QMLD
    \endlist

    The integration includes project management and code completion.

    \section1 Using Qt Designer

    Qt Creator automatically opens all .ui files in \QD.

    \image qtcreator-formedit.png

    To change the layout of \QD user interface elements:
    \list 1
        \o Select \gui Tools > \gui{Form Editor} > \gui Views >
           \gui Locked.

           When this option is unchecked, you can change the layout.
        \o Click the header of an element and drag the element to a new
           position.
    \endlist

    To change \QD properties, select \gui Tools > \gui Options... >
    \gui Designer.
    \list
        \o Set the class properties and code generation preferences in \gui
           {Class Generation}.
        \o Set an additional folder for saving templates in \gui{Template
           Paths}.
        \o Set the grid settings and preview preferences in \gui Forms. To
           preview your form with skins, enable \gui{Print/Preview
           Configuration} and select your skin. Otherwise default preview
           settings are used.

           To preview the settings, select \gui Tools > \gui{Form Editor} >
           \gui Preview, or press \key Ctrl+Alt+R.
        \o To specify embedded device profiles, such as style, font, and screen
           resolution, select \gui{Embedded Design}.
    \endlist

    For more information on \QD, see
    \l{http://doc.qt.nokia.com/4.7-snapshot/designer-manual.html}{Qt Designer Manual}.

    \section1 Using Qt Quick Designer

    You can edit .qml files in the visual \QMLD editor or in the
    code editor.

    In \gui Projects, double-click a .qml file to open it in the code
    editor. Then select the \gui {Design} mode to edit the file in the
    visual editor.

    \note The visual \QMLD editor is provided as an experimental plugin that you must
    enable to be able to edit QML files in the \gui Design mode. Enabling the
    visual editor can negatively affect the overall stability of Qt Creator.

    To enable or disable the \QMLD visual editor, select
    \gui {Help > About Plugins... > Qt Quick > QmlDesigner}. You must restart Qt Creator
    to enable or disable the visual editor.

    \image qmldesigner-visual-editor.png "Visual editor"

    Use the visual editor panes to manage your project:

    \list

    \o \gui {Navigator} pane displays the items in the scene. You can
    show and hide items to focus on specific parts of the application.

    \o \gui {Library} pane displays lists of predefined \gui {Items} and
    imported \gui {Resources} that you can use to design applications. The
    images and other files that you copy to the project folder appear in the
    \gui {Resources} pane.

    \o \gui {Properties} pane displays the properties of the selected component.
     You can also change the properties in the code editor.

    \o \gui {State} pane displays the different states of the component. To add
    states, click the empty slot. Then modify the new state in the editor.
    In the code editor, you can see the changes recorded as changes to
    the base state.

    \endlist

<<<<<<< HEAD
=======
    For more information on using the \QMLD visual editor, see
    \l{Developing Qt Quick Applications}.

    \endif

>>>>>>> 21b211fe
*/


/*!
    \contentspage index.html
    \previouspage creator-project-managing-sessions.html
    \page creator-editor-using.html
    \nextpage creator-editor-finding.html

    \title Using the Editor

    Qt Creator's code editor is designed to aid you in creating, editing and
    navigating code.  Qt Creator's code editor is fully equipped with syntax
    checking, code completion, context sensitive help and in-line error
    indicators while you are typing.

    \section1 Using the Editor Toolbar

    The editor toolbar is located at the top of the editor view. The editor
    toolbar is context sensitive and shows items relevant to the file currently
    open in the editor.

    \image qtcreator-editortoolbar-symbols.png

    Use the toolbar to navigate between open files and symbols in use:
    \list
        \o To browse forward or backward through your location history, click
           \inlineimage qtcreator-back.png
           and \inlineimage qtcreator-forward.png
           .
        \o To go to any open file, select it from the \gui{Open files}
           drop-down menu.
        \o To jump to any symbol used in the current file, select it from the
           \gui Symbols drop-down menu.
    \endlist

    When you create or edit forms in a \c{.ui} file, the toolbar contains
    Qt Designer specific tools.


    \section1 Splitting the Editor View

    Split the editor view when you want to work on and view multiple files on
    the same screen.

    \image qtcreator-spliteditorview.png

    You can split the editor view in the following ways:
    \list
        \o To split the editor view into a top and bottom view, select
           \gui Window > \gui Split or press \key{Ctrl+E, 2}.

           Split command creates views below the currently active editor view.
        \o To split the editor view into adjacent views, select
           \gui Window > \gui{Split Side by Side} or press
           \key{Ctrl+E, 3}.

           Side by side split command creates views to the right of the
           currently active editor view.
    \endlist

    To move between split views, select \gui Window >
    \gui{Go to Next Split} or press \key{Ctrl+E, O}.

    To remove a split view, place the cursor within the view you want to
    remove and select \gui Window > \gui{Remove Current Split} or press
    \key{Ctrl+E, 0}. To remove all but the currently selected split view,
    select \gui Window > \gui{Remove All Splits} or press \key{Ctrl+E, 1}.


    \section1 Highlighting and Folding Blocks

    Use block highlighting to visually separate parts of the code that belong
    together. For example, when you place the cursor within the braces,
    the code enclosed in braces is highlighted.

    \image qtcreator-blockhighlighting.png

    To enable block highlighting, select \gui Tools > \gui{Options...} >
    \gui{Text Editor} > \gui Display > \gui{Highlight blocks}.

    Use the folding markers to collapse and expand blocks of code within
    braces. Click the folding marker to collapse or expand a block. In the
    figure above, the folding markers are located between the line number and
    the text pane.

    To show the folding markers, select \gui Tools > \gui{Options...} >
    \gui{Text Editor} > \gui Display > \gui{Display folding markers}. This
    option is enabled by default.

    When the cursor is on a brace, the matching brace is animated
    by default. To turn off the animation and just highlight the block and
    the braces, select \gui {Tools > Options... > Text Editor > Display} and
    deselect \gui {Animate matching parentheses}.


    \section1 Checking Code Syntax

    As you write code Qt Creator checks code syntax. When Qt Creator spots a
    syntax error in your code it underlines it and shows error details when you
    move the mouse pointer over the error.
    \list
        \o Syntax errors are underlined in red.

           In the following figure, a semicolon is missing at the end of the
           line.

           \image qtcreator-syntaxerror.png
        \o Semantic errors and warnings are underlined in olive.

           In the following figure, the type is unknown.

           \image qtcreator-semanticerror.png
    \endlist


    \section1 Completing Code

    Qt Creator understands the code as code, not just as plain text. This
    allows it to help you to write well formatted code and to anticipate
    what you are going to write and complete the code. The code completion
    differs somewhat depending on whether you write Qt code or QML code.

    \section2 Completing Qt Code

    As you write code, Qt Creator provides a list of context-sensitive
    suggestions to the statement currently under your cursor.

    \image qtcreator-codecompletion.png

    To open the list of suggestions at any time, press \key{Ctrl+Space}.
    If only one option is available, Qt Creator inserts it automatically.

    When completion is invoked manually, Qt Creator completes the common prefix
    of the list of suggestions. This is especially useful for classes with
    several similarly named members. To disable this functionality, uncheck
    \gui{Autocomplete common prefix} in the code completion preferences.
    Select \gui Tools > \gui{Options...} > \gui{Text Editor} > \gui Completion.

    By default, code completion considers only the first letter case-sensitive.
    To apply full or no case-sensitivity, select the option in the
    \gui {Case-sensitivity} field.

    The following table lists available types for code completion and icon
    used for each.

    \table
        \header
            \o Icon
            \o Description
        \row
            \i  \inlineimage completion/class.png
            \i  A class
        \row
            \i  \inlineimage completion/enum.png
            \i  An enum
        \row
            \i  \inlineimage completion/enumerator.png
            \i  An enumerator (value of an enum)
        \row
            \i  \inlineimage completion/func.png
            \i  A function
        \row
            \i  \inlineimage completion/func_priv.png
            \i  A private function
        \row
            \i  \inlineimage completion/func_prot.png
            \i  A protected function
        \row
            \i  \inlineimage completion/var.png
            \i  A variable
        \row
            \i  \inlineimage completion/var_priv.png
            \i  A private variable
        \row
            \i  \inlineimage completion/var_prot.png
            \i  A protected variable
        \row
            \i  \inlineimage completion/signal.png
            \i  A signal
        \row
            \i  \inlineimage completion/slot.png
            \i  A slot
        \row
            \i  \inlineimage completion/slot_priv.png
            \i  A private slot
        \row
            \i  \inlineimage completion/slot_prot.png
            \i  A protected slot
        \row
            \i  \inlineimage completion/keyword.png
            \i  A keyword
        \row
            \i  \inlineimage completion/macro.png
            \i  A macro
        \row
            \i  \inlineimage completion/namespace.png
            \i  A namespace
    \endtable

    \section2 Completing QML Code

    As you write QML code, Qt Creator suggests properties, IDs, and code
    snippets to complete the code. The snippets can consist of multiple
    fields that you specify values for. Select an item in the list and press
    \key Tab or \key Enter to complete the code. Press \key Tab to
    move between the fields and specify values for them.

    \image qmldesigner-code-completion.png "Completing QML code"

    \section1 Using Bookmarks

    To insert or delete a bookmark right-click the line number and select
    \gui{Toggle Bookmark} or press \key{Ctrl+M}.

    \image qtcreator-togglebookmark.png

    To go to previous bookmark in the current session, press \key{Ctrl+,}.

    To go to next bookmark in the current session, press \key{Ctrl+.}.


    \section1 Moving to Symbol Definition or Declaration

    In Qt Creator you can move directly to the definition or the declaration of
    a symbol by holding the \key Ctrl and clicking the symbol.

    To enable this moving function, in \gui Tools > \gui{Options...} >
    \gui{Text Editor} > \gui Behavior select \gui{Enable mouse navigation}.


    \section1 Using Update Code Model

    To refresh the internal information in Qt Creator pertaining to your code,
    select \gui{Tools} > \gui{C++} > \gui{Update code model}.

    \note In Qt Creator indexing updates the code automatically. Use
    \gui{Update code model} only as an emergency command.

*/


/*!
    \contentspage index.html
    \previouspage creator-editor-locator.html
    \page creator-editor-codepasting.html
    \nextpage creator-editor-options.html

    \title Pasting and Fetching Code Snippets

    In Qt Creator, you can paste snippets of code to a server or fetch
    snippets of code from the server. To paste and fetch snippets of code,
    Qt Creator uses the following:
    \list
        \o \gui{CodePaster}
        \o \gui{Pastebin.Com}
        \o \gui{Pastebin.Ca}
    \endlist

    To configure the server, select \gui{Tools} > \gui{Options...} >
    \gui{Code Pasting}.

    To paste a snippet of code onto the server, select \gui{Tools} >
    \gui{Code Pasting} > \gui{Paste Snippet...} or press \key{Alt+C,Alt+P}.

    To fetch a snippet of code from the server, select \gui{Tools} >
    \gui{Code Pasting} > \gui{Fetch Snippet...} or press \key{Alt+C,Alt+F}.

    \note To use \gui{Pastebin.Com}, configure the domain
    prefix in \gui{Tools} > \gui{Options...} > \gui{Code Pasting} >
    \gui{Pastebin.com}.

    For example, you might ask colleagues to review a change that you plan to
    submit to a version control system. If you use the Git version control system,
    you can create a \e{diff} view by selecting \gui{Tools} > \gui{Git} >
    \gui{Diff Repository}. You can then upload its contents to the server by choosing
    \gui{Tools} > \gui{Code Pasting} > \gui{Paste Snippet...}. The reviewers can retrieve
    the code snippet by selecting \gui{Tools} > \gui{Code Pasting} > \gui{Fetch Snippet...}.
    If they have the project currently opened in Qt Creator, they can apply and test
    the change by choosing \gui{Tools} > \gui{Git} > \gui{Apply Patch}.

*/


/*!
    \contentspage index.html
    \previouspage creator-editor-options.html
    \page creator-editor-fakevim.html
    \nextpage creator-editor-external.html

    \title Using FakeVim Mode

    In the \gui{FakeVim} mode, you can run the main editor in a manner similar
    to the Vim editor. To run the editor in the \gui{FakeVim} mode, select
    \gui{Edit} > \gui{Advanced} > \gui{Use vim-style editing} or press
    \key{Alt+V,Alt+V}.

    In the \gui{FakeVim} mode, most keystrokes in the main editor will be
    intercepted and interpreted in a way that resembles Vim. Documentation for
    Vim is not included in Qt Creator. For more information on using Vim,
    see \l{http://www.vim.org/docs.php}{Documentation} on the Vim web site.

    To map commands entered on the \gui{FakeVim} command line to actions of the
    Qt Creator core, select \gui{Tools} > \gui{Options...} > \gui{FakeVim} >
    \gui{Ex Command Mapping}.

    To make changes to the Vim-style settings, select \gui{Tools} >
    \gui{Options...} > \gui FakeVim > \gui{General}.

    To use a Vim-style color scheme, select \gui {Tools > Options... >
    Text Editor > Fonts & Color}. In the \gui {Color Scheme} list, select
    \gui {Vim (dark)}.

    To quit the FakeVim mode, click \gui {Quit FakeVim} or press
    \key{Alt+V,Alt+V}.

    */


/*!
    \contentspage index.html
    \previouspage creator-editor-fakevim.html
    \page creator-editor-external.html
    \nextpage creator-design-mode.html

    \title Using an External Editor

    To open the file you are currently viewing in an external editor, select
    \gui Edit > \gui Advanced > \gui{Open in External Editor}.

    To use the external editor of your choice:
    \list 1
        \o Add the editor path to the \c{PATH} environment variable of your
           operating system.
        \o In Qt Creator select \gui Tools > \gui Options... >
           \gui Environment > \gui General.
        \o In \gui{External editor} enter the name of the application followed
           by \key Space and \tt{\bold %f}. For example, to open the file in
           Smultron, enter \tt{\bold{smultron %f}}.

           To further define how to open the file in the external editor, you
           can use the following variables separated by a space:
           \list
            \o Current line number \tt{\bold %l}
            \o Current column number \tt{\bold %c}
            \o Editor's x position on the screen \tt{\bold %x}
            \o Editor's y position on the screen \tt{\bold %y}
            \o Editor's width in pixels \tt{\bold %w}
            \o Editor's height in pixels \tt{\bold %h}
            \o Editor's width in characters \tt{\bold %W}
            \o Editor's height in characters \tt{\bold %H}
            \o To pass % symbol to the editor \tt{\bold %%}
           \endlist

           \note Not all variables work with all editors.
    \endlist
*/


/*!
    \contentspage index.html
    \previouspage creator-editor-codepasting.html
    \page creator-editor-options.html
    \nextpage creator-editor-fakevim.html

    \title Configuring the Editor

    Qt Creator allows you to configure the text editor to suit your specific
    needs. To configure the editor, select  \gui Tools > \gui{Options...} >
    \gui{Text Editor}.

    You can perform the following configuration actions:
    \list
        \o Set the font preferences and apply syntax highlighting in
           \gui{Font & Colors}.
        \o Set tabs, indentation, the handling of whitespace, and mouse operations in
           \gui Behavior.
        \o Set various display properties, for example,
           \l{Highlighting and folding blocks}{highlighting and folding blocks},
           text wrapping or \l{Moving to symbol definition or declaration}
           {moving to symbol definition or declaration}
           in \gui Display.
        \o Configure \l{Completing Code}{code completion} in \gui Completion.
    \endlist

    \section2 Configuring Fonts

    You can select the font family and size. You can specify a zoom setting in
    percentage for viewing the text. You can also zoom in or out by pressing
    \key {Ctrl++} or \key {Ctrl +-}, or by pressing \key Ctrl and rolling
    the mouse button up or down. To disable the mouse wheel function, select
    \gui {Tools > Options... > Text Editor > Behavior} and deselect the
    \gui {Enable scroll wheel zooming} check box.

    Antialiasing is used by default to make text look smoother and more
    readable on the screen. Deselect the \gui Antialias check box to
    turn off antialiasing.

    \section2 Defining Color Schemes

    You can select one of the predefined color schemes for syntax highlighting
    or create customized color schemes. To create a color scheme:

    \list 1

        \o Select \gui {Tools > Options... > Text Editor > Fonts & Color > Copy}.

        \o Enter a name for the color scheme and click \gui OK.

        \o In the \gui Foreground field, specify the color of the selected
        code element.

        \o In the \gui Background field, select the background
        color for the code element.

        The backgound of the \gui Text element determines the background of the
        code editor.

    \endlist

    When you copy code from Qt Creator, it is copied in both plain text and HTML
    format. The latter makes sure that syntax highlighting is preserved when
    pasting to a rich-text editor.

    \section2 Indenting Code

    When you type code, it is indented automatically according to the selected
    options. Select a block to indent it when you press \key Tab.
    Press \key {Shift+Tab} to decrease the indentation.

    When you press \gui Backspace the indentation is decreased by one level,
    instead of one space, by default.

    By default, the tab-length in code editor is 8 spaces, but you can change
    it. The code editor can also determine whether tabs or spaces are used
    on the previous or next line and copy the style.

    You can determine whether the block indent style includes braces,
    or you can use the GNU indent style. The GNU style places braces on a separate
    line, indented by 2 spaces, except when they open a function definition, where
    they are not indented.

    The following code snippet illustrates excluding braces from the indented block:

    \code

    void foobar(bool zoo)
    {
        if (zoo)
        {
            foo();
        }
    }

    \endcode

    The following code snippet illustrates including braces in the indented block:

    \code

    void foobar(bool zoo)
    {
        if (zoo)
            {
            foo();
            }
    }

    \endcode

    The following code snippet illustrates the GNU style:

    \code

    void foobar(bool zoo)
    {
      if (zoo)
        {
          foo();
        }
    }

    \endcode

*/


/*!
    \contentspage index.html
    \previouspage creator-editor-using.html
    \page creator-editor-finding.html
    \nextpage creator-editor-refactoring.html

    \title Finding and Replacing

    To search through the currently open file:
    \list 1
        \o Press \key Ctrl+F or select \gui Edit > \gui Find/Replace >
           \gui{Find/Replace}.
        \o Enter the text you are looking for.

           If the text is found, all occurrences are highlighted as you type.
        \o To go to the next occurrence, click \inlineimage qtcreator-next.png
           , or press \key F3. To go to the previous occurrence click
           \inlineimage qtcreator-previous.png
           , or press \key Shift+F3.
    \endlist

    You can restrict the search in the \gui Find field by selecting one
    or several search criteria:
    \list
        \o To make your search case sensitive, select
           \inlineimage qtcreator-editor-casesensitive.png
           .
        \o To search only whole words, select
           \inlineimage qtcreator-editor-wholewords.png
           .
        \o To search using regular expressions, select
           \inlineimage qtcreator-editor-regularexpressions.png
           .
           Regular expressions used in Qt Creator are modeled on Perl regular
           expressions. For more information on using regular expressions, see
           \l {http://doc.qt.nokia.com/4.6/qregexp.html#details}
           {Detailed Description} in the QRegExp Class Reference.
    \endlist

    \note If you have selected text before selecting \gui Find/Replace, the
    search is conducted within the selection.

    To replace occurrences of the existing text, enter the new text in the
    \gui{Replace with} field.
    \list
        \o To replace the selected occurrence and move to the next one,
           click \inlineimage qtcreator-next.png
           or press \key Ctrl+=.
        \o To replace the selected occurrence and move to the previous one,
           click \inlineimage qtcreator-previous.png
           .
        \o To replace all occurrences in the file, click \gui{Replace All}.
    \endlist

    \section1 Advanced Search

    To search through projects, files on a file system or the currently open
    file:
    \list 1
        \o Press \key Ctrl+Shift+F or select \gui Edit >
           \gui Find/Replace > \gui{Advanced Find} >
           \gui{Open Advanced Find...}.
        \o Select the scope of your search:
           \list
            \o \gui{All Projects} searches files matching the defined file
               pattern in all currently open projects.

               For example, to search for \tt previewer only in \tt .cpp
               and \tt .h files, enter in \gui{File pattern}
               \tt *.cpp,*.h.

               \image qtcreator-search-allprojects.png

            \o \gui{Current Project} searches files matching the defined file
               pattern only in the project you are currently editing.
            \o \gui{Files on File System} recursively searches files matching
               the defined file pattern in the selected directory.
            \o \gui{Current File} searches only the current file.
           \endlist
        \o Enter the text you are looking for and click \gui Search.

           \image qtcreator-searchresults.png

           A list of files containing the searched text is displayed in the
           \gui{Search Results} pane.
           \list
            \o To see all occurrences in a file, double-click the file name in
               the list.
            \o To go to an occurrence, double-click it.
           \endlist
    \endlist
*/


/*!
    \contentspage index.html
    \previouspage creator-editor-finding.html
    \page creator-editor-refactoring.html
    \nextpage creator-editor-locator.html

    \title Refactoring

    Code refactoring is the process of changing the code without modifying the
    existing functionality of your application. By refactoring your code you
    can:
    \list
        \o Improve internal quality of your application
        \o Improve performance and extensibility
        \o Improve code readability and maintainability
        \o Simplify code structure
    \endlist

    \section1 Finding Symbols

    To find the use of a specific symbol in your project:
    \list 1
        \o In the editor place the cursor on the symbol and select \gui Tools
           > \gui C++ > \gui{Find Usages} or press
           \key Ctrl+Shift+U.

           Qt Creator looks for the symbol in the following locations:
           \list
            \o Files listed as a part of the project
            \o Files directly used by the project files (for example, generated
               files)
            \o Header files of used frameworks and libraries
           \endlist
        \o The \gui{Search Results} pane opens and shows the location and
           number of instances of the symbol in the current project.

           \image qtcreator-refactoring-find.png
    \endlist

    You can browse the search results in the following ways:
    \list
        \o To go directly to an instance, double-click the instance in the
           \gui{Search Results} pane.
        \o To move between instances, click
           \inlineimage qtcreator-forward.png
           and
           \inlineimage qtcreator-back.png
           in the \gui{Search Results} pane.
        \o To expand and collapse the list of all instances, click
           \inlineimage qtcreator-expand.png
           .
        \o To clear the search results, click \inlineimage qtcreator-clear.png
           .
    \endlist

    \section1 Renaming Symbols

    The functions used to rename symbols depends on whether you are
    writing C++ or QML code. For QML, you can only rename IDs.

    To rename a specific symbol in a Qt project:
    \list 1
        \o In the editor, place the cursor on the symbol you would like to
           change and select \gui Tools > \gui C++ >
           \gui{Rename Symbol Under Cursor} or press \key Ctrl+Shift+R.

           The \gui{Search Results} pane opens and shows the location and
           number of instances of the symbol in the current project.

           \image qtcreator-refactoring-replace.png
        \o To replace all selected instances, enter the name of the new symbol
           in the \gui{Replace with} text box and click \gui Replace.

           To omit an instance, uncheck the check-box next to the instance.

           \note This action replaces all selected instances of the symbol in
           all files listed in the \gui{Search Results} pane. You cannot
           undo this action.
    \endlist

    \note Renaming local symbols does not open the \gui{Search Results} pane.
    The instances of the symbol are highlighted in code and you can edit the
    symbol. All instances of the local symbol are changed as you type.

    To rename an ID in a Qt Quick project:

    \list 1

        \o Right-click an ID in the QML code and select
        \gui {Rename id}.

        \o In the \gui {Rename id} field, enter the new ID.

   \endlist
*/

/*!
    \contentspage index.html
    \previouspage creator-qml-application.html
    \page creator-project-managing.html
    \nextpage creator-project-creating.html

    \title Managing Projects

    One of the major advantages of Qt Creator is that it allows a team of
    developers to share a project across different development platforms with a common
    tool for development and debugging.

    The recommended way to build a project is to use a \l{Using Version Control Systems} {version control system}.
    Store and edit only project source files and the .pro and .pri files (for qmake)
    or CMakeLists.txt and *.cmake files (for CMake). Do not store
    files generated by the build system or Qt Creator, such as makefiles,
    .pro.user, and object files. Other approaches are possible,
    but we recommend that you do not use network resources, for example.

    Qt Creator allows you to specify separate \l{Building for Multiple Targets} {build settings}
    for each development platform. By default, \l{glossary-shadow-build}{shadow builds} are used to
    keep the build specific files separate from the source.

    You can create separate versions of project files to keep platform-dependent
    code separate. You can use qmake
    \l{http://qt.nokia.com/doc/4.2/qmake-tutorial.html#adding-platform-specific-source-files}{scopes}
    to select the file to process depending on which platform qmake is run on.

    Items such as open files, breakpoints, and watches are stored in
    \l{Managing Sessions}{sessions}. They are not considered to be part of the
    information shared across platforms.

    Qt Creator is integrated with cross-platform systems for build automation:
    qmake and CMake. In addition, you can import generic projects that do not use qmake
    or CMake, and specify that Qt Creator ignores your build system.
    \list
       \o To use \bold{qmake} to build applications, open a \c .pro file. For more
          information, see \l{Setting Up a qmake Project}.
       \o To use \bold{CMake} to build applications you need to have CMake version
          2.8.0 or later installed. For more information, see
          \l{Setting Up a CMake Project}.
       \o To use \bold{other build systems} to build applications, specify which files belong to
          your project and which include directories or defines you want to pass
          to your compiler. For more information, see
          \l{Setting Up a Generic Project}.
    \endlist

    Qt Creator provides support for \l{Building and Running Applications}{building and running} Qt applications for
    desktop environment and mobile devices. When you install the Nokia Qt SDK,
    the build and run settings for the Maemo and Symbian targets are set up
    automatically. However, you need to install and configure some additional software
    on the devices:

    \list

       \o \l{Setting Up Development Environment for Maemo}.

       \o \l{Setting Up Development Environment for Symbian}.

    \endlist

    \note The only supported build system for mobile applications in Qt
    Creator is qmake.

    Once your mobile application is ready, you can test it in the Qt Simulator.
    You can also connect Maemo and Symbian devices to your development PC and
    debug applications on the devices. After you have tested the application,
    you can deploy it on mobile devices.

    Developing applications for mobile devices is different from developing
    desktop applications. For more information, see
    \l{Optimizing Applications for Mobile Devices}.

    To change the location of the project directory, and to make changes in
    the build and run settings, select \gui{Tools} > \gui{Options...} >
    \gui{Projects} > \gui{General}.

    \section1 External Libraries

    Through external libraries Qt Creator can support code completion and
    syntax highlighting for external libraries as if they were a part of the
    current project or the Qt library.

    The procedure of adding a library to a project depends on the type of
    project, which influences the build system used.

    \list
       \o For information on adding external libraries to qmake projects, see
          \l{Adding External Libraries to a qmake Project}.
       \o For information on adding external libraries to CMake projects, see
          \l{Adding External Libraries to a CMake Project}.
   \endlist

*/


/*!
    \contentspage index.html
    \previouspage creator-project-managing.html
    \page creator-project-creating.html
    \nextpage creator-project-qmake.html

    \title Creating a Project

    You use wizards to create and import several types of projects and files, such
<<<<<<< HEAD
    as Qt GUI or console applications and Qt Quick applications. You can also use
=======
    as Qt GUI or console applications and Qt Quick applications.
    You can also use
>>>>>>> 21b211fe
    wizards to add individual files to your projects. For example, you can create
    the following types of files:

    \list

        \o Qt resource files, which allow you to store binary files in the
        application executable

        \o \QD forms and Qt QML files, which specify parts of application user
        interfaces

        \o C++ class, source, or header files

    \endlist

    The wizards prompt you to enter the settings needed
    for that particular type of project and create the necessary files for you.

    \image qtcreator-new-project.png

    \section1 Using Project Wizards

    To create a new project:
    \list 1
        \o Select \gui File > \gui{New File or Project} and select the type of your
           project.

           The contents of the following dialogs depend on the project type.
           Follow the instructions of the wizard.
           This example uses \gui {Qt Gui Application}.

        \o Name the project and set its path. To select the path from a
           directory tree, click \gui Browse.

           Avoid using spaces and special characters in the project name and
           path.

           \image qtcreator-intro-and-location.png
        \o Specify the name of the class you want to create and using the
           drop-down menu select its base class type.

           Note that the \gui{Header file}, \gui{Source file} and
           \gui{Form file} fields are automatically updated as you name your
           class.

           \image qtcreator-class-info.png
        \o Review the project settings.

           To create the project, click \gui Finish.

           \image qtcreator-new-project-summary.png
    \endlist

    \section1 Adding New Project Wizards

    If you have a team working on a large application or several applications,
    you might want to standardize the way the team members create projects
    and classes.

    You can use the wizard templates in the \c {share/qtcreator/templates/wizards}
    folder to create your own project and class wizards. Qt Creator looks in the
    folder and adds all wizards defined in wizard.xml files to the \gui New dialog
    that opens when you select \gui {File > New File or Project}.

    In a project wizard, you can specify the files needed in a project.
    You can add wizard pages to allow developers to specify settings for the
    projcet.

    In a class wizard, you can allow developers to specify the class name, base
    class, and header and source files for the class.

    To see how this works, rename wizard_example.xml as wizard.xml in the helloworld
    and listmodels folders. After you restart Qt Creator, the \gui {Custom Classes}
    and \gui {Custom Projects} categories appear in the \gui New dialog.

    \image qtcreator-custom-project-wizards.png "The New dialog with custom projects and classes"

    \section2 Creating Project Wizards

    To create a project wizard:

    \list 1

        \o Make a copy of the \c {share/qtcreator/templates/wizards/helloworld} or
        \c {share/qtcreator/templates/wizards/listmodel} folder.

        \o Modify the wizard_example.xml file.

        \o The following code determines the type of the wizard and its place
        in the \gui New dialog:

        \code

        <wizard version="1" kind="project"
        class="qt4project" firstpage="10"
        id="A.HelloWorld" category="B.CustomProjects">

        \endcode

        \list

            \o \c version is the version of the file contents. Do not modify this value.

            \o \c kind specifies the type of the wizard: \c project or \c class.

            \o \c class specifies the type of the project. Currently the only available
            type is \c qt4project, which specifies a Qt console project.

            \o \c firstpage specifies the place of the new page in the standard project
            wizard. The value 10 ensures that the custom page appears after the standard
            pages, as the last page of the wizard.

            \o \c id is the unique identifier for your wizard. The letter specifies the
            position of the wizard within the \c category. The HelloWorld wizard appears
            as the first wizard in the second category in the \gui New dialog.

            \o \c category is the category in which to place the wizard in the list.
            The letter specifies the position of the category in the list in the \gui New
            dialog.

        \endlist

        \o The following code specifies the icon and text that appear in the \gui New
         dialog:

        \code

        <icon>console.png</icon>
        <description>Creates a hello-world-project with custom message.</description>
        <description xml:lang="de">Erzeugt ein Hello-Welt-Projekt mit einer Nachricht.</description>
        <displayname>Hello World</displayname>;
        <displayname xml:lang="de">Hallo Welt</displayname>;
        <displaycategory>Custom Projects</displaycategory>
        <displaycategory xml:lang="de">Benutzerdefinierte Projekte</displaycategory>

        \endcode

        \list


            \o \c icon appears next to the \c displayName.

            \o \c description appears at the bottom of the \gui New dialog when you
            select the display name.

            \o \c displayName appears in the \gui New dialog, under the
            \c displayCategory.

            You can add translations as values for the text elements. Specify the target
            language as an attribute for the element. Use locale names (QLocale).
            For example, \c {xml:lang="de"}.

        \endlist

        \o The following code specifies the files to add to the project:

        \code

        <files>
            <file source="main.cpp" openeditor="true" />
            <file source="project.pro" target="%ProjectName%.pro" openproject="true" />

        \endcode

        \list

            \o \c source specifies the file to copy to the project. The files must be
            located in the wizard folder.

            \o \c target specifies the new filename for the file. The \c {%ProjectName%}
            variable is replaced with the string that users specify in the \gui Name
            field on the first page of the wizard.

            \o \c openproject indicates that the file is a project file which is to be opened
            after the wizard has finished.

            \o \c openeditor indicates that the file is to be opened in an editor after
            the wizard has finished.

        \endlist

        \o The following code creates a page that specifies settings for the project:

        \code

        <!-- Create a 2nd wizard page with parameters -->
        <fieldpagetitle>Hello World Parameters</fieldpagetitle>
        <fieldpagetitle xml:lang="de">Hallo Welt Parameter</fieldpagetitle>
        <fields>
            <field mandatory="true" name="MESSAGE">
                <fieldcontrol class="QLineEdit" validator='^[^"]+$'  defaulttext="Hello world!" />
                <fielddescription>Hello world message:</fielddescription>
                <fielddescription xml:lang="de">Hallo-Welt-Nachricht:</fielddescription>
            </field>
        </fields>

        \endcode

        \list

            \o \c fieldpagetitle specifies the title of the page.

            \o \c field specifies whether the field is mandatory (\c true or \c false).
            You can use the value of the \c name field as a variable in other files (for
            example, \c {%MESSAGE%}.

            \o \c fieldcontrol specifies the field. \c class specifies the field type.
            You can use interface objects from the QWidget class to create fields. This
            example uses QLineEdit to create an input field.

            \o \c validator specifies a regular expression to check the characters allowed in
            the field.

            \o \c defaulttext specifies text that appears in the field by default.

            \o \c fielddescription specifies the field name that appears on the wizard page.

         \endlist

    \endlist

    \section2 Creating Class Wizards

    The widget.xml file for a class wizard is very similar to that for a project
    wizard. The differences are discussed below.

    To create a class wizard:

    \list 1

        \o The following code specifies settings for the wizard:

        \code

        <wizard version="1" kind="class" id="A.ListModel" category="B.CustomClasses">

           <description>Creates a QAbstractListModel implementation.</description>
           <description xml:lang="de">Erzeugt eine Implementierung von QAbstractListModel.</description>

           <displayname>QAbstractListModel implementation</displayname>
           <displayname xml:lang="de">Implementierung von QAbstractListModel</displayname>

           <displaycategory>Custom Classes</displaycategory>
           <displaycategory xml:lang="de">Benutzerdefinierte Klassen</displaycategory>

        \endcode

        For more information about the elements and their values, see
        \l {Creating Project Wizards}.

        \o The following code specifies the files to add to the project:

        \code

        <files>
            <file source="listmodel.cpp" target="%ClassName:l%.%CppSourceSuffix%"  openeditor="true" />
            <file source="listmodel.h" target="%ClassName:l%.%CppHeaderSuffix%"  openeditor="true" />
        </files>

        \endcode

        Here, \c target contains the following variables that are used to construct
        the filename:

        \list

        \o \c {%ClassName:l%} is replaced with the value of the \c ClassName field.
        The modifier \c l converts the string to lower case, to observe Qt
        conventions.

        \o \c {%CppSourceSuffix%} is replaced by the default source suffix, which
        is defined in Qt Creator in \gui {Tools > Options... > C++ > File Naming}.
        For example, if users enter \bold MyClass, the filename becomes myclass.cpp
        when the project is created.

        \o \c {%CppHeaderSuffix%} is replaced by the default header suffix, which
        is also defined in \gui {File Naming}. Here, the filename would
        become myclass.h.

        \endlist

        \o The following code creates a page that allows users to select the class
        name, base class, and header and source files for the class:

        \code

        <!-- Create parameter wizard page -->

        <fieldpagetitle>ListModel parameters</fieldpagetitle>
        <fieldpagetitle xml:lang="de">Parameter des ListModel</fieldpagetitle>
        <fields>
            <field name="ClassName">

                <fieldcontrol class="QLineEdit" validator="^[a-zA-Z0-9_]+$" defaulttext="MyListModel" />

                <fielddescription>Class name:</fielddescription>
                <fielddescription xml:lang="de">Klassenname:</fielddescription>
            </field>
            <field name="Datatype">

                <fieldcontrol class="QComboBox" combochoices="QString,int" defaultindex="0" />

                <fielddescription>Data type:</fielddescription>
                <fielddescription xml:lang="de">Datentyp:</fielddescription>
            </field>
        </fields>

        \endcode

        In addition to QLineEdit, QComboBox is used in the class wizard to create
        a field. \c combochoices specifies the options in the combobox and
        \c defaultindex specifies that QString is the default value.

    \endlist

*/


/*!
    \contentspage index.html
    \previouspage creator-project-creating.html
    \page creator-project-qmake.html
    \nextpage creator-project-cmake.html

    \title Setting Up a qmake Project

    The qmake tool helps simplify the build process for development projects
    across different platforms. qmake automates the generation of makefiles
    so that only a few lines of information are needed to create each makefile.
    qmake can be used for any software project, whether it is written in Qt or not.

    The qmake tool generates a makefile based on the information in a project
    file that is generated by Qt Creator. It can generate makefiles for MinGW,
    Microsoft Visual studio, and CSL ARM in Windows, and GNU Compiler Collection
    (GCC) in Linux and Mac OS X.

    For more information about qmake, see the
    \l{http://qt.nokia.com/doc/4.2/qmake-manual.html}{qmake Manual}.

    \section1 Selecting the Qt Version

    Qt Creator allows you to have multiple versions of Qt installed on
    your development PC and use different versions for each of your projects.

    If Qt Creator finds \bold qmake in the \c{PATH} environment variable, it uses
    that version. The \l{glossary-system-qt}{ qmake version of Qt} is referred
    to as \bold{Qt in PATH}. If you intend to use only one version of Qt and it
    is already in the \c{PATH} and correctly set up for command line use, you do
    not need to manually configure your Qt version.


    \section2 Windows

    To add a Qt version for \bold MinGW:
    \list 1
        \o Select \gui Tools > \gui Options... > \gui Qt4 >
           \gui{Qt Versions}.
        \o Click \inlineimage qtcreator-windows-add.png
           and enter the name of the version in \gui{Version Name} field.
        \o Enter the qmake binary path in the \gui{qmake Location}.
        \o Enter the MinGW installation path in the \gui{MinGW Directory}.

           \image qtcreator-qt4-qtversions-win-mingw.png
    \endlist

    To add a Qt version for a \bold{Microsoft Visual C++} compiler:
    \list 1
        \o Select \gui Tools > \gui Options... > \gui Qt4 >
           \gui{Qt Versions}.
        \o Qt Creator automatically sets the correct environment variables for
           compilation. Select the internal version number of the installed
           Microsoft Visual C++ tool chains using the \gui MSVC drop-down
           box:
           \list
               \o \bold 7.1 for Visual Studio 2003
               \o \bold 8.0 for Visual Studio 2005
               \o \bold 9.0 for Visual Studio 2008
           \endlist

           \note If you are using the
           \bold{Windows SDK for Windows Server 2008}, Qt Creator identifies
           it as version 9.0.

           \image qtcreator-qt4-qtversions-win-msvc.png
    \endlist

    If you are using \bold{Qt for Symbian} and your Symbian SDK is registered
    with devices.exe, Qt Creator automatically detects the Qt version. To add a
    Qt for Symbian version:
    \list 1
        \o Select \gui Tools > \gui Options... > \gui Qt4 >
           \gui{Qt Versions}.
        \o Select the \gui{S60 SDK} you want the Qt Creator to use.

           \image qtcreator-qt4-qtversions-win-symbian.png
        \o To build an application for your device using GCCE, enter the path
           to the \bold{CSL ARM Toolchain} directory in
           \gui{CSL\\GCCE Directory}.

           You do not need to specify this path if the compiler is included in
           the \c{PATH} environment variable.
        \o To build an application for the emulator (WINSCW toolchain), enter
           the path to your Carbide C++ installation directory in
           \gui{Carbide directory}.

           \note You need to have Carbide C++ version 2.0 or later installed.
    \endlist

    \section2 Compiling Projects With Linux

    To compile a project in Qt Creator, Linux uses GNU Compiler Collection
    (GCC). Intel Compiler Collection (ICC) is supported as a drop-in
    replacement for GCC.

    To add a Qt version:
    \list 1
        \o Select \gui Tools > \gui Options... > \gui Qt4 >
           \gui{Qt Versions}.
        \o Click \inlineimage qtcreator-linux-add.png
           and enter the name of the version in \gui{Version Name}.
        \o Enter the path to the qmake binary in \gui{Path to qmake}.
    \endlist

    \section2 Compiling Projects With Mac OS X

    To compile a project in Qt Creator, Mac OS X uses GNU Compiler Collection
    (GCC), which is part of Xcode.

    To add a Qt version:
    \list 1
        \o Select \gui{Qt Creator} > \gui Preferences... > \gui{Qt Versions}.
        \o Click \inlineimage qtcreator-macosx-add.png
           and enter the name of the version in \gui{Version Name}.
        \o Enter the path to the qmake binary in \gui{Path to qmake}.

           \image qtcreator-qt4-qtversions.png
    \endlist

    \section1 Adding External Libraries to a qmake Project

    Through external libraries Qt Creator can support code completion and
    syntax highlighting as if they were part of the current project or the Qt
    library.

    To add an external library:
    \list 1
        \o Open your project file (.pro) using the \gui Projects pane.
        \o Follow the instructions at \l{http://doc.qt.nokia.com/4.7-snapshot/qmake-project-files.html#declaring-other-libraries}
           {Declaring other Libraries}.
    \endlist

    Syntax completion and highlighting work once your project successfully
    builds and links against the external library.

*/


/*!
    \contentspage index.html
    \previouspage quick-application-logic.html
    \page creator-building-running.html
    \nextpage creator-building-targets.html

    \title Building and Running Applications

    Qt Creator provides support for building and running Qt applications for
    desktop environment and mobile devices. When you install the Nokia Qt SDK,
    the build and run settings for the Maemo and Symbian targets are
    set up automatically.

    You can add a target if the necessary tool chain is installed on the
    development PC and the Qt version is configured. Click
    \inlineimage qtcreator-qt4-addbutton.png "Add Target button"
    and select from a list of available
    targets. To remove a target, select it and click
    \inlineimage qtcreator-target-remove.png "Remove Target button"
    .

    You can select the targets and click the \gui Run button to build and
    run the applications on the targets.

     \section1 Setting Up a Project

    To view and modify the settings for currently open projects, switch to the
    \gui Projects mode by pressing \key Ctrl+5.

    \image qtcreator-projectpane.png

    The project pane consists of the following tabs:
    \list
       \o \l{Building for Multiple Targets}{Targets}
       \note If you have installed only one tool chain, the \gui Targets
       tab is replaced by a \gui {Build and Run} tab.
       \o \l{Specifying Editor Settings}{Editor Settings}
       \o \l{Specifying Dependencies}{Dependencies}
    \endlist

    Use the \gui Build and \gui Run buttons to switch between
    the build and run settings for the active project.

    If you have multiple projects open in Qt Creator, use
    \gui{Select a Project} option at the top to navigate between different
    project edits.

*/


/*!
    \contentspage index.html
    \previouspage creator-building-running.html
    \page creator-building-targets.html
    \nextpage creator-build-settings.html

    \title Building for Multiple Targets

    Different build configurations allow you to quickly switch between
    different build settings. By default, Qt Creator creates \bold debug
    and \bold release build configurations.

    \section1 Building for Desktop

    \list 1

        \o Select \gui Desktop as the target.

        \o Click the \gui Run button.

    \endlist

    \section1 Building for Qt Simulator

    You can use the Qt Simulator to test Qt applications that are intended
    for mobile devices in an environment similar to that of the device. You
    can change the information that the device has about its configuration
    and environment.

    \list 1

        \o Select \gui {Qt Simulator} as the target.

        \o Click the \gui Run button.

    \endlist

    For more information about using the Qt Simulator, see the
    \l{http://doc.qt.nokia.com/qt-simulator-beta/index.html}{Qt Simulator Manual}.

    \section1 Building for Maemo

    \list 1

        \o Build and run the application for \l{Building for Qt Simulator}{Qt Simulator}.

        \o Build and run the application for \l{Using the Maemo Emulator}{Maemo Emulator}.

        \o Alternatively, you can build and run the application for a device:

        \list 1

        \o Set up the MADDE development environment and specify a connection
        to the device. For more information, see
        \l{Setting Up Development Environment for Maemo}.

        \o Connect the device to the development PC.

        \o Click the \gui Run button.

        \endlist

    \endlist

        Qt Creator uses the compiler specified in the MADDE toolchain to
        build the application.

        Qt Creator generates an installation package, installs in on the device,
        and executes it. The application views are displayed on the Nokia N900.
        Command-line
        output is visible in the Qt Creator \gui {Application Output} view.

        Debugging also works transparently.

        \section2 Creating Installation Packages

        When you build the application for the \gui{Maemo} target, Qt
        Creator automatically generates a debian installation package
        in the project folder. You can deliver the installation package to
        users for installation on Maemo devices.

        You can add other files to the installation package in the
        \gui {Create package} step in the build configuration. Add files
        to the \gui {Package contents} field. In \gui {Local File Path},
        specify the location of the file on the development PC. In
        \gui {Remote File Path}, specify the folder to install the file on
        the device.

        \image qtcreator-maemo-deb-package.png "Create installation package"


    \section1 Building for Symbian

    \list 1

        \o Build and run the application for \l{Building for Qt Simulator}{Qt Simulator}.

        \o If no problems are found, build and run the application for a device.

        \o To test functionality that uses Symbian APIs, you can build and
        run the application for Symbian Emulator.

    \endlist

    The build configuration for the \gui{Symbian Device} target
    uses the GCCE tool chain by default. If you want to build
    for the device using RVCT, select it in the \gui {Tool chain} field
    in the \gui{General} section.

    \section2 Building and Running for a Device

    \list 1

        \o Install the required software on the device. For more information, see
        \l{Setting Up Development Environment for Symbian}.

        \o Connect the device to the development PC through a USB cable.
        The target selector displays a green check mark when a
        device is connected.

        \image qtcreator-qt4-symbian-device-connected.png

        The tool tip of the target selector shows more details about the actual
        device that will be used when you run your application.

        \o Start the \gui{App TRK} application on your device.

        \o Click the \gui Run button.

    \endlist

    You can connect several devices to your development PC simultaneously.
    In the details of the run configuration for the \gui{Symbian Device} target,
    select the device to run your application on.

    \section3 Creating Installation Packages

    When you build the application for the \gui{Symbian Device} target, Qt
    Creator automatically generates a Symbian installation system (SIS) file
    in the project folder. You can deliver the installation file to users for
    installation on Symbian devices.

    Only installation files signed with a certificate and private key are
    allowed to be installed onto Symbian devices. By default, Qt Creator
    self-signs the installation file. This self-signing allows you to install
    the application on a mobile  device but places limits on what you can do
    with the installation file, including:
    \list
       \o  Self-signed applications cannot access the more sensitive
           \l{Capabilities and Signing}{capabilities} of the mobile device.
       \o  Security warnings will be displayed when you install the self-signed
           application on a mobile device.
       \o  Self-signed applications cannot be distributed commercially on Ovi
           Store.
    \endlist

    To get around these limitations, you need to go through the Symbian Signed
    process. The Symbian Signed organisation manages a public key
    infrastructure to provide public authentication of the information in the
    application signing certificates. Their security partner can validate your
    certificate and give you a Publisher ID. Then, when you sign an
    application, other people can be confident that the information in your
    certificate is correct and that the application does actually come from you.

    There are also options that do not require you to get a Publisher ID. For
    more detail about how the Symbian Signed process works, see
    \l{http://developer.symbian.org/wiki/index.php/Complete_Guide_To_Symbian_Signed}
    {Complete Guide to Symbian Signed}.

    When you have your own certificate and private key, you can specify them in
    the \gui{Create sis Package} step in your build configuration.

    \image qtcreator-qt4-symbian-signing.png

    \section3 Capabilities and Signing

    Capabilities allow the Symbian platform to control access by applications to
    the functionality provided by the platform APIs. Access to capabilities is
    determined by the device configuration and how the application has been signed.

    Symbian Signed offers the following signing options depending on the
    capabilities that the application accesses:

    \list

        \o \bold{Express signed} for applications that access only user and system
        capabilities.

        \o \bold{Certified signed} for applications that access also restricted or
        device manufacturer capabilities.

        \note You need to request the rights to access device manufacturer
        capabilities from the manufacturer.

    \endlist

    For more information about how to choose the appropriate signing option, see
    \l{http://developer.symbian.org/wiki/index.php/Symbian_Signed_For_Distributing_Your_Application}{Symbian Signed For Distributing Your Application}.

    If you select a signing option that does not allow the application to access
    the defined capabilities, installing the application on mobile devices
    fails. To avoid problems, only define capabilities and link libraries to a project
    if you really need them.

    For more information about capabilities and how you can check which ones you
    need, see
    \l{http://developer.symbian.org/wiki/index.php/Capabilities_(Symbian_Signed)}{Capabilities (Symbian Signed)}
    and
    \l{http://doc.qt.nokia.com/4.7-snapshot/platform-notes-symbian.html#required-capabilities}{Required Capabilities for Qt Applications}.

    For more information on how to define capabilities for a project, see
    \l{http://doc.qt.nokia.com/4.7-snapshot/qmake-platform-notes.html#capabilities}{Capabilities}.

    \section3 Application UID

    A UID is a globally unique identifier that is used to
    uniquely identify, for example, an object or file type. In Symbian development,
    objects are identified by compound identifiers that are constructed from three
    UIDs, namely UID1, UID2, and UID3. UID1 and UID2 specify the category of an
    object, whereas UID3 identifies a particular object, such as an application.

    When you create a \gui {Mobile Qt Application}, Qt Creator adds a UID3 suitable for
    development and debugging automatically to the application .pro file. However, to
    distribute your application and get it Symbian signed, you must apply for a UID
    from Symbian, who manages the allocation of UIDs. You can request UIDs either one
    at a time or as preallocated blocks on the \l{https://www.symbiansigned.com/app/page}{Symbian Signed}
    web site.

    Replace the testing UID with the distribution UID in the .pro file before you
    build the final installation package. For more information, see
    \l{http://doc.qt.nokia.com/4.7-snapshot/qmake-platform-notes.html#unique-identifiers}{Unique Identifiers}.

    \section2 Building and Running for Symbian Emulator

    Select
    the \gui{Symbian Emulator} target as the active one, and build and run your
    project.

    \section2 Troubleshooting

    If you cannot build the application, check if:
     \list
        \o You selected the Symbian Device target for building the application.
        \o The settings for the Qt version you use to build your project are
           correct. The path to the Symbian SDK must point to the Symbian SDK
           installation directory.  Select \gui Tools > \gui Options...
           > \gui Debugger > \gui{Symbian TRK} and check if it points to the
           debugger toolchain.
     \endlist
    If you cannot run the application on a device, check if:
     \list
        \o The device is connected through the USB cable in \e{PC Suite} mode.
        \o \gui{App TRK} is running on the device, using the USB connection,
           with the status \e connected.
        \o The device is detected and selected in the run configuration
           details.
     \endlist

    If you cannot run the application in the emulator, check if:
     \list
        \o You selected the \gui{Symbian Emulator} target for your application.

        \o If you cannot select \gui {Symbian Emulator} as target, check that
        Carbide.c++ is installed correctly and that the path to the Carbide.c++
        installation directory is specified in the \gui{Carbide directory} field
        in the build settings.

        \o If the emulator process cannot be started, try closing Qt Creator and
           starting the application directly from your file manager. Having
           done this, Qt Creator should be able to run your projects in the
           emulator.

     \endlist

     \note Qt Creator does not create release configurations for the
     \gui {Symbian Emulator} target, because Symbian Emulator supports only debug
     builds.

    If this does not help to solve your problem, search the qt-creator@trolltech.com
    mailing list archives or provide feedback to us via the methods described on the
    \l{http://qt.gitorious.org/qt-creator/pages/Home}{Qt Creator Development Wiki}.


    \section1 Building with Remote Compiler

    The \gui {Remote Compiler} target is an interface to a compilation service at
    Forum Nokia. It provides a simple, standardized environment for building Qt
    applications and creating installation packages for Symbian and Maemo devices
    when you do not have the necessary tool chains and SDKs installed or they are
    not supported on the development PC. You can choose from a set of supported
    devices, such as S60 3rd Edition or S60 5th Edition devices.

    \note Remote Compiler is an experimental component that you must install
    separately from the package that is included in the Nokia Qt SDK.

    \list 1

        \o In the Nokia Qt SDK installation directory, double-click
        SDKMaintenanceTool.exe to install \gui {Experimental APIs}.

        \o In Qt Creator, choose \gui {Tools > Options > Projects > Remote Compiler}
        to log on to Forum Nokia.

        \image remotecompiler-fn-logon.png "Remote Compiler options"

        \o Choose \gui {Projects}.

        \o Click
        \inlineimage qtcreator-qt4-addbutton.png "Add Target button"
        and select \gui {Remote Compiler} to add Remote Compiler as a target.

        \o Click \gui Add to add mobile device platforms as build configurations.

        \o Click the \gui {Target Selector} and select a build configuration.

        \o Choose \gui {Build > Build All}.

    \endlist

    The installation package is generated in the \gui {Build directory} on
    the development PC.

    For more information about Remote Compiler, choose \gui {Help > Contents >
    Remote Compiler}. The document is added during the installation of experimental
    APIs.

*/


/*!
    \contentspage index.html
    \previouspage creator-building-targets.html
    \page creator-build-settings.html
    \nextpage creator-run-settings.html

    \title Specifying Build Settings

    You specify build settings in the \gui Projects mode.

    \image qtcreator-projectpane.png

    To add a new build configuration, click \gui Add and select the type of
    configuration you would like to add. You can add as many build
    configurations as you need.

    To delete the build configuration currently selected, click \gui Remove.

    \section1 Editing Build Configurations

    To edit a build configuration:
    \list 1
        \o Select the build configuration you want to edit in
           \gui{Edit Build Configuration}.
        \o In section \gui General, you can specify:
        \list
            \o The \l{glossary-project-qt}{Qt version} you want to use to
               build your project. For more information, see
               \l{Selecting the Qt version}.
            \o The tool chain required to build the project.
            \o By default, projects are built in a separate directory
               from the source directory, as \l{glossary-shadow-build}{shadow builds}.
               This keeps the files generated for each target platform separate.

               \note Shadow building is not supported by the Symbian build system.
               Also, shadow building on Windows is not supported for Maemo.
               If you only build for one target platform, you can deselect
               the \gui{Shadow Build} checkbox.
        \endlist
    \endlist

    \section1 Build Steps

    The build system of Qt Creator is built on qmake and make. In
    \gui{Build Steps} you can change the settings for qmake and make. Qt
    Creator runs the make command using the Qt version defined for the current
    build configuration.

    \image qtcreator-build-steps.png "Build steps"

    \section1 Clean Steps

    You can use the cleaning process to remove intermediate files. This process
    might help you to fix obscure issues during the process of building a
    project.

    \image qtcreator-clean-steps.png "Clean steps"

    You can define the cleaning steps for your builds in the \gui{Clean Steps}:
    \list
        \o To add a clean step using make or a custom process, click
           \gui{Add clean step} and select the type of step you want to add.

           By default, custom steps are disabled. Activate custom steps by
           checking the \gui{Enable Custom Process Step} check-box.
        \o To remove a clean step, click \gui{Remove clean step} and select the
           step you want to remove.
        \o To change the order of steps, click
           \inlineimage qtcreator-movestep.png
           .
    \endlist

    \section1 Build Environment

    You can specify the environment you want to use for building in the
    \bold{Build Environment} section. By default, the environment in which Qt
    Creator was started is used and modified to include the Qt version.
    Depending on the selected Qt version, Qt Creator automatically sets the
    necessary environment variables. You can edit existing environment
    variables or add, reset and unset new variables based on your project
    requirements.

*/


/*!
    \contentspage index.html
    \previouspage creator-build-settings.html
    \page creator-run-settings.html
    \nextpage creator-editor-settings.html

    \title Specifying Run Settings

    Qt Creator automatically creates run configurations for your project.
    To view and modify the settings, select \gui {Projects > Run}.
    The settings to specify depend on the type of the project: qmake project
    or Qt Quick project.

    Click \gui Add to add run settings for a project and \gui Remove to remove
    the current settings.

    \section1 Specifying Run Settings for qmake Projects

    The run configurations for qmake projects derive their executable from the parsed .pro
    files.

    \section2 Specifying Run Settings for Desktop Targets

    You can specify command line arguments to be passed to the executable
    and the working directory to use. The working directory defaults to
    the directory of the build result.

    For console applications, check the \gui{Run in Terminal} check box.
    If you need to run with special environment variables set up, you
    also do it in the run configuration settings.

    \image qtcreator-pprunsettings.png

    You can also create custom executable run configurations where you
    can set the executable to be run. For more information, see
    \l{Specifying a Custom Executable to Run}.

    \section2 Specifying Run Settings for Symbian Devices

    Qt Creator automatically detects Symbian devices that are connected to
    the development PC with an USB cable.
    If only one device is detected, the application is deployed
    and run on it. If multiple devices are connected to the PC,
    make sure that the correct device is selected in the
    \gui {Symbian Device} run settings for your project.

    You can also pass command line arguments to your application on the device.
    Press the \gui{Device info button} to get more information about the selected
    device, such as the CPU type and the running TRK version.

    \image qtcreator-symbian-run-settings.png "Run settings for Symbian devices"

    \section2 Specifying Run Settings for Maemo Devices

    To run an application on a Maemo device, create and select
    a device configuration in the Maemo run settings for your project.
    You can also pass command line arguments to your application.

    \image qtcreator-screenshot-run-settings.png "Run settings for Maemo devices"

    \section1 Specifying a Custom Executable to Run

    If you use cmake or the generic project type in Qt Creator, or want
    to run a custom desktop executable, create a \gui {Custom Executable}
    run configuration for your project.

    Specify the executable to run, command line arguments, working directory,
    and environment variables to use.

    \image qmldesigner-run-custom-exe.png "Run settings for custom executables"

    \section1 Specifying Run Settings for Qt Quick Projects

    Select run settings in the \gui {Run configuration} field. The settings
    are specified automatically and, usually, you do not need to change them:

    \list

        \o \gui {QML Viewer} is the path to the \QQV executable.

        \o \gui {QML Viewer arguments} sets arguments for running \QQV.
        The \c{-I <directory>} argument searches for C++ or QML plugins from
        the project folder. For a list of available arguments, enter \c {qml --help}
        on the command line.

        \o \gui {Main QML file} is the Qt Quick project file.

        \o \gui {Debugging address} is the IP address to access \QQV.

        \o \gui {Debugging port} is the port to access \QQV. You can use any
        free port in the registered port range.

    \endlist

    \image qmldesigner-run-settings.png "Run settings for Qt Quick projects"

*/


/*!
    \contentspage index.html
    \previouspage creator-run-settings.html
    \page creator-editor-settings.html
    \nextpage creator-build-dependencies.html

    \title Specifying Editor Settings

    To define the default file encoding, select the desired encoding in \gui Projects >
    \gui{Editor Settings}. By default, the Qt Creator uses the file encoding
    used by your system.

    \image qtcreator-editor-settings.png "Editor Settings view"

*/


/*!
    \contentspage index.html
    \previouspage creator-editor-settings.html
    \page creator-build-dependencies.html
    \nextpage creator-debugging.html

    \title Specifying Dependencies

    If you have multiple projects loaded in your session, you can define the
    dependencies between them. Inter-project dependencies affect the build
    order of your projects.

    \note Inter-project dependencies are unrelated inside a qmake
    project.

    \image qtcreator-build-dependencies.png "Dependencies view"

    To define the dependencies between projects:
    \list 1
        \o In \gui Projects, select a project.
        \o Click \gui Dependencies.
        \o Select projects as dependencies.
    \endlist

*/


/*!
    \contentspage index.html
    \previouspage creator-quick-tour.html
    \page creator-getting-started.html
    \nextpage creator-build-example-application.html

    \title Getting Started

    This section contains examples that illustrate how to use Qt Creator and the
    integrated design tools, \QD and \QMLD, to create, build, and run simple
    applications:

    \list
        \o \l{Building and Running an Example Application}
        \o \l{Creating a Qt C++ Application}
        \o \l{Creating a Mobile Application with Nokia Qt SDK}
        \o \l{Creating a Qt Quick Application}
    \endlist

*/


/*!
    \contentspage index.html
    \previouspage creator-writing-program.html
    \page creator-mobile-example.html
    \nextpage creator-qml-application.html

    \title Creating a Mobile Application with Nokia Qt SDK

    \note To complete this tutorial, you must install Nokia Qt SDK.
    The installation program installs and configures the necessary tool chains
    for mobile application development.

    This tutorial describes how to use Qt Creator to create a small Qt
    application, Battery Indicator, that uses the System Information
    Mobility API to fetch battery information from the device.

    \image qtcreator-batteryindicator-screenshot.png

    \section1 Creating the Battery Indicator Project

    \note Create the project with the \gui{Help} mode active so that you can follow
    these instructions while you work.

    \list 1

        \o Select \gui{File > New File or Project > Qt Application Project > Mobile Qt
        Application > Choose}.

        \image qtcreator-new-mobile-project.png "New File or Project dialog"

        The \gui{Introduction and Project Location} dialog opens.

        \image qtcreator-mobile-intro-and-location.png "Introduction and Project Location dialog"

        \o In the \gui{Name} field, type \bold {BatteryIndicator}.

        \o In the \gui {Create in} field, enter the path for the project files. For example,
        \c {C:\Qt\examples}, and then click \gui{Next}.

        The \gui{Select Required Qt Versions} dialog opens.

        \image qtcreator-mobile-project-qt-versions.png "Select Required Qt Versions dialog"

        \o Select \gui Maemo, \gui {Qt Simulator}, and \gui {Symbian Device} targets,
        and click \gui{Next}.

        \note Targets are listed if you installed the appropriate development
        environment, for example, as part of the Nokia Qt SDK.

        The \gui{Class Information} dialog opens.

        \image qtcreator-mobile-class-info.png "Class Information dialog"

        \o In the \gui{Class Name} field, type \bold {BatteryIndicator} as the class name.

        \o In the \gui{Base Class} list, select \bold {QDialog} as the base class type.

        \note The \gui{Header File}, \gui{Source File} and \gui{Form File} fields are
        automatically updated to match the name of the class.

        \o Click \gui{Next}.

        The \gui{Project Management} dialog opens.

        \image qtcreator-mobile-project-summary.png "Project Management dialog"

        \o Review the project settings, and click \gui{Finish} to create the project.

    \endlist

    The BatteryIndicator project now contains the following files:

    \list

        \o batteryindicator.h
        \o batteryindicator.cpp
        \o main.cpp
        \o batteryindicator.ui
        \o BatteryIndicator.pro

    \endlist

    \image qtcreator-mobile-project-contents.png "Project contents"

    The files come with the necessary boiler plate code that you must
    modify, as described in the following sections. You do not need
    to change the main.cpp file.

    \section1 Declaring the Qt Mobility API

    The \gui New wizard automatically adds information to the .pro file
    that you need when you use the Qt Mobility APIs or develop applications
    for Symbian devices. You must modify the information to declare the
    Qt Mobility APIs that you use.

    This example uses the System Info API, so you must declare it, as
    illustrated by the following code snippet:

    \code

    CONFIG += mobility
    MOBILITY = systeminfo

    \endcode

    Each Mobility API has its corresponding value that you have to add
    as a value of MOBILITY to use the API. For a list of the APIs and the
    corresponding values that you can assign to MOBILITY, see the
    \l {http://doc.qt.nokia.com/qtmobility-1.0/quickstart.html}{Quickstart Example}.

    The following code snippet shows information that is needed for
    applications developed for Symbian device. Qt Creator generated
    the UID for testing the application on a device. You only need
    to change the UID and capabilities if you deliver the application
    for public use and need to have it Symbian Signed.

    \code

    symbian {
        TARGET.UID3 = 0xecbd72d7
        # TARGET.CAPABILITY +=
        TARGET.EPOCSTACKSIZE = 0x14000
        TARGET.EPOCHEAPSIZE = 0x020000 0x800000
    }

    \endcode

    \section1 Designing the User Interface

    \list 1

        \o In the \gui{Editor} mode, double-click the batteryindicator.ui
        file in the \gui{Projects} view to launch the integrated \QD.

        \o Drag and drop a \gui{Progress Bar} (\l{http://doc.qt.nokia.com/4.7-snapshot/qprogressbar.html}{QProgressBar})
        widget to the form.

        \image qtcreator-mobile-project-widgets.png "Adding widgets to the UI"

        \o In the \gui Properties pane, change the \gui objectName to
        \bold batteryLevelBar.

    \endlist

    \section1 Completing the Header File

    The batteryindicator.h file contains some of the necessary #includes, a
    constructor, a destructor, and the \c{Ui} object. You must include
    the System Info header file, add a shortcut to the mobility name
    space, and add a private function to update the battery level value in
    the indicator when the battery power level changes.

    \list 1

        \o In the \gui{Projects} view, double-click the \c{batteryindicator.h} file
        to open it for editing.

        \o Include the System Info header file, as illustrated by the following
        code snippet:

        \snippet examples/batteryindicator/batteryindicator.h 1

        \o Add a shortcut to the mobility name space, as illustrated by the
        following code snippet:

        \snippet examples/batteryindicator/batteryindicator.h 2

        \o Declare a private function in the \c{private} section, after the
        \c{Ui::BatteryIndicator} function, as illustrated by the following code
        snippet:

        \snippet examples/batteryindicator/batteryindicator.h 3

    \endlist

    \section1 Completing the Source File

    Now that the header file is complete, move on to the source file,
    batteryindicator.cpp.

    \list 1

        \o In the \gui{Projects} view, double-click the batteryindicator.cpp file
        to open it for editing.

        \o Create a QSystemDeviceInfo object and set its value. Then connect the signal
        that indicates that battery level changed to the \c setValue
        slot of the progress bar. This is illustrated by the following code snippet:

        \snippet examples/batteryindicator/batteryindicator.cpp 1

        \o Use the constructor to set initial values and make sure that the
         created object is in a defined state, as illustrated by the following
         code snippet:

         \snippet examples/batteryindicator/batteryindicator.cpp 2

    \endlist

    \section1 Compiling and Running Your Program

    Now that you have all the necessary code, select \gui {Qt Simulator}
    as the target and click the
    \inlineimage qtcreator-run.png
    button to build your program and run it in the Qt Simulator.

    In Qt Simulator, run the runOutOfBattery.qs example script
    to see the value change in the Battery Indicator application.
    Select \gui {Scripting > examples > runOutOfBattery.qs > Run}.

    \image qtcreator-mobile-simulated.png "Mobile example in Qt Simulator"

    \section1 Testing on a Symbian Device

    You also need to test the application on real devices. Before you can
    start testing on Symbian devices, you must connect them to the development
    PC by using an USB cable and install the necessary software on them.

    \list 1

        \o Install Qt 4.6.2 libraries, the Qt mobile libraries, and the TRK
        debugging application on the device. For more information,
        see \l{Setting Up Development Environment for Symbian}.

        \o Start TRK on the device.

        \o Click the \gui {Target Selector} and select \gui {Symbian Device}.

        \o Click \gui Run to build the application for the Symbian device.

    \endlist

    \section1 Testing on the Maemo Emulator

    The Maemo emulator emulates the Nokia N900 device environment. You can test
    applications in conditions practically identical to running the application
    on a Nokia N900 device with the software update release 1.2 (V10.2010.19-1).

    For more information, see \l{Using the Maemo Emulator}.

*/

/*!
    \contentspage index.html
    \previouspage creator-getting-started.html
    \page creator-build-example-application.html
    \nextpage creator-writing-program.html

    \title Building and Running an Example Application

    You can test that your installation is successful by opening an existing
    example application project.

    \list 1

        \o On the \gui Welcome page, select \gui {Choose an example... >
        Animation Framework > Animated Tiles}.

        \image qtcreator-gs-build-example-open.png "Selecting an example"

        \o Select targets for the project. Select at least Qt Simulator
        and one of the mobile targets, Maemo or Symbian Device, depending on
        the device you develop for.

        \image qtcreator-gs-build-example-targets.png "Selecting targets"

        \note You can add targets later in the \gui Projects mode.

        \o To test the application in Qt Simulator, click the \gui {Target
        Selector} and select \gui {Qt Simulator}.

        \image {qtcreator-gs-build-example-select-qs.png} "Selecting Qt Simulator as target"

        \o Click
        \inlineimage{qtcreator-run.png}
        to build the application and run it in Qt Simulator.

        \o To see the compilation progress, press \key{Alt+4} to open the
        \gui Compile Output pane.

        The \gui Build progress bar on the toolbar turns green when the project
        is successfully built. The application opens in Qt Simulator.

        \image {qt-simulator.png} "Qt Simulator"

        \o Change the settings in the
        \gui View pane, for example, to toggle the orientation by clicking
        \gui {Rotate Device}, or choose from the various Symbian and Maemo
        configurations by clicking \gui {Device}. You can also simulate various
        mobile functions and create your own scripts.

        \o To test the application on a Symbian device install Qt 4.6.2
        and the TRK debugging application on the device. For more information,
        see \l{Setting Up Development Environment for Symbian}.

        \o Click the \gui {Target Selector} and select \gui {Symbian Device}.

        \o Click \gui Run to build the application for the Symbian device.

    \endlist

*/


/*!
    \contentspage index.html
    \previouspage creator-mobile-example.html
    \page creator-qml-application.html
    \nextpage creator-project-managing.html

    \title Creating a Qt Quick Application

    \note This tutorial assumes that you are familiar with the \l {http://doc.qt.nokia.com/4.7-snapshot/declarativeui.html}
    {QML declarative language}.

    \note The Qt Quick specific features and the QDeclarative help are based on a
    preview version of the QtDeclarative package. Update Qt Creator when Qt 4.7 is
    released.

    This tutorial describes how to use Qt Creator to create a small animated
    Qt Quick application, Hello World.

    \image qmldesigner-helloworld.png "Hello World"

    \section1 Creating the Hello World Project

    \note Create the project with the \gui{Help} mode active so that you can follow
    these instructions while you work.

    \list 1

        \o Select \gui{File > New File or Project > Qt Quick Project > Qt QML Application > Choose}.

        \image qmldesigner-new-project.png "New File or Project dialog"

        The \gui{Introduction and Project Location} dialog opens.

        \image qmldesigner-new-project-location.png "Introduction and Project Location dialog"

        \o In the \gui{Name} field, type \bold {HelloWorld}.

        \o In the \gui {Create in} field, enter the path for the project files. For example,
        \c {C:\Qt\examples}, and then click \gui{Next}.

        The \gui{Project Management} dialog opens.

        \image qmldesigner-new-project-summary.png "Project Management dialog"

        \o Review the project settings, and click \gui{Finish} to create the project.

    \endlist

    The HelloWorld project now contains the following files:

    \list
        \o HelloWorld.qmlproject
        \o HelloWorld.qml
    \endlist

    \image qmldesigner-new-project-contents.png "HelloWorld project contents"

    The .qmlproject file defines that all QML, JavaScript, and image files in
    the project folder belong to the project. The .qml file contains some example
    code that specifies the screen size (200x200) and a label that contains
    the text \bold {Hello World}.

    \section1 Designing the User Interface

    \list 1

        \o In the \gui{Edit} mode, double-click the HelloWorld.qml file in
         the \gui{Projects} pane to open it in the code editor.

        \o To set the screen size to that of some Symbian devices in portrait
        mode, for example, change the \c width to \bold 240 and \c height to \bold 320.

        \image qmldesigner-helloworld-screen-size.png "Setting the screen size"

        \o Click \gui{Design} to design the UI in the visual editor.

        \note The visual \QMLD editor is provided as an experimental plugin that you must
        enable to be able to edit QML files in the \gui Design mode. Enabling the
        visual editor can negatively affect the overall stability of Qt Creator.

        \o Restart Qt Creator to enable the visual editor.

        \o Drag and drop a \gui {Rectangle} from the \gui {Library} pane to the
        scene.

        \image qmldesigner-helloworld-widget-add.png "Add component to Hello World"

        \o Edit the \gui {Properties} of the component to turn it into a red ball:

        \list a

            \o In the \gui {Colors} section, click the color picker to select a red
            color.

            \o In the \gui {Radius} field, use the slider to set the radius value
            to \bold 50.

            \image qmldesigner-helloworld-widget-edit.png "Edit the component"

        \endlist

        \o To create a blue ball, press \key {Ctrl+C} and \key {Ctrl+V} to copy
        and paste the red one, and then change its color to blue.

        \image qmldesigner-helloworld-base-state.png "Hello World first view"

        The first view of your application is now ready.

        \note You can use graphical design tools to create nice images and
        copy them to the projects folder to display them in the \gui {Library}
        pane in \gui {Resources}.

        \o In the \gui State pane, click the plus sign to add another view, or \e state
        to the application.

        \o Modify the state by dragging and dropping the widgets to switch their
        places.

        \image qmldesigner-helloworld-state1.png "Hello World second view"

    \endlist

    \section1 Animating the Scene

    Animate the scene so that the widgets appear to switch places
    on the screen.

    \list 1

        \o Click \gui {Edit} to open HelloWorld.qml in the code editor.

        \o Add the following code to create a transition:

        \code
            transitions: [
            Transition {
                NumberAnimation { properties: "x, y"; duration: 500 }
            }
        \endcode

        \note The code editor completes the code for you as you type.

        \o  Click the \inlineimage qtcreator-run.png
        button to check that the application can be built and run.

    \endlist

    \section1 Adding Interaction

    Add interaction to the scene to allow users to click on the screen to start
    the animation.

    \list 1

        \o Click \gui{Design} to open HelloWorld.qml in the visual editor.

        \o Drag and drop a \gui {Mouse Area} from the \gui {Library} to the scene.

        \o In the \gui {Properties} pane, \gui {Geometry} tab, click the
        \inlineimage qmldesigner-anchor-fill-screen.png
        button to make the mouse region cover the whole screen.

        \o In the code editor, use data binding to add a \c when statement to
        the states sections, as illustrated by the following code:

        \code

        states: [
            State {
                name: "State1"
                when: mousearea1.pressed
        \endcode

    \endlist

    \section1 Building and Running the Application

    \list 1

        \o Press \key {Ctrl+R} to build and run the application.

        \o Click the screen and keep the mouse button pressed down to run the
        animation.

    \endlist

    \note In the \gui {QML Viewer}, select \gui {Skin} and select a mobile device
    type to view the application as on a mobile device.

*/


/*!
    \contentspage index.html
    \previouspage creator-build-example-application.html
    \page creator-writing-program.html
    \nextpage creator-mobile-example.html

    \title Creating a Qt C++ Application

    \note This tutorial assumes that you have experience in writing basic Qt
    applications, using \QD to design user interfaces and using the Qt
    Resource System.

    This tutorial describes how to use Qt Creator
    to create a small Qt application, Text Finder. It is a simplified version of the
    QtUiTools \l{http://doc.qt.nokia.com/4.7-snapshot/uitools-textfinder.html}{Text Finder}
    example.

    \image qtcreator-textfinder-screenshot.png

    \section1 Setting Up Your Environment

    Qt Creator automatically detects whether the location of Qt is in your \c PATH variable.
    If you have installed several Qt versions, follow the
    instructions in \l{Selecting the Qt version} to set the Qt path.

    \section1 Creating the Text Finder Project

    \note Create the project with the \gui{Help} mode active so that you can follow
    these instructions while you work.

    \list 1

        \o Select \gui{File > New File or Project > Qt Application Project > Qt Gui
        Application > Choose}.

           \image qtcreator-new-project.png "New File or Project dialog"

        The \gui{Introduction and Project Location} dialog opens.

        \image qtcreator-intro-and-location.png "Introduction and Project Location dialog"

        \o In the \gui{Name} field, type \bold {TextFinder}.


        \o In the \gui {Create in} field, enter the path for the project files. For example,
        \c {C:\Qt\examples}, and then click \gui{Next}.

        The \gui{Select Required Qt Versions} dialog opens.

        \image qtcreator-new-project-qt-versions.png "Select Required Qt Versions dialog"

        \o Click \gui{Next} to use the Qt version set in the path in your project.

        The \gui{Class Information} dialog opens.

        \image qtcreator-class-info.png "Class Information dialog"

        \o In the \gui{Class Name} field, type \bold {TextFinder} as the class name.

        \o In the \gui{Base Class} list, select \bold {QWidget} as the base class type.

           \note The \gui{Header File}, \gui{Source File} and
           \gui{Form File} fields are automatically updated to match the name of the
           class.

        \o Click \gui{Next}.

        The \gui{Project Management} dialog opens.

        \image qtcreator-new-project-summary.png "Project Management dialog"

        \o Review the project settings, and click \gui{Finish} to create the project.


    \endlist



    The TextFinder project now contains the following files:

    \list
        \o textfinder.h
        \o textfinder.cpp
        \o main.cpp
        \o textfinder.ui
        \o textfinder.pro
    \endlist

    \image qtcreator-textfinder-contents.png "TextFinder project contents"

    The .h and .cpp files come with the necessary boiler plate code.
    The .pro file is complete.

    \section1 Filling in the Missing Pieces

    Begin by designing the user interface and then move on to filling
    in the missing code. Finally, add the find functionality.

    \section2 Designing the User Interface

    \image qtcreator-textfinder-ui.png "Text Finder UI"

    \list 1

    \o In the \gui{Editor} mode, double-click the textfinder.ui file in the \gui{Projects}
    view to launch the integrated \QD.

    \o Drag and drop the following widgets to the form:

    \list
    \o \gui{Label} (\l{http://doc.qt.nokia.com/4.7-snapshot/qlabel.html}{QLabel})
    \o \gui{Line Edit} (\l{http://doc.qt.nokia.com/4.7-snapshot/qlineedit.html}{QLineEdit})
    \o \gui{Push Button} (\l{http://doc.qt.nokia.com/4.7-snapshot/qpushbutton.html}{QPushButton})

    \endlist

    \image qtcreator-textfinder-ui-widgets.png "Adding widgets to Text Finder UI"

    \o Double-click the \gui{Label} widget and enter the text \bold{Keyword}.

    \o Double-click the \gui{Push Button} widget and enter the text \bold{Find}.

    \o In the \gui Properties pane, change the \gui objectName to \bold findButton.

    \image qtcreator-textfinder-objectname.png "Changing object names"

    \o Press \key {Ctrl+A} to select the widgets and click \gui{Lay out Horizontally}
    (or press \gui{Ctrl+H}) to apply a horizontal layout
    (\l{http://doc.qt.nokia.com/4.7-snapshot/qhboxlayout.html}{QHBoxLayout}).

    \image qtcreator-texfinder-ui-horizontal-layout.png "Applying horizontal layout"

    \o Drag and drop a \gui{Text Edit} widget (\l{http://doc.qt.nokia.com/4.7-snapshot/qtextedit.html}{QTextEdit})
    to the form.

    \o Select the screen area and click \gui{Lay out Vertically} (or press \gui{Ctr+V})
    to apply a vertical layout (\l{http://doc.qt.nokia.com/4.7-snapshot/qvboxlayout.html}{QVBoxLayout}).

    \image qtcreator-textfinder-ui.png "Text Finder UI"

    Applying the horizontal and vertical layouts ensures that the application UI scales to different
    screen sizes.

    \o To call a find function when users press the \gui Find button, you use the Qt signals
    and slots mechanism. A signal is emitted when a particular event occurs and a slot is
    a function that is called in response to a particular signal. Qt widgets have predefined
    signals and slots that you can use directly from \QD. To add a slot for the find function:

        \list

            \o Right-click the \gui Find button to open a context-menu.
            \o Select \gui {Go to Slot > clicked()}, and then select \gui OK.

            A private slot, \c{on_findButton_clicked()}, is added to the header file,
            textfinder.h and a private function, \c{TextFinder::on_findButton_clicked()},
            is added to the source file, textfinder.cpp.

        \endlist

    \o Press \gui{Ctrl+S} to save your changes.

    \endlist

    For more information about designing forms with \QD, see the
    \l{http://doc.qt.nokia.com/4.7-snapshot/designer-manual.html}{Qt Designer Manual}.

    \section2 Completing the Header File

    The textfinder.h file already has the necessary #includes, a
    constructor, a destructor, and the \c{Ui} object. You need to add a private
    function, \c{loadTextFile()}, to read and display the
    contents of the input text file in the
    \l{http://doc.qt.nokia.com/4.7-snapshot/qtextedit.html}{QTextEdit}.

    \list 1

    \o In the \gui{Projects} view, double-click the \c{textfinder.h} file
    to open it for editing.

    \o Add a private function
    to the \c{private} section, after the \c{Ui::TextFinder} function, as
    illustrated by the following code snippet:

    \snippet examples/textfinder/textfinder.h 0

    \endlist

    \section2 Completing the Source File

    Now that the header file is complete, move on to the source file,
   textfinder.cpp.

    \list 1

    \o In the \gui{Projects} view, double-click the textfinder.cpp file
    to open it for editing.

    \o Add code to load a text file using
    \l{http://doc.qt.nokia.com/4.7-snapshot/qfile.html}{QFile}, read it with
    \l{http://doc.qt.nokia.com/4.7-snapshot/qtextstream.html}{QTextStream}, and
    then display it on \c{textEdit} with
    \l{http://doc.qt.nokia.com/4.7-snapshot/qtextedit.html#plainText-prop}{setPlainText()}.
    This is illustrated by the following code snippet:

    \snippet examples/textfinder/textfinder.cpp 0

    \o To use \l{http://doc.qt.nokia.com/4.7-snapshot/qfile.html}{QFile} and
    \l{http://doc.qt.nokia.com/4.7-snapshot/qtextstream.html}{QTextStream}, add the
    following #includes to textfinder.cpp:

    \snippet examples/textfinder/textfinder.cpp 1

    \o For the \c{on_findButton_clicked()} slot, add code to extract the search string and
    use the \l{http://doc.qt.nokia.com/4.7-snapshot/qtextedit.html#find}{find()} function
    to look for the search string within the text file. This is illustrated by
    the following code snippet:

    \snippet examples/textfinder/textfinder.cpp 2

    \o Once both of these functions are complete, add a line to call \c{loadTextFile()} in
    the constructor, as illustrated by the following code snippet:

    \snippet examples/textfinder/textfinder.cpp 3

    \endlist

    The \c{on_findButton_clicked()} slot is called automatically in
    the uic generated ui_textfinder.h file by this line of code:

    \code
    QMetaObject::connectSlotsByName(TextFinder);
    \endcode

    \section2 Creating a Resource File

    You need a resource file (.qrc) within which you embed the input
    text file. The input file can be any .txt file with a paragraph of text.
    Create a text file called input.txt and store it in the textfinder
    folder.

    To add a resource file:
    \list 1
        \o Select \gui{File > New File or Project > Qt > Qt Resource File > Choose}.
    \image qtcreator-add-resource-wizard.png "New File or Project dialog"

    The \gui {Choose the Location} dialog opens.

        \image qtcreator-add-resource-wizard2.png "Choose the Location dialog"

        \o In the \gui{Name} field, enter \bold{textfinder}.
        \o In the \gui{Path} field, enter \c{C:\Qt\examples\TextFinder},
        and click \gui{Next}.

        The \gui{Project Management} dialog opens.

        \image qtcreator-add-resource-wizard3.png "Project Management dialog"


        \o In the \gui{Add to project} field, select \bold{TextFinder.pro}
        and click \gui{Finish} to open the file in the code editor.

        \o Select \gui{Add > Add Prefix}.
        \o In the \gui{Prefix} field, replace the default prefix with a slash (/).
        \o Select \gui{Add > Add Files}, to locate and add input.txt.

        \image qtcreator-add-resource.png "Editing resource files"

    \endlist

    \section1 Compiling and Running Your Program

    Now that you have all the necessary files, click the \inlineimage qtcreator-run.png
    button to compile your program.

*/


/*!
    \contentspage index.html
    \previouspage creator-maemo-emulator.html
    \page creator-version-control.html
    \nextpage creator-help.html

    \title Using Version Control Systems

    Version control systems supported by Qt Creator are:
    \table
        \header
            \i \bold{Version Control System}
            \i \bold{Address}
            \i \bold{Notes}
        \row
            \i  \bold{Git}
            \i  \l{http://git-scm.com/}
            \i
        \row
            \i  \bold{Subversion}
            \i  \l{http://subversion.tigris.org/}
            \i
        \row
            \i  \bold{Perforce}
            \i  \l{http://www.perforce.com}
            \i  Server version 2006.1 and later
        \row
            \i  \bold{CVS}
            \i  \l{http://www.cvshome.org}
            \i
        \row
            \i  \bold{Mercurial}
            \i  \l{http://mercurial.selenic.com/}
            \i  Qt Creator 2.0 and later
    \endtable


    \section1 Setting Up Version Control Systems

    Qt Creator uses the version control system's command line clients to access
    your repositories. To allow access, make sure that the command line clients
    can be located using the \c{PATH} environment variable or specify the path to
    the command line client executables in \gui{Tools} > \gui{Options...} >
    \gui {Version Control}.

    After you set up the version control system, use the command line to check
    that everything works (for example, use the status command). If no issues arise,
    you should be ready to use the system also from Qt Creator.

    \section1 Setting Up Common Options

    Select \gui{Tools} > \gui{Options...} > \gui{Version Control} > \gui{Common}
    to specify settings for submit messages:
    \list
       \o   \gui{Submit message check script} is a script or program that
             can be used to perform checks on the submit message before
             submitting. The submit message is passed in as the script's first
             parameter. If there is an error, the script should output a
             message on standard error and return a non-zero exit code.

       \o    \gui{User/alias configuration file} takes a file in mailmap format
             that lists user names and aliases. For example:

             \code
             Jon Doe <Jon.Doe@company.com>
             Hans Mustermann <Hans.Mustermann@company.com> hm <info@company.com>
             \endcode

             \note The second line above specifies the alias \e{hm} and the
             corresponding email address for \e{Hans Mustermann}. If the
             user/alias configuration file is present, the submit editor
             displays a context menu with \gui{Insert name...} that pops up a
             dialog letting the user select a name.

       \o    \gui{User fields configuration file} is a simple text file
             consisting of lines specifying submit message fields that take
             user names, for example:

             \code
             Reviewed-by:
             Signed-off-by:
             \endcode
    \endlist

    The fields above appear below the submit message. They provide completion
    for the aliases/public user names specified in the
    \e{User/alias configuration file} as well as a button that opens the
    aforementioned user name dialog.

    \section1 Creating VCS Repositories for New Projects

    Qt Creator allows for creating VCS repositories for version
    control systems that support local repository creation, such as
    Git or Mercurial.
    When creating a new project by selecting \gui File >
    \gui{New File or Project...}, you can choose a version
    control system in the final wizard page.

    \section1 Using Version Control Systems

    The \gui{Tools} menu contains a sub-menu for each supported version
    control system.

    The \gui{Version Control} output pane displays the commands
    that are executed, a timestamp, and the relevant output.
    Select \gui {Window > Output Panes > Version Control} to open
    the pane.


    \image qtcreator-vcs-pane.png


    \section2 Adding Files

    When you create a new file or a new project, the wizard displays a page
    asking whether the files should be added to a version control system.
    This happens when the parent directory or the project is already
    under version control and the system supports the concept of adding files,
    for example, Perforce and Subversion. Alternatively, you can
    add files later by using the version control tool menus.

    With Git, there is no concept of adding files. Instead, all modified
    files must be staged for a commit.


    \section2 Viewing Diff Output

    All version control systems provide menu options to \e{diff} the current
    file or project: to compare it with the latest version stored in the
    repository and to display the differences. In Qt Creator, a diff is
    displayed in a read-only editor. If the file is accessible, you can
    double-click on a selected diff chunk and Qt Creator opens an editor
    displaying the file, scrolled to the line in question.

    \image qtcreator-vcs-diff.png


    \section2 Viewing Versioning History and Change Details

    Display the versioning history of a file by selecting \gui{Log}
    (for Git and Mercurial) or \gui{Filelog} (for CVS, Perforce, and
    Subversion). Typically, the log output contains the date, the commit
    message, and a change or revision identifier. Click on the identifier to
    display a description of the change including the diff.
    Right-clicking on an identifier brings up a context menu that lets you
    show annotation views of previous versions (see \l{Annotating Files}).

    \image qtcreator-vcs-log.png


    \section2 Annotating Files

    Annotation views are obtained by selecting \gui{Annotate} or \gui{Blame}.
    Selecting \gui{Annotate} or \gui{Blame} displays the lines of the file
    prepended by the change identifier they originate from. Clicking on the
    change identifier shows a detailed description of the change.

    To show the annotation of a previous version, right-click on the
    version identifier at the beginning of a line and choose one of the
    revisions shown at the bottom of the context menu. This allows you to
    navigate through the history of the file and obtain previous versions of
    it. It also works for Git and Mercurial using SHA's.

    The same context menu is available when right-clicking on a version
    identifier in the file log view of a single file.


    \section2 Committing Changes

    Once you have finished making changes, submit them to the version control
    system by choosing \gui{Commit} or \gui{Submit}. Qt Creator displays a
    commit page containing a text editor where you can enter your commit
    message and a checkable list of modified files to be included.

    \image qtcreator-vcs-commit.png

    When you have finished filling out the commit page information, click on
    \gui{Commit} to start committing.

    The \gui{Diff Selected Files} button brings up a diff view of the
    files selected in the file list. Since the commit page is just another
    editor, you can go back to it by closing the diff view. You can also check
    a diff view from the editor combo box showing the \gui{Opened files}.


    \section2 Reverting Changes

    To discard local changes to a file or project, use the \gui Revert
    function or the \gui {Undo Changes/Undo Repository Changes} function
    (for Git). The changes discarded depend on the version control system.

    For example, in Perforce, select \gui{Revert File/Revert Project}
    to discard changes made to open files, reverting them to the
    revisions last synchronized from the repository. Select
    \gui{Revert Unchanged} to revert files if their contents or file
    type have not changed after they were opened for editing.

    \section2 Using Additional Git Functions

    The \gui Git sub-menu contains the following additional items:

    \table

        \row
            \i  \gui {Apply Patch/Apply Patch...}
            \i  Apply changes to a file or project from a diff file. You can
                either apply a patch file that is open in Qt Creator or select
                the patch file to apply from the file system.
        \row
            \i  \gui{Stash Snapshot...}
            \i  Save a snapshot of your current
                work under a name for later reference. For example, if you
                want to try out something and find out later that it does not work,
                you can discard it and return to the state of the snapshot.
        \row
            \i  \gui{Stash}
            \i  Stash local changes prior to executing a \gui{Pull}.
        \row
            \i  \gui{Stash Pop}
            \i  Remove a single stashed state from the stash list and apply it on
                top of the current working tree state.
        \row
            \i  \gui{Pull}
            \i  Pull changes from the remote repository. If there are locally
                modified files, you are prompted to stash those changes.
                The \gui Git options page contains an option to do
                a rebase operation while pulling.

        \row
            \i  \gui{Clean repository.../Clean project...}
            \i  Collect all files that are not under version control
                with the exception of patches and project files
                and show them as a checkable list in a dialog
                prompting for deletion. This lets you completely clean a build.

        \row
            \i  \gui{Branches...}
            \i  Displays the branch dialog showing the local branches at the
                top and remote branches at the bottom. To switch to the local
                branch, double-click on it. Double-clicking on a remote
                branch first creates a local branch with the same name that
                tracks the remote branch, and then switches to it.

                \image qtcreator-vcs-gitbranch.png


        \row
            \i  \gui{Stashes...}
            \i  Displays a dialog showing the stashes created by
                \gui{Stash snapshots...} with options to restore,
                display or delete them.
        \row
            \i  \gui {Stage File for Commit}
            \i  Mark new or modified files for committing to the repository.
                To undo this function, select \gui {Unstage File from Commit}.
        \row
            \i  \gui{Show Commit...}
            \i  Select a commit to view. Enter the SHA of the commit
                in the \gui Change field.
    \endtable

    \section2 Using Additional Mercurial Functions

    The \gui Mercurial sub-menu contains the following additional items:

    \table
        \row
            \i  \gui{Import}
            \i  Apply changes from a patch file.
        \row
            \i  \gui{Incoming}
            \i  Monitor the status of a remote repository by listing
                the changes that will be pulled.
        \row
            \i  \gui{Outgoing}
            \i  Monitor the status of a remote repository by listing
                the changes that will be pushed.
        \row
            \i  \gui{Pull}
            \i  Pull changes from the remote repository.
        \row
            \i  \gui{Update}
            \i  Look at an earlier version of the code.
    \endtable

    \section2 Using Additional Perforce Functions

    When you start Qt Creator, it looks for the executable specified
    in the \gui{P4 command} field in \gui{Tools > Options... > Version
    Control > Perforce}. If you do not use Perforce and want to turn
    off the check, clear this field.

    The \gui Perforce sub-menu contains the following additional items:

    \table
        \row
            \i  \gui{Describe...}
            \i  View information about changelists and the files in them.
        \row
            \i  \gui{Edit File}
            \i  Open a file for editing.
        \row
            \i  \gui{Opened}
            \i  List files that are open for editing.
        \row
            \i  \gui{Pending Changes...}
            \i  Group files for commit.
        \row
            \i  \gui{Update All/Update Current Project}
            \i  Fetch the current version of the current project or all
            projects from the repository.

    \endtable


    \section2 Using Additional Subversion Functions

    The \gui Subversion sub-menu contains the following additional items:

    \table
        \row
            \i  \gui{Describe...}
            \i  Display commit log messages for a revision.
        \row
            \i  \gui{Update Project/Update Repository}
            \i  Update your working copy.
    \endtable



*/


/*!
    \contentspage index.html
    \previouspage creator-editor-refactoring.html
    \page creator-editor-locator.html
    \nextpage creator-editor-codepasting.html

    \title Searching With the Locator

    The locator provides one of the easiest ways in Qt Creator to browse
    through projects, files, classes, methods, documentation and file systems.
    You can find the locator in the bottom left of the Qt Creator window.

    To activate the locator, press \key Ctrl+K (\key Cmd+K on Mac OS
    X) or select \gui Tools > \gui Locate....

    \image qtcreator-locator.png

    To edit the currently open project's main.cpp file using the locator:
    \list 1
        \o Activate the locator by pressing \key Ctrl+K.
        \o Enter \tt{main.cpp}.

           \image qtcreator-locator-open.png
        \o Press \key Return.

           The main.cpp file opens in the editor.
    \endlist

    It is also possible to enter only a part of a search string.
    As you type, the locator shows the occurrences of that string regardless
    of where in the name of an component it appears.

    To narrow down the search results, you can use the following wildcard
    characters:
    \list
        \o To match any number of any or no characters, enter \bold{*}.
        \o To match a single instance of any character, enter \bold{?}.
    \endlist

    \section1 Using the Locator Filters

    The \gui Locator allows you to browse not only files, but any items
    defined by \bold{locator filters}. By default, the locator contains
    filters which locate:
    \list
        \o  Any open document
        \o  Files anywhere on your file system
        \o  Files belonging to your project, such as source, header resource,
            and .ui files
        \o  Class and method definitions in your project or anywhere referenced
            from your project
        \o  Help topics, including Qt documentation
        \o  Specific line in the document displayed in your editor
    \endlist

    To use a specific locator filter, type the assigned prefix followed by
    \key Space. The prefix is usually a single character.

    For example, to locate symbols matching
    \l{http://doc.qt.nokia.com/4.7-snapshot/qdatastream.html}{QDataStream:}
    \list 1
        \o Activate the locator.
        \o Enter \tt{\bold{: QDataStream}} (: (colon) followed by a
           \key Space and the symbol name (QDataStream)).

           The locator lists the results.

           \image qtcreator-navigate-popup.png
    \endlist

    By default the following filters are enabled and you do not need to use
    their prefixes explicitly:
    \list
        \o Going to a line in the current file (l).
        \o Going to an open file (o).
        \o Going to a file in any open project (a).
    \endlist

    \section2 Using the Default Locator Filters

    The following locator filters are available by default:

    \table
        \header
            \o  Function
            \o  Enter in locator
            \o  Example
        \row
            \o  Go to a line in the current file.
            \o  \tt{\bold{l \e{Line number}}}
            \o  \image qtcreator-locator-line.png
        \row
            \o  Go to a symbol definition.
            \o  \tt{\bold{: \e{Symbol name}}}
            \o  \image qtcreator-locator-symbols.png
        \row
            \o  Go to a help topic.
            \o  \tt{\bold{? \e{Help topic}}}
            \o  \image qtcreator-locator-help.png
        \row
            \o  Go to an open file.
            \o  \tt{\bold{o \e{File name}}}
            \o  \image qtcreator-locator-opendocs.png
        \row
            \o  Go to a file in the file system (browse the file system).
            \o  \tt{\bold{f \e{File name}}}
            \o  \image qtcreator-locator-filesystem.png
        \row
            \o  Go to a file in any project currently open.
            \o  \tt{\bold{a \e{File name}}}
            \o  \image qtcreator-locator-files.png
        \row
            \o  Go to a file in the current project.
            \o  \tt{\bold{p \e{File name}}}
            \o  \image qtcreator-locator-current-project.png
        \row
            \o  Go to a class definition.
            \o  \tt{\bold{c \e{Class name}}}
            \o  \image qtcreator-locator-classes.png
        \row
            \o  Go to a method definition.
            \o  \tt{\bold{m \e{Method name}}}
            \o  \image qtcreator-locator-methods.png
    \endtable

    \section2 Creating Locator Filters

    To quickly access files not directly mentioned in your project, you can
    create your own locator filters. That way you can locate files in a
    directory structure you have defined.

    To create a locator filter:
    \list 1
        \o In the locator, click \inlineimage qtcreator-locator-magnify.png
           and select \gui Configure....

           \image qtcreator-locator-customize.png

        \o In the \gui{Options...} window click \gui Add.
        \o In the \gui{Filters} dialog:
        \list
            \o Name your filter.
            \o Select at least one directory. The locator searches directories
               recursively.
            \o Define the file pattern as a comma separated list. For example,
               to search all .h and .cpp files, enter \bold{*.h,*.cpp}
            \o Specify the prefix string.

               To show only results matching this filter, select
               \gui{Limit to prefix}.

               \image qtcreator-navigate-customfilter.png
        \endlist
        \o Click OK.
    \endlist

    \section3 Configuring the Locator Cache

    The locator searches the files matching your file pattern in the
    directories you have selected and caches that information. The cache for
    all default filters is updated as you write your code. The filters you have
    created Qt Creator by default updates once an hour.

    To update the cached information manually, click
    \inlineimage qtcreator-locator-magnify.png
    and select \gui Refresh.

    To set a new cache update time:
    \list 1
        \o Select \gui Tools > \gui Options... > \gui Locator.
        \o In \gui{Refresh interval} define new time in minutes.
    \endlist

*/


/*!
    \contentspage index.html
    \previouspage creator-developing-symbian.html
    \page creator-project-managing-sessions.html
    \nextpage creator-editor-using.html

    \title Managing Sessions

    In Qt Creator, a session is a collection of:

    \list
        \o Open projects with their dependencies
        \o Open editors
        \o Breakpoints and watches
        \o Bookmarks
    \endlist

    When you launch Qt Creator, a list of existing sessions is displayed on the
    \gui{Welcome screen}.

    \image qtcreator-welcome-session.png

    To switch between sessions, select the session from sessions listed in
    \gui File > \gui Session. If you do not create or select a session,
    Qt Creator always uses the default session.

    To create a new session or remove existing sessions, select \gui File >
    \gui Sessions > \gui{Session Manager}.

    \image qtcreator-session-manager.png
*/


/*!
    \contentspage index.html
    \previouspage creator-build-dependencies.html
    \page creator-debugging.html
    \nextpage creator-debugging-cpp.html

    \title Debugging

    You can use the Qt Creator \gui Debug mode to inspect the state of your
    Qt and Qt Quick projects while debugging.

    Qt Creator does not include a debugger. It provides a debugger plugin that acts
    as an interface between the Qt Creator core and external native debuggers
    such as the GNU Symbolic Debugger (gdb), the Microsoft Console Debugger (CDB),
    and an internal Java Script debugger. You can use the native debuggers to
    debug the C++ language.

    \image qtcreator-debugger-views.png "Native debugger views"

    Qt Creator includes a QML inspector plugin that you can use to debug QML.

    \image qmldesigner-inspector.png "QML inspector views"

    When you start debugging, the appropriate tool is automatically selected depending
    on the type of the project. If you only develop one kind of projects, you can turn
    off this automation in \gui {Tools > Options... > Debugger > General}. Deselect the
    \gui {Change debugger language automatically} check box.

    The choice of language also determines the contents of the \gui Debug menu.
    The \gui {Start Debugging > Start Debugging} command starts debugging by using the
    tool appropriate for the project type. The availability of the other commands depends
    on whether \gui C++ or \gui QML is selected in \gui {Debug > Language}.

    You can create Qt Quick projects that contain C++ plugins or Qt projects that contain
    QML content. While debugging such projects, you can switch between the native
    debuggers and the QML inspector during debugging.

    To switch between debugged languages, select \gui {Debug > Language > C++} or
    \gui QML. You can also press \key {Ctrl+L, 1} to switch to the native debugger and
    \key {Ctrl+L, 2} to switch to the QML inspector.

*/

/*!
    \contentspage index.html
    \previouspage creator-debugging-helpers.html
    \page creator-debugging-qml.html
    \nextpage creator-qml-inspector.html

    \title Debugging Qt Quick Applications

    In the \gui Debug mode you can use the QML inspector plugin to:

    \list

        \o View the status of the application when it is executed.

        \o View debug output.

        \o Write JavaScript expressions and evaluate them.

        \o Modify the values of properties.

        \o Watch the values of expressions.


    \note You can press \key {Ctr+Alt+R} or select \gui {Tools > Qt Quick > Preview}
    to view QML files that do not belong to projects in \QQV. However,
    you can only debug QML files that belong to open projects, because the QML
    inspector plugin needs information about the project.

    \endlist

    \section1 Modes of Operation

    When a Qt Quick project is active and you select \gui {Debug > Start Debugging >
    Start Debugging} the application is started in \QQV and inspected by
    the QML inspector.

    If the Qt Quick project includes C++ plugins, select
    \gui {Debug > Start Debugging > Start Debugging C++ and QML Simultaneously}.
    \QQV is started, the native debugger is attached to it, and
    the application is inspected by the QML inspector.

    \note This command is available only if \gui QML is selected in
    \gui {Debug > Language (QML)}.

    To debug a Qt project that contains QML content, select
    \gui {Debug > Start Debugging > Start Debugging C++ and QML Simultaneously}.
    The application is started under the control of the native debugger, attached
    to \QQV, and inspected by the QML inspector.

    You must use the native debugger to set breakpoints to C++ code and to examine
    the state of the interrupted Qt application. When a C++ program is interrupted,
    for example when a breakpoint is hit, you cannot use the QML inspector.

*/


/*!
    \contentspage index.html
    \previouspage creator-debugging-qml.html
    \page creator-qml-inspector.html
    \nextpage creator-maemo-emulator.html

    \title Using the QML Inspector

    In \gui Debug mode, you can use several views to interact with the
    application you are debugging. Frequently used views are shown by
    default and rarely used ones are hidden. To change the default settings,
    select \gui Debug > \gui Views, and then select views to display
    or hide. You can also lock views. The position of views is saved for future
    sessions.

    \image qmldesigner-inspector.png "QML inspector views"

    \section1 Starting the QML Inspector

    To start an active application under the control of the QML inspector, select
    \gui {Debug > Start Debugging > Start Debugging}, or press \key{F5}.

    The application is run in \QQV. It behaves and performs as usual.
    You can view the status of the application when it is executed and the debug
    output in the \gui {Application Output} view.

    \image qmldesigner-application-output.png "Application Output view"

    \section1 Starting Simultaneous QML and C++ Debugging

    To debug a Qt Quick project that includes C++ plugins, select
    \gui {Debug > Start Debugging > Start Debugging C++ and QML Simultaneously}.

    \note This command is available only if \gui QML is selected in
    \gui {Debug > Language (QML)}.

    \image qmldesigner-debugging-simultaneous.png "Start Simultaneous QML and C++ Debugging view"

    Usually, the settings for \QQV are specified automatically and you do
    not need to change them:

    \list

        \o \gui {Debugging address} is the IP address to access \QQV.

        \o \gui {Debugging port} is the port to access \QQV. You can use any
        free port in the registered port range.

        \o \gui {Viewer path} is the path to \QQV executable.

        \o \gui {Viewer arguments} sets arguments for running \QQV.
        The \c{-I <directory>} argument searches for C++ or QML plugins from
        the project folder. For a list of available arguments, enter \c {qml --help}
        on the command line.

    \endlist

    \QQV is started, the native debugger is attached to it, and
    the application is inspected by the QML inspector.

    \section1 Viewing and Modifying Values of Properties

    The \gui {Properties and Watchers} view lists the JavaScript expressions
    in the project and their properties and values. The properties are grouped
    by type, but you can also view them in one long list.
    Right-click the list of properties to open a context-menu and then click
    \gui {Group by Item Type} to change the way in which the properties are
    sorted.

    If an item does not have an ID, you cannot change the values of its
    properties. The item type is enclosed in angle brackets and the value
    is grayed.

    Double-click an item to move to the place in code where it is declared.

    You can change the values of properties and see the results in \QQV.

    If the QML inspector cannot retrieve the value for an item or a property for
    inspection, the item or property is grayed in the view. Right-click the item list
    to open a context menu, and then click \gui {Show Uninspectable Items} to hide
    or show the items that cannot be inspected.

    \section1 Watching Expressions

    In the \gui {Properties and Watchers} view, you can specify that an expression is
    watched. Right-click a property and then click \gui {Watch Expression}.
    The \gui Name and \gui Value of the expression are displayed at the bottom
    of the view.

    \image qmldesigner-inspector-watchers.png "Watched expressions"

    You can add JavaScript expressions to object instances to evaluate them.
    Right-click the list of items and select \gui {Add Watch Expression}. Enter
    the expression to evaluate and click \gui OK.

    \image qmldesigner-inspector-add-watch.png "Add Watch Expression dialog"

    To stop watching a expression, right-click it and select \gui {Stop Watching}.

    The QML inspector cannot show the values for some items, such as composite objects
    or complicated item that you cannot change. These items cannot be watched.
    To show them, right-click the properties list, and then select
    \gui {Show Unwatchable Properties}.

    \section1 Executing JavaScript

    In the \gui {Script Console} view, you can write JavaScript expressions, see
    how they are executed, and evaluate them during runtime.

    You can also test the C++ code without rebuilding the whole application.

    \section1 Viewing Connections to \QQV

    The \gui Output view displays the status of the connection between the QML
    inspector and \QQV.

    You specify the connection in the \gui {Run Settings} in the \gui Projects mode.
    For more information, see \l{Specifying Run Settings for Qt Quick Projects}.

    If the connection does not work, check the values of the \gui {Debugging address}
    and \gui {Debugging port} fields. Check that the default port number is not reserved
    by another application or another instance of \QQV that was not shut
    down properly. You can specify any free port number in the registered port range
    (1024-49151).

*/


/*!
    \contentspage index.html
    \previouspage creator-debugging.html
    \page creator-debugging-cpp.html
    \nextpage creator-debugging-example.html

    \title Debugging Qt Applications

    In the \gui Debug mode you can interact with the debugger in several ways, including
    the following:

    \list
        \o Go through a program line-by-line or instruction-by-instruction.
        \o Interrupt running programs.
        \o Set breakpoints.
        \o Examine the contents of the call stack.
        \o Examine and modify registers and memory contents of
           the debugged program.
        \o Examine and modify registers and memory contents of
           local and global variables.
        \o Examine the list of loaded shared libraries.
        \o Create snapshots of the current state of the debugged program
           and re-examine them later.
    \endlist

    Qt Creator displays the raw information provided by the native debuggers
    in a clear and concise manner with the goal to simplify the debugging process
    as much as possible without losing the power of the native debuggers.

    In addition to the generic IDE functionality provided by stack view, views for
    locals and watchers, registers, and so on, Qt Creator includes
    features to make debugging Qt-based applications easy. The debugger
    plugin understands the internal layout of several Qt classes, for
    example, QString, the Qt containers, and most importantly QObject
    (and classes derived from it), as well as most containers of the C++
    Standard Library and some gcc and Symbian extensions. This
    deeper understanding is used to present objects of such classes in
    a useful way.

    For an example of how to debug applications in the \gui Debug mode, see
    \l{Debugging the Example Application}.

    For more information about the functions available in the \gui Debug mode,
    see \l{Interacting with the Debugger}.

    If you install Qt Creator as part of a Qt SDK, the GNU Symbolic Debugger
    is installed automatically and you should be ready to start debugging after
    you create a new
    project. If you want a special setup, such as using debugging tools for Windows,
    see \l {Setting Up Debugger}.

    \section1 Modes of Operation

    The debugger plugin runs in different operating modes depending on where and
    how the process is started and run. Some of the modes are only available for
    a particular operating system or platform.

    You can launch the debugger in the following modes:

    \list

       \o \bold Plain to debug locally started applications, such as a
        Qt based GUI application.

       \o \bold Terminal to debug locally started processes that need a
       console, typically without a GUI.

       \o \bold Attach to debug local processes started outside Qt Creator.

       \o \bold Remote to debug a process running on a different machine.

       \o \bold Core to debug crashed processes on Unix.

       \o \bold Post-mortem to debug crashed processes on Windows.

       \o \bold TRK to debug processes running on a Symbian device.

    \endlist

    When you click the \gui {Start Debugging} button, the debugger is launched
    in the appropriate operating mode (plain, terminal, or TRK), based on the
    build and run settings for the active project. Select \gui Debug menu options
    to launch the debugger in the other modes.

    \section2 Plain Mode

    To launch the debugger in the plain mode, click the \gui {Start Debugging}
    button for the active project, or choose
    \gui {Debug > Start Debugging > Start and Debug External Application...}
    and specify an executable.

    \section2 Terminal Mode

    To launch the debugger in the terminal mode, select \gui {Projects > Run Settings}
    and select the \gui {Run in Terminal} check box. Then click the
    \gui {Start Debugging} button for the active project.

    \section2 Attach Mode

    To launch the debugger in the attach mode, select
    \gui {Debug > Start Debugging >  Attach to Running External Application...},
    and then select a process by its name or process ID to attach to.

    \section2 Remote Mode

    The remote mode uses a \e{gdbserver} daemon that runs on the remote machine.

    To launch the debugger in the remote mode, select
    \gui {Debug > Start Debugging > Start and Attach to Remote Application...}.

    \section2 Core Mode

    The core mode is available only in Unix. It debugs crashed processes using
    the \e {core} files (crash dumps) that are generated if the setting
    is enabled in the shell.

    To enable the dumping of core files, enter the following command in the
    shell from which the application will be launched:

    \code
    ulimit -c unlimited
    \endcode

    To launch the debugger in the core mode, select
    \gui{Debug > Start Debugging >  Attach to Core...}.

    \section2 Post-Mortem Mode

    The post-mortem mode is available only on Windows, if you have installed
    the debugging tools for Windows.

    The Qt Creator installation program asks you whether you want to
    register Qt Creator as a post-mortem debugger. To change the setting, select
    \gui{Tools > Options...  > Debugger > Common > Use Creator for post-mortem debugging}.

    You can launch the debugger in the post-mortem mode if an application crashes
    on Windows. Click the \gui {Debug in Qt Creator} button in the error message
    that is displayed by the Windows operating system.

    \section2 TRK Mode

    The TRK mode is a special mode available only for Symbian. It
    debugs processes running on a Symbian
    device using the App TRK application that runs on the device.

    To launch the debugger in the TRK mode, open the project, select Symbian as the
    target, and click the \gui {Start Debugging} button.

    For more information on setting up Symbian projects, see
    \l{Setting Up Development Environment for Symbian}.


*/

/*!
    \contentspage index.html
    \previouspage creator-debug-mode.html
    \page creator-debugger-engines.html
    \nextpage creator-debugging-helpers.html

    \title Setting Up Debugger

    Typically, the interaction between Qt Creator and the native debugger is set
    up automatically and you do not need to do anything. However, you might have an
    unsupported gdb version installed, your Linux environment might not have gdb
    installed at all, or you might want to use the debugging tools for Windows.

    \note To use the debugging tools for Windows, you must install them and add the
    Symbol Server provided by Microsoft to the symbol search path of the debugger.
    For more information, see \l{Setting the Symbol Server in Windows}.

    This section explains the
    options you have for debugging C++ code and provides installation notes for the
    supported native debuggers.

    \section1 Supported Native Debugger Versions

    The debugger plugin supports different builds of the gdb debugger, both
    with and without the ability to use Python scripting. The Python enabled
    versions are preferred, but they are not available on Mac and on older
    versions of Linux.
    On Windows, Symbian, and Maemo, only the Python version is supported.

    The non-Python versions use the compiled version of the debugging helpers,
    that you must enable separately. For more information, see
    \l{Debugging Helper Library with C++}.

    The Python version uses a script version of the debugging helpers
    that does not need any special setup.

    The CDB native debugger has similar funtionality to the non-Python gdb debugger
    engine. Specifically, it also uses compiled C++ code for the debugging
    helper library.

    The following table summarizes the support for debugging C++ code:

    \table
        \header
            \o Platform
            \o Compiler
            \o Native Debugger
            \o Python
            \o Debugger Modes
        \row
            \o Linux
            \o gcc
            \o gdb
            \o Optional
            \o Term, Plain, Attach (with Python, only), Remote
        \row
            \o Unix
            \o gcc
            \o gdb
            \o Yes
            \o Term, Plain, Attach, Remote
        \row
            \o Mac OS
            \o gcc
            \o gdb
            \o No
            \o Term, Plain, Attach
        \row
            \o Windows/MinGW
            \o gcc
            \o gdb
            \o No
            \o Term, Plain, Attach, Remote
        \row
            \o Windows/MSVC
            \o Microsoft Visual C++ Compiler
            \o Debugging Tools for Windows/CDB
            \o Not applicable
            \o Term, Plain, Attach, Post-Mortem
        \row
            \o Symbian
            \o gcc
            \o gdb
            \o Yes
            \o TRK
        \row
            \o Maemo
            \o gcc
            \o gdb
            \o Yes
            \o Remote
    \endtable

    \omit

    \section2 Gdb Adapter Modes

    [Advanced Topic]

    The gdb native debugger used internally by the debugger plugin runs in
    different adapter modes to cope with the variety
    of supported platforms and environments. All gdb adapters inherit from
    AbstractGdbAdapter:

    \list

       \o PlainGdbAdapter debugs locally started GUI processes.
       It is physically split into parts that are relevant only when Python is
       available, parts relevant only when Python is not available, and mixed code.

       \o TermGdbAdapter debugs locally started processes that need a
       console.

       \o AttachGdbAdapter debugs local processes started outside Qt Creator.

       \o CoreGdbAdapter debugs core files generated from crashes.

       \o RemoteGdbAdapter interacts with the gdbserver running on Linux.

       \o TrkGdbAdapter interacts with Symbian devices. The gdb protocol and
       the gdb serial protocol are used between gdb and the adapter. The TRK
       protocol is used between the adapter and AppTRK running on the device.

     \endlist

     \endomit

    \section1 Installing Native Debuggers

    There are various reasons why the debugger plugin may fail to automatically
    pick up a suitable native debugger. The native debugger might be missing
    (which is usually the case for the CDB debugger on Windows which always
    needs to be installed manually by the user) or the installed version is not
    supported.
    Check the table below for the supported versions and other important
    information about installing native debuggers.

    \table
        \header
            \o Native Debugger
            \o Notes
        \row
            \o Gdb
            \o On Linux, install version 6.8, 7.0.1 (version 7.0 is not supported),
            7.1, or later. On Mac OS X, install Apple gdb version 6.3.50-20050815
            (build 1344) or later.

        \row
            \o Debugging tools for Windows
            \o Using this engine requires you to install the
               \e{Debugging tools for Windows}
               \l{http://www.microsoft.com/whdc/devtools/debugging/installx86.Mspx}{32-bit}
               or
               \l{http://www.microsoft.com/whdc/devtools/debugging/install64bit.Mspx}{64-bit}
               package (Version 6.11.1.404 for the 32-bit or the 64-bit version of Qt Creator, respectively),
               which is freely available for download from the
               \l{http://msdn.microsoft.com/en-us/default.aspx}
               {Microsoft Developer Network}.

               \note Visual Studio does not include the Debugging tools needed,
               and therefore, you must install them separately.

               The pre-built \e{Qt SDK for Windows} makes use
               of the library if it is present on the system. When manually building Qt
               Creator using the Microsoft Visual C++ Compiler, the build process checks
               for the required files in \c{"%ProgramFiles%\Debugging Tools for Windows"}.

               It is highly recommended that you add the Symbol Server provided by Microsoft to the symbol
               search path of the debugger. The Symbol Server provides you
               with debugging informaton for the operating system libraries for debugging
               Windows applications. For more information, see
               \l{Setting the Symbol Server in Windows}.

       \row
           \o Debugging tools for Mac OS X
           \o The Qt binary distribution contains both debug and release
              variants of the libraries. But you have to explicitly tell the
              runtime linker that you want to use the debug libraries even if
              your application is compiled as debug as release is the default
              library.

              If you use a qmake based project in Qt Creator,  you can set a
              flag in your run configuration, in \gui Projects mode. In the run
              configuration, select \gui{Use debug version of frameworks}.

              For more detailed information about debugging on the Mac, see:
              \l http://developer.apple.com/mac/library/technotes/tn2004/tn2124.html

        \note The Mac OS X Snow Leopard (10.6) has a bug, that can be worked
              around as described in the link provided below:
              \l http://bugreports.qt.nokia.com/browse/QTBUG-4962.

    \endtable    

    \section1 Setting the Symbol Server in Windows

    To obtain debugging information for the operating system libraries for
    debugging Windows applications, add the Symbol Server provided
    by Microsoft to the symbol search path of the debugger:
    \list 1
        \o  Select \gui Tools > \gui{Options...} > \gui Debugger > \gui Cdb.
        \o  In the \gui {Symbol paths} field, open the \gui{Insert...} menu
            and select \gui{Symbol Server...}.
        \o  Select a directory where you want to store the cached information
            and click \gui OK.

            Use a subfolder in a temporary directory, such as
            \c {C:\temp\symbolcache}.
    \endlist

    \note Populating the cache might take a long time on a slow network
    connection.

    \note The first time you start debugging by using the
    Debugging tools for Windows, Qt Creator prompts you to add the Symbol
    Server.

*/

/*!
    \contentspage index.html
    \previouspage creator-debugging-example.html
    \page creator-debug-mode.html
    \nextpage creator-debugger-engines.html

    \title Interacting with the Debugger

    In \gui Debug mode, you can use several views to interact with the
    program you are debugging. Frequently used views are shown by
    default and rarely used ones are hidden. To change the default settings,
    select \gui Debug > \gui Views, and then select views to display
    or hide. You can also lock views. The position of views is saved for future
    sessions.

    \image qtcreator-debugger-views.png "Debug mode views"


    \section1 Starting the Debugger

    To start a program under the debugger's control, select \gui{Debug} >
    \gui{Start Debugging} > \gui{Start Debugging}, or press \key{F5}.
    Qt Creator checks whether the compiled program is up-to-date, rebuilding
    it if necessary. The debugger then takes over and starts the program.

    \note Starting a program in the debugger can take a considerable amount of
    time, typically in the range of several seconds to minutes if complex
    features (like QtWebKit) are used.

    Once the program starts running, it behaves and performs as usual.
    You can interrupt a running program by selecting \gui{Debug} >
    \gui {Interrupt}. The program is automatically interrupted as soon as a
    breakpoint is hit.

    Once the program stops, Qt Creator:

    \list
        \o Retrieves data representing the call stack at the program's current
           position.
        \o Retrieves the contents of local variables.
        \o Examines \gui Watchers.
        \o Updates the \gui Registers, \gui Modules, and \gui Disassembler
           views.
    \endlist


    You can use the \gui Debug mode views to examine the data in more detail.

    You can use the following keyboard shortcuts:

    \list

       \o To finish debugging, press \key{Shift+F5}.
       \o  To execute a line of code as a whole, press \key{F10}.
       \o  To step into a function or a sub-function, press \key{F11}.
       \o  To continue running the program, press \key{F5}.

    \endlist

    It is also possible to continue executing the program until the current
    function completes or jump to an arbitrary position in the current function.


    \section1 Setting Breakpoints

    A breakpoint represents a position or sets of positions in the code that,
    when executed, interrupts the program being debugged and passes the control
    to you. You can then examine the state of the interrupted program, or
    continue execution either line-by-line or continuously.

    Qt Creator shows breakpoints in the \gui{Breakpoints} view which is enabled
    by default. The \gui{Breakpoints} view is also accessible when the debugger
    and the program being debugged is not running.

    \image qtcreator-debug-breakpoints.png "Breakpoints view"

    Typically, breakpoints are associated with a source code file and line, or
    the start of a function -- both are allowed in Qt Creator.

    The interruption of a program by a breakpoint can be restricted with
    certain conditions.

    To set a breakpoint:

    \list
       \o At a particular line you want the program to stop, click the
          left margin or press \key F9 (\key F8 for Mac OS X).
       \o At a function that you want the program to interrupt, enter the
          function's name in \gui{Set Breakpoint at Function...} located in the
          context menu of the \gui{Breakpoints} view.
    \endlist

    \note You can remove a breakpoint:
    \list
        \o By clicking the breakpoint marker in the text editor.
        \o By selecting the breakpoint in the breakpoint view and pressing
           \key{Delete}.
        \o By selecting \gui{Delete Breakpoint} from the context
           menu in the \gui Breakpoints view.
    \endlist

    You can set and delete breakpoints before the program starts running or
    while it is running under the debugger's control. Breakpoints are saved
    together with a session.


    \section1 Viewing Call Stack Trace

    When the program being debugged is interrupted, Qt Creator displays the
    nested function calls leading to the current position as a call stack
    trace. This stack trace is built up from call stack frames, each
    representing a particular function. For each function, Qt Creator tries
    to retrieve the file name and line number of the corresponding source
    file. This data is shown in the \gui Stack view.

    \image qtcreator-debug-stack.png

    Since the call stack leading to the current position may originate or go
    through code for which no debug information is available, not all stack
    frames have corresponding source locations. Stack frames without
    corresponding source locations are grayed out in the \gui{Stack} view.

    If you click a frame with a known source location, the text editor
    jumps to the corresponding location and updates the \gui{Locals and Watchers}
    view, making it seem like the program was interrupted before entering the
    function.


    \section1 Viewing Threads

    If a multi-threaded program is interrupted, the \gui Thread view or the
    combobox named \gui Thread in the debugger's status bar can be used to
    switch from one thread to another. The \gui Stack view adjusts itself
    accordingly.


    \section1 Viewing Modules and Source Files

    The \gui{Modules} view and \gui{Source Files} views display information
    that the debugger plugin has about modules and source files included in
    the project. The \gui{Modules} view lists the modules in the project and
    symbols within the modules. In addition, it indicates where the module
    was loaded.

    The \gui{Source Files} view lists all the source files included in the project.
    If you cannot step into an instruction, you can check whether the source file is
    actually part of the project, or whether it was compiled
    elsewhere. The view shows the path to each file in the file system.

    By default, the \gui{Modules} view and \gui{Source Files} view are hidden.


    \section1 Viewing Disassembled Code and Register State

    The \gui{Disassembler} view displays disassembled code for the current
    function. The \gui{Registers} view displays the current state of the CPU's
    registers.

    The \gui{Disassembler} view and the \gui{Registers} view are both useful
    for low-level commands for checking single instructions, such as \gui{Step Into}
    and \gui{Step Over}. By default, both \gui{Disassembler} and
    \gui{Registers} view are hidden.

    \section1 Locals and Watchers

    Whenever a program stops under the control of the debugger, it retrieves
    information about the topmost stack frame and displays it in the
    \gui{Locals and Watchers} view. The \gui{Locals and Watchers} view
    typically includes information about parameters of the function in that
    frame as well as the local variables.

    \image qtcreator-watcher.png "Locals and Watchers view"

    Compound variables of struct or class type are displayed as
    expandable in the view. Expand entries to show
    all members. Together with the display of value and type, you can
    examine and traverse the low-level layout of object data.


    \table
        \row
            \i  \bold{Note:}

        \row
            \i  Gdb, and therefore Qt Creator's debugger works for optimized
                builds on Linux and Mac OS X. Optimization can lead to
                re-ordering of instructions or removal of some local variables,
                causing the \gui{Locals and Watchers} view to show unexpected
                data.
        \row
            \i  The debug information provided by gcc does not include enough
                information about the time when a variable is initialized.
                Therefore, Qt Creator can not tell whether the contents of a
                local variable contains "real data", or "initial noise". If a
                QObject appears uninitialized, its value is reported as
                \gui {not in scope}. Not all uninitialized objects, however, can be
                recognized as such.
    \endtable


    The \gui{Locals and Watchers} view also provides access to the most
    powerful feature of the debugger: comprehensive display of data belonging
    to Qt's basic objects.

    To enable Qt's basic objects data display feature:
    \list
       \o  Select \gui Tools > \gui {Options...} > \gui Debugger >
           \gui{Debugging Helper} and check the \gui{Use debugging helper}
           checkbox.
       \o  The \gui{Locals and Watchers} view is reorganized to provide a
           high-level view of the objects.
    \endlist

    For example, in case of QObject, instead of displaying a pointer to some
    private data structure, you see a list of children, signals and slots.

    Similarly, instead of displaying many pointers and integers, Qt Creator's
    debugger displays the contents of a QHash or QMap in an orderly manner.
    Also, the debugger displays access data for QFileInfo and provides
    access to the "real" contents of QVariant.

    You can use the \gui{Locals and Watchers} view to change the contents of
    variables of simple data types, for example, \c int or \c float when the
    program is interrupted. To do so, click the \gui Value column, modify
    the value with the inplace editor, and press \key Enter (or \key Return).

    \note The set of watched items is saved in your session.

*/


/*!
    \contentspage index.html
    \previouspage creator-debugging-cpp.html
    \page creator-debugging-example.html
    \nextpage creator-debug-mode.html

    \title Debugging the Example Application

    This section uses the \l{Creating a Qt C++ Application}{TextFinder} example to
    illustrate how to debug applications in the \gui Debug mode. TextFinder
    reads a text file into
    QString and then displays it with QTextEdit.
    To look at the example QString, \c{line}, and see the
    stored data, place a breakpoint and view the QString object
    data, as follows:

    \list 1
        \o Click in between the line number and the window border on the line
        where we invoke \l{http://doc.qt.nokia.com/4.7-snapshot/qtextedit.html#plainText-prop}{setPlainText()}
        to set a breakpoint.

        \image qtcreator-setting-breakpoint1.png

        \o Select \gui{Debug > Start Debugging > Start Debugging} or press \key{F5}.


        \o To view the breakpoint, click the \gui{Breakpoints} tab.

        \image qtcreator-setting-breakpoint2.png

        \o To remove a breakpoint, right-click it and select \gui{Delete Breakpoint}.


        \o To view the contents of \c{line}, go to the \gui{Locals and
    Watchers} view.

        \image qtcreator-watcher.png

    \endlist

    Modify the \c{on_findButton_clicked()} function to move back to
    the start of the document and continue searching once the cursor hits the
    end of the document. Add the following code snippet:

    \code
    void TextFinder::on_findButton_clicked()
    {
        QString searchString = ui->lineEdit->text();

        QTextDocument *document = ui->textEdit->document();
        QTextCursor cursor = ui->textEdit->textCursor();
        cursor = document->find(searchString, cursor,
            QTextDocument::FindWholeWords);
        ui->textEdit->setTextCursor(cursor);

        bool found = cursor.isNull();

        if (!found && previouslyFound) {
            int ret = QMessageBox::question(this, tr("End of Document"),
            tr("I have reached the end of the document. Would you like "
            "me to start searching from the beginning of the document?"),
            QMessageBox::Yes | QMessageBox::No, QMessageBox::Yes);

            if (ret == QMessageBox::Yes) {
                cursor = document->find(searchString,
                    QTextDocument::FindWholeWords);
                ui->textEdit->setTextCursor(cursor);
            } else
                return;
        }
        previouslyFound = found;
    }
    \endcode

    If you compile and run the above code, however, the application does not
    work correctly due to a logic error. To locate this logic error, step
    through the code using the following buttons:

    \image qtcreator-debugging-buttons.png

 */


/*!
    \contentspage index.html
    \previouspage creator-debugger-engines.html
    \page creator-debugging-helpers.html
    \nextpage creator-debugging-qml.html

    \title Using Debugging Helpers

    \section1 Debugging Helper Library with C++

    While debugging, Qt Creator dynamically loads a helper library into your
    program. This helper library enables Qt Creator to pretty print Qt and STL
    types. The Qt SDK package already contains a prebuilt debugging helper
    library. To create your own debugging helper library, select \gui{Tools} >
    \gui{Options...} > \gui{Qt4} > \gui{Qt Versions}. As the internal data
    structures of Qt can change between versions, the debugging helper
    library is built for each Qt version.


    \section1 Debugging Helper Library with Python

    With the gdb Python version, you can
    use debugging helpers also for user defined types. To do so,
    define one Python function per user defined type in \c{.gdbinit}.

    The function name has to be qdump__NS__Foo, where NS::Foo is the class
    or class template to be examined. Nested namespaces are possible.

    The debugger plugin calls this function whenever you want to
    display an object of this type. The function is passed the following
    parameters:
    \list
       \o  \c d of type \c Dumper
       \o  \c item of type \c Item
    \endlist

    The function has to feed the Dumper object with certain information
    which is used to build up the object and its children's display in the
    \gui{Locals and Watchers} view.


    Example:

    \code
    def qdump__QVector(d, item):
        d_ptr = item.value["d"]
        p_ptr = item.value["p"]
        alloc = d_ptr["alloc"]
        size = d_ptr["size"]

        check(0 <= size and size <= alloc and alloc <= 1000 * 1000 * 1000)
        check(d_ptr["ref"]["_q_value"] > 0)

        innerType = item.value.type.template_argument(0)
        d.putItemCount(size)
        d.putNumChild(size)
        if d.isExpanded(item):
            p = gdb.Value(p_ptr["array"]).cast(innerType.pointer())
            with Children(d, [size, 2000], innerType)
                for i in d.childRange():
                    d.putItem(Item(p.dereference(), item.iname, i))
                    p += 1
    \endcode

    \section2 Item Class

    The Item Python class is a thin wrapper around values corresponding to one
    line in the \gui{Locals and Watchers} view. The Item members are as follows :

    \list

    \o \gui{__init__(self, value, parentiname, iname, name = None)} - A
       constructor. The object's internal name is created by concatenating
       \c parentiname and \c iname. If \c None is passed as \c name, a
       serial number is used.

    \o \gui{value} - An object of type gdb.Value representing the value to
        be displayed.

    \o \gui{iname} - The internal name of the object, constituting a dot-separated
    list of identifiers, corresponding to the position of the object's
    representation in the view.

    \o \gui{name} - An optional name. If given, is used in the
    \gui{name} column of the view. If not, a simple number in brackets
    is used instead.

    \endlist


    \section2 Dumper Class

    For each line in the \gui{Locals and Watchers} view, a string like the
    following needs to be created and channeled to the debugger plugin.
    \code
    "{iname='some internal name',
      addr='object address in memory',
      name='contents of the name column',
      value='contents of the value column',
      type='contents of the type column',
      numchild='number of children',        // zero/nonzero is sufficient
      childtype='default type of children', // optional
      childnumchild='default number of grandchildren', // optional
      children=[              // only needed if item is expanded in view
         {iname='internal name of first child',
          ... },
         {iname='internal name of second child',
          ... },
         ...
      ]}"
    \endcode

    While in theory, you can build up the entire string above manually, it is
    easier to employ the Dumper Python class for that purpose. The Dumper
    Python class contains a complete framework to take care of the \c iname and
    \c addr fields, to handle children of simple types, references, pointers,
    enums, known and unknown structs as well as some convenience methods to
    handle common situations.

    The Dumper members are the following:

    \list

    \o \gui{__init__(self)} - Initializes the output to an empty string and
        empties the child stack.

    \o \gui{put(self, value)} - Low level method to directly append to the
        output string.

    \o \gui{putCommaIfNeeded(self)} - Appends a comma if the current output
        ends in '}', '"' or ']' .

    \o \gui{putField(self, name, value)} - Appends a comma if needed, and a
         name='value' field.

    \o \gui{beginItem(self, name)} - Starts writing a field by writing \c {name='}.

    \o \gui{endItem(self)} - Ends writing a field by writing \c {'}.

    \o \gui{endChildren(self)} - Ends writing a list of children.

    \o \gui{childRange(self)} - Returns the range of children specified in
        the current \c Children scope.

    \o \gui{putItemCount(self, count)} - Appends a field  \c {value='<%d items'}
        to the output.

    \o \gui{putEllipsis(self)} - Appends fields
        \c {'{name="<incomplete>",value="",type="",numchild="0"}'}. This is
        automatically done by \c endChildren if the number of children to
        print is smaller than the number of actual children.

    \o \gui{putName(self, name)} - Appends a \c {name='...'} field.

    \o \gui{putType(self, type)} - Appends a field \c {type='...'} unless the
        \a type coincides with the parent's default child type.

    \o \gui{putNumChild(self, numchild)} - Appends a field \c {numchild='...'}
        unless the \c numchild coincides with the parent's default child numchild
        value.

    \o \gui{putValue(self, value, encoding = None)} - Append a file \c {value='...'},
        optionally followed by a field \c {valueencoding='...'}. The \c value
        needs to be convertible to a string entirely consisting of
        alphanumerical values. The \c encoding parameter can be used to
        specify the encoding in case the real value had to be encoded in some
        way to meet the alphanumerical-only requirement.
        Currently the following encodings are supported:

        \list
            \o 0: unencoded 8 bit data, interpreted as Latin1.

            \o 1: base64 encoded 8 bit data, used for QByteArray,
                double quotes are added.

            \o 2: base64 encoded 16 bit data, used for QString,
                double quotes are added.

            \o 3: base64 encoded 32 bit data,
                double quotes are added.

            \o 4: base64 encoded 16 bit data, without quotes (see 2)

            \o 5: base64 encoded 8 bit data, without quotes (see 1)

            \o 6: %02x encoded 8 bit data (as with \c QByteArray::toHex),
                double quotes are added.

            \o 7: %04x encoded 16 bit data (as with \c QByteArray::toHex),
                double quotes are added.
        \endlist

    \o \gui{putStringValue(self, value)} - Encodes a QString and calls
        \c putValue with the correct \c encoding setting.

    \o \gui{putByteArrayValue(self, value)} - Encodes a QByteArray and calls
        \c putValue with the correct \c encoding setting.

    \o \gui{isExpanded(self, item)} - Checks whether the item with the
        internal name \c item.iname is expanded in the view.

    \o \gui{isExpandedIName(self, iname)} - Checks whether the item with the
        internal name \c iname is expanded in the view.

        \o \gui{putIntItem(self, name, value)} - Equivalent to:
        \code
        self.beginHash()
        self.putName(name)
        self.putValue(value)
        self.putType("int")
        self.putNumChild(0)
        self.endHash()
        \endcode

        \o \gui{putBoolItem(self, name, value)} - Equivalent to:
        \code
        self.beginHash()
        self.putName(name)
        self.putValue(value)
        self.putType("bool")
        self.putNumChild(0)
        self.endHash()
        \endcode

    \o \gui{pushOutput(self)} - Moves the output string to a safe location
        from with it is sent to the debugger plugin even if further operations
        raise an exception.

    \o \gui{putCallItem(self, name, item, func)} -
        Uses gdb to call the function \c func on the value specified by
        \a {item.value} and output the resulting item. This function is
        not available when debugging core dumps and it is not available
        on the Symbian platform due to restrictions imposed by AppTRK.

    \o \gui{putItemHelper(self, item)} - The "master function", handling
        basic types, references, pointers and enums directly, iterates
        over base classes and class members of compound types and calls
        \c qdump__* functions whenever appropriate.

    \o \gui{putItem(self, item)} - Equivalent to:
        \code
        with SubItem(self):
            self.putItemHelper(item)
        \endcode
        Exceptions raised by nested function calls are caught and all
        output produced by \c putItemHelper is replaced by the output of:
        \code
            ...
        except RuntimeError:
            d.put('value="<invalid>",type="<unknown>",numchild="0",')
        \endcode

    \endlist


    \section2 Children and SubItem Class

    Child items might report errors if data is uninitialized or corrupted
    or if the helper code is broken. To gracefully recover from these
    errors, use \c Children and \c SubItem \e{Context Managers} to create
    nested items.

    The \c Children constructor \gui{__init__(self, dumper, numChild = 1,
    childType = None, childNumChild = None)} uses one non-optional argument
    \c dumper to refer to the current \c Dumper object and three optional
    arguments, specifying the number \c numChild of children, with type
    \c childType_ and \c childNumChild_ grandchildren each. If \c numChild_
    is a list of two integers, the first one specifies the actual number
    of children and the second the maximum number of children to print.

    Similarly, using the \c SubItem class helps to protect individual items.

    Example:
    \code
    d.putNumChild(2)
    if d.isExpanded(item):
        with Children(d):
            with SubItem(d):
                d.putName("key")
                d.putItemHelper(Item(key, item.iname, "key"))
            with SubItem(d):
                d.putName("value")
                d.putItemHelper(Item(value, item.iname, "value"))
    \endcode
*/


/*!
    \contentspage index.html
    \previouspage creator-project-qmake.html
    \page creator-project-cmake.html
    \nextpage creator-project-generic.html

    \title Setting Up a CMake Project

    CMake is an alternative to qmake for automating the generation of makefiles.
    It controls the software compilation process by using simple configuration
    files, called CMakeLists.txt files. CMake generates native makefiles and
    workspaces that you can use in the compiler environment of your choice.

    Since Qt Creator 1.1, CMake configuration files are supported.
    Qt Creator 1.3 supports the Microsoft Toolchain if the CMake version
    is at least 2.8.

    \section1 Setting the Path for CMake

    You can set the path for the \c CMake executable in \gui{Tools} >
    \gui{Options...} > \gui{CMake} > \gui{CMake}.

    \image qtcreator-cmakeexecutable.png

    \note Before you open a \c CMake project it is necessary to modify the
    \c{PATH} environment variable to include the bin folders of \c mingw and
    Qt Creator in the SDK.

    For instance, if you have the Qt Creator SDK installed in your C drive,
    use the following command to set the environment variables in
    the command line prompt:
    \code
    set PATH=C:\qtsdk\mingw\bin;C:\qtsdk\qt\bin;
    \endcode
    Then start Qt Creator by typing:
    \code
    C:\qtsdk\bin\qtcreator.exe
    \endcode

    \section1 Opening CMake Projects

    To open a \c CMake project:
    \list 1
        \o  Select \gui{File} > \gui{Open File or Project...}.
        \o  Select the \c{CMakeLists.txt} file from your \c CMake project.
    \endlist

    A wizard guides you through the rest of the process.

    \note If the \c CMake project does not have an in-place build, Qt Creator
    lets you specify the directory in which the project is built
   (\l{glossary-shadow-build}{shadow build}).

    \image qtcreator-cmake-import-wizard1.png

    The screenshot below shows how you can specify command line arguments to
    \c CMake for your project.

    \image qtcreator-cmake-import-wizard2.png

    Normally, there is no need to pass any command line arguments for projects
    that are already built, as \c CMake caches that information.


    \section1 Building CMake Projects

    Qt Creator builds \c CMake projects by running \c make, \c mingw32-make, or
    \c nmake depending on your platform. The build errors and warnings are
    parsed and displayed in the \gui{Build Issues} output pane.

    By default, Qt Creator builds the \bold{all} target. You can specify which
    targets to build in \gui{Project} mode, under \gui{Build Settings}.

    \image qtcreator-cmake-build-settings.png

    Qt Creator supports multiple build configurations. The build
    directory can also be modified after the initial import.

    \section1 Running CMake Projects
    Qt Creator automatically adds \gui{Run Configurations} for all targets
    specified in the \c CMake project file.

    Known issues for the current version can be found
    \l{Known Issues}{here}.


    \section1 Adding External Libraries to a CMake Project

    Through external libraries Qt Creator can support code completion and
    syntax highlighting as if they were part of the current project or the Qt
    library.

    Qt Creator detects the external libraries using the \c FIND_PACKAGE()
    macro. Some libraries come with the CMake installation. You can find those
    in the \bold{Modules} directory of your CMake installation.

    \note If you provide your own libraries, you also need to provide your own
    \c FindFoo.cmake file. For more information, see
    \l{http://vtk.org/Wiki/CMake_FAQ#Writing_FindXXX.cmake_files}{CMake FAQ}.

    Syntax completion and highlighting work once your project successfully
    builds and links against the external library.
*/


/*!
    \contentspage index.html
    \previouspage creator-project-cmake.html
    \page creator-project-generic.html
    \nextpage creator-developing-maemo.html

    \title Setting Up a Generic Project

    Qt Creator supports generic projects, so you can import existing projects
    that do not use qmake or CMake and Qt Creator ignores your build system.

    Generic project support allows you to use Qt Creator as a code editor. You
    can change the way your project is built by modifying the \c make command
    in the \gui{Projects} mode under \gui{Build Settings}.

    When you import a project, Qt Creator creates the following files that
    allow you to specify which files belong to your project and which include
    directories or defines you want to pass to your compile:
    \tt{.files}, \tt{.includes}, and \tt{.config}.


    \section1 Importing a Generic Project

    To import an existing generic project:
    \list 1
        \o Select \gui File > \gui{New File or Project...} >
           \gui{Other Project} > \gui{Import Existing Project}.
        \o In \gui{Import Existing Project}, enter the project name
           and select the location of the project file you want to import.

           Qt Creator automatically generates the following files in the
           project directory:
           \list
               \o \l{Specifying Files}{.files}
               \o \l{Specifying Include Paths}{.includes}
               \o \l{Specifying Defines}{.config}
               \o .creator
           \endlist
    \endlist

    When the project is successfully imported, Qt Creator creates the project
    tree in the sidebar.

    After importing a generic project into Qt Creator, open it by selecting the
    \tt{.creator} file.


    \section1 Working with Generic Project Files

    For a generic project, you have to manually specify which files belong to
    your project and which include directories or defines you want to pass to
    your compiler.


    \section1 Specifying Files

    The list of files for a generic project is specified in the \tt{.files}
    file. When you first create a generic project, Qt Creator adds any
    files it recognizes to your project.

    To add or remove files, edit the \tt{.files} file in Qt Creator.
    Qt Creator recreates your project tree when you save the \tt{.files} file.
    Alternatively, you can add and remove files using the context menu in the
    project tree.

    If you frequently need to update the \tt{.files} file, you can do so
    efficiently by using a script that updates the file for you. If the file
    is modified externally, you have to restart Qt Creator for the changes to
    take effect.

    To update the \tt{.files} on the \gui Git repository use the following
    script:
    \code
    git ls-files *.cpp *.h > MyProject.files
    \endcode

    \section1 Specifying Include Paths

    The include paths are specified in the \tt{.includes} file, one include
    path per line. The paths can be either absolute or relative to the
    \tt{.includes} file.

    \section1 Specifying Defines

    The defines are specified in the \tt{.config} file. The \tt{.config} file is
    a regular C++ file, prepended to all your source files when they are parsed.
    Only use the \tt{.config} file to add lines as in the example below:

    \code
    #define NAME value
    \endcode


    \section1 Creating a Run Configuration

    Qt Creator cannot automatically determine which executable to run.

    In the \gui{Projects} mode under \gui{Run Settings}, define the executable
    file to run:
    \list 1
        \o Click \gui Add and select \gui{Custom Executable}.
        \o Define the configuration name, the location of the executable, any
           additional arguments and the working directory.
    \endlist

*/



/*!

    \contentspage index.html
    \previouspage adding-plugins.html
    \page creator-visual-editor.html
    \nextpage quick-projects.html

    \title Developing Qt Quick Applications

    You can either create Qt Quick projects from scratch or import them to
    Qt Creator. For example, you can import and run the
    \l {http://doc.qt.nokia.com/4.7-snapshot/qdeclarativeexamples.html} {QML examples and demos}
    to learn how to use various aspects of QML.

    \note The Qt Quick specific features and the QDeclarative help are based on a
    preview version of the QtDeclarative package. Update Qt Creator when Qt 4.7 is
    released.

    You can use the code editor (\gui Edit mode) or the visual editor
    (\gui Design mode) to develop Qt Quick applications.
    The following sections describe typical tasks you can do with Qt Creator.

    \list

        \o \l {Creating Qt Quick Projects}
        \o \l {Designing Application UI}
        \o \l {Creating Components}
        \o \l {Creating Buttons}
        \o \l {Creating Scalable Buttons and Borders}
        \o \l {Creating Screens}
        \o \l {Creating List Views}
        \o \l {Animating Screens}
        \o \l {Adding User Interaction Methods}
        \o \l {Implementing Application Logic}

    \endlist

    \note The \QMLD visual editor is provided as an experimental plugin that you must
    enable to be able to edit QML files in the \gui Design mode. Enabling the
    visual editor can negatively affect the overall stability of Qt Creator.

    To enable or disable the \QMLD visual editor, select
    \gui {Help > About Plugins... > Qt Quick > QmlDesigner}. You must restart Qt Creator
    to enable or disable the visual editor.

*/


/*!

    \contentspage index.html
    \previouspage creator-visual-editor.html
    \page quick-projects.html
    \nextpage quick-ui.html

    \title Creating Qt Quick Projects

    Select \gui {File > New File or Project > Qt Quick Project > Qt QML Application}.

    \QMLD creates the following files:

    \list

    \o .qmlproject project file defines that all QML, JavaScript, and image
    files in the project folder belong to the project. Therefore, you do not
    need to individually list all the files in the project.

    \o .qml file defines an element, such as a component, screen, or the whole
    application UI.

    \endlist

    The \c import statement in the beginning of the .qml file specifies the
    \l {http://doc.qt.nokia.com/4.7-snapshot/qdeclarativemodules.html} {Qt modules}
    to import to \QMLD. Each Qt module contains a set of default elements.
    Specify a version to get the features you want.

    To use JavaScript and image files in the application, copy them to the
    project folder.

    To import a QML project to Qt Creator, select
    \gui {File > New File or Project > Qt Quick Project > Import Existing Qt QML Directory}.

*/


/*!

    \contentspage index.html
    \previouspage quick-projects.html
    \page quick-ui.html
    \nextpage quick-components.html

    \title Designing Application UI

    One .qml file can define a component, screen, or the whole application.

*/


/*!

    \contentspage index.html
    \previouspage quick-ui.html
    \page quick-components.html
    \nextpage quick-buttons.html

    \title Creating Components

    A QML component provides a way of defining a new type that you can re-use in other QML
    files. A component is like a black box; it interacts with the outside world
    through properties, signals, and slots, and is generally defined in its own QML file.
    You can import components to screens and applications.

    You can use the \gui Library items to create components. Drag and drop
    the following QML elements to the editor and modify their properties in the \gui Properties pane:

    \list

        \o \l{http://doc.qt.nokia.com/4.7-snapshot/qml-borderimage.html}{Border Image}
        uses an image as a border or background.
        \o \l{http://doc.qt.nokia.com/4.7-snapshot/qml-image.html}{Image}
        adds a bitmap to the scene. You can stretch and tile images.
        \o \l{http://doc.qt.nokia.com/4.7-snapshot/qml-item.html}{Item}
        is the most basic of all visual items in QML. Even though it has no visual appearance,
        it defines all the properties that are common across visual items, such as the x and
        y position, width and height, anchoring, and key handling.
        \o \l{http://doc.qt.nokia.com/4.7-snapshot/qml-rectangle.html}{Rectangle}
        adds a rectangle that is painted with a solid fill color and an optional border.
        You can also use the radius property to create rounded rectangles.
        \o \l{http://doc.qt.nokia.com/4.7-snapshot/qml-text.html}{Text}
        adds formatted read-only text.
        \o \l{http://doc.qt.nokia.com/4.7-snapshot/qml-textedit.html}{Text Edit}
        adds a single line of editable formatted text that can be validated.
        \o \l{http://doc.qt.nokia.com/4.7-snapshot/qml-textinput.html}{Text Input}
        adds a single line of editable plain text that can be validated.

    \endlist

    You can use QML to add properties for a component in the code editor.

    The following sections describe some use cases for the QML elements.

*/


/*!

    \contentspage index.html
    \previouspage quick-components.html
    \page quick-buttons.html
    \nextpage quick-scalable-image.html

    \title Creating Buttons

    To create a button component:

    \list 1

        \o Select \gui {File > New File or Project > Qt > Qt QML File} to create a QML file
        called Button.qml (for example).

        \note Components are listed in the \gui Library pane only if the filename begins
        with a capital letter.

        \o Double-click the file to open it in the code editor.

        \o Click \gui {Design} to edit the file in the visual editor.

        \o Drag and drop a \gui Rectangle from the \gui Library pane to the scene.

        \o In the \gui Properties pane, modify the appearance of the button.

        \list a

        \o In the \gui Color field, select the button color.

        \o In the \gui Radius field, use
        the slider to set the radius of the rectangle and produce rounded corners for the button.

        \endlist

        \o Drag and drop a \gui {Text} item on top of the \gui Rectangle. This creates a
        nested element where \gui Rectangle is the parent element of \gui Text. Elements
        are positioned relative to their parents.

        \o In the \gui Properties pane, edit the properties of the \gui Text item.

        \list a

        \o In the \gui Text field, type \bold Button.

        You can select the text color, font, size, and style in the \gui Font section.

        \o In the \gui Alignment field, select the center button to align the text to the
        center of the button.

        \o Click \gui {Geometry}, and then click the
        \inlineimage qmldesigner-anchor-fill-screen.png
        button to anchor the text to the whole button area.

        \endlist

        \o Click \gui Edit to edit the \c width and \c height properties of the button
        to fit the button size.

        \o Press \key {Ctrl+S} to save the button.

        \image qmldesigner-button.png "Button component"

        \o Click the \gui Run button to view the button in \QQV.

    \endlist

    To create a graphical button that scales beautifully without using vector graphics,
    use the \l{http://doc.qt.nokia.com/4.7-snapshot/qml-borderimage.html}{Border Image}
    element.

*/


/*!

    \contentspage index.html
    \previouspage quick-buttons.html
    \page quick-scalable-image.html
    \nextpage quick-screens.html

    \title Creating Scalable Buttons and Borders

    You can use the \l{http://doc.qt.nokia.com/4.7-snapshot/qml-borderimage.html}{Border Image}
    element to display an image, such as a PNG file, as a border and a background.

    Use two Border Image elements and suitable graphics to make it look like the button
    is pushed down when it is clicked. One of the Border Image elements is visible by default.
    You can specify that it is hidden and the other one becomes visible when the mouse is clicked.

    Add a MouseArea that covers the whole area and emits the clicked signal (\c {parent.clicked()})
    when it detects a mouse click.

    You can add text to the button and set it up as a property. The text can then be initialized
    from the outside, making the button a reusable UI component. The font size is also available in case
    the default size is too big. You can scale down the button text and use smooth text rendering
    for some extra quality.

    \image qmldesigner-borderimage.png "Graphical button"

    To create a graphical button:

    \list 1

        \o Select \gui {File > New File or Project > Qt > Qt QML File} to create a QML file
        called Button.qml (for example).

        \o Double-click the file to open it in the code editor.

        \o Replace the \gui Rectangle with an \gui Item, as illustrated by the
        following code snippet:

        \code

        Item {

        }

        \endcode

        \o Click \gui {Design} to edit the file in the visual editor.

        \o Drag and drop two \gui BorderImage items from the \gui Library pane to
        the scene.

        \o Drag and drop a \gui Text item to the scene.

        \o Drag and drop a \gui MouseArea to the screen.

        \o Click \gui Edit to specify properties for the \gui Item, as
        illustrated by the following code snippet:

        \code

        property string text: ""
        property int fontSize: 44

        signal clicked

        \endcode

        \o In the \gui Navigator view, select \gui borderimage1 to specify
        settings for it in the \gui Properties pane:

        \list a

            \o In the \gui Source field, select the image file for the
            button, for example button_up.png.

            \o In the \gui Left, \gui Right, \gui Top, and \gui Bottom fields,
            enter 32 to set the margins for the image.

            \o Click \gui {Geometry}, and then click the
            \inlineimage qmldesigner-anchor-fill-screen.png
            button to anchor the border image to the \gui Item.

            \o Click \gui Advanced, and select \gui {Set Expression} in the menu
            next to the \gui Visibility check box.

            \o Enter the following expression to specify that the image is visible
            when the mouse is not pressed down: \c {!mousearea1.pressed}.

        \endlist

        \o Select \gui borderimage2 to specify similar settings for it:

        \list a

            \o In the \gui Source field, select the image file for the
            button when it is clicked, for example button_down.png.

            \o In the \gui Left, \gui Right, \gui Top, and \gui Bottom fields,
            enter 32 to set the margins for the image.

            \o Click \gui {Geometry}, and then click the
            \inlineimage qmldesigner-anchor-fill-screen.png
            button to anchor the border image to the \gui Item.

            \o Click \gui Advanced, and set the following epression for
            \gui Visibility, to specify that the the image is visible
            when the mouse is pressed down: \c {mousearea1.pressed}.

        \endlist


        \o Select \gui Text to specify font size and color, and text
        scaling and rendering:

        \list a

            \o In the \gui Color field, use the color picker to select
            the font color, or enter a value in the field.

            \o In the \gui Text field, select \gui {Set Expression} and
            enter a pointer to the \c {text} property that you specified
            earlier: \c {parent.txt}.

            \o In the \gui Size field, select \gui {Pixel} to specify
            the font size in pixels. By default, the size is specified in
            points.

            \o In the \gui Size field, select \gui {Set Expression} and
            enter a pointer to the \c {fontSize} property that you specified
            earlier.

            \o Select the \gui Smooth check box to enable smooth text
            rendering.

            \o Click \gui {Geometry}, and then click the
            \inlineimage qmldesigner-center-in.png "Anchor buttons"
            buttons to inherit the vertical and horizontal centering from
            the parent.

            \o Click \gui Advanced to specify scaling for the text in the
            \gui Scale field.

            \o Select \gui {Set Expression} and enter the following expression:
            \c {if (!mousearea1.pressed) { 1 } else { 0.95 }}.

            \note You can enter long and complicated expressions also in the
            code editor.

        \endlist

        \o In the code editor, add to the \c MouseArea item
        a pointer to the \c clicked expression that you added earlier:
        \c {onClicked: parent.clicked()}.

        \o Click the \gui Run button to view the button in \QQV.

        \endlist

*/


/*!

    \contentspage index.html
    \previouspage quick-scalable-image.html
    \page quick-screens.html
    \nextpage quick-list-views.html

    \title Creating Screens

    You can use the \gui Library items and your own components to create screens.

    You can create the following types of views to organize items provided by
    \l{http://doc.qt.nokia.com/4.7-snapshot/qdeclarativemodels.html}{data models}:

    \list

        \o \l{http://doc.qt.nokia.com/4.7-snapshot/qml-gridview.html}{Grid View}
        \o \l{http://doc.qt.nokia.com/4.7-snapshot/qml-listview.html}{List View}
        \o \l{http://doc.qt.nokia.com/4.7-snapshot/qml-pathview.html}{Path View}

    \endlist

    In the code editor, write the code to use the data models.

    Use states and transitions
    to navigate between screens.

    QML states typically describe user interface configurations, such as the UI elements,
    their properties and behavior and the available actions. For example, you can use
    states to create two screens:

    \list 1

        \o Use the \gui Library items, resources and your own components to create a screen.
        For example, drag and drop the button component from the \gui Library pane to the screen.

        \o In the \gui State pane, click the plus sign to add another view, or \e state
        to the application.

        \o Modify the second state of the screen to create a new screen.

    \endlist

*/


/*!

    \contentspage index.html
    \previouspage quick-screens.html
    \page quick-list-views.html
    \nextpage quick-animations.html

    \title Creating List Views

    You use list views and list models to create lists. You use delegates to handle list items.
    Typically, the list model is provided by a QAbstractListModel C++ model object,
    but you can also create it in QML.

    \list 1

        \o Select \gui {File > New File or Project > Qt > Qt QML File} to create a QML file
        called ListView.qml (for example).

        \o Double-click the file to open it in the code editor.

        \o Add a list model that contains the data to be shown on the list, as
        illustrated by the following code snippet:

        \code

        import Qt 4.7

            Rectangle {
                width: 360
                height: 640

            ListModel {
                id: myListModel
                ListElement {
                   item_index: 0
                   item_name: "Item 1"
                   item_description: "Description 1"
            }
            ListElement {
                item_index: 1
                item_name: "Item 2"
                item_description: "Description 2"
            }
            ListElement {
                item_index: 2
                item_name: "Item 3"
                item_description: "Description 3"
            }
        }

        \endcode

        \o Add a delegate that draws each item in the list.

        \code

        Component {
            id: myListDelegate
            Item {
                id: wrapper
                width: parent.width
                height: 40
                Column {
                    x: 5; y: 5
                    Text { text: '<b>Name:</b> ' + item_name }
                    Text { text: '<b>Descriptionr:</b> ' + item_description }
                }
                MouseArea {
                    anchors.fill: parent
                    onClicked: myList.currentIndex = item_index
                }
            }
        }

        \endcode

        You can use a separate delegate to hilight the currently selected item.

        \code

        Component {
            id: myListHilight
            Rectangle {
                width: parent.width
                height: 40
                color: "lightsteelblue"
                radius: 5
                SpringFollow on y {
                    to: myList.currentItem.y
                    spring: 3
                    damping: 0.2
                }
            }
        }

        \endcode

        \o Add the list view, as illustrated by the following code snippet:

        \code

        ListView {
            id: myList
            width: parent.width; height: parent.height
            model: myListModel
            delegate: myListDelegate
            highlight: myListHilight
            focus: true
            }
        }

        \endcode

        \o Click the \gui Run button to view the list view in \QQV.

    \endlist

*/


/*!

    \contentspage index.html
    \previouspage quick-list-views.html
    \page quick-animations.html
    \nextpage quick-user-interaction.html

    \title Animating Screens

    To make movement between states smooth, you can specify transitions.
    You can use different types of animated transitions. For example, you can animate changes
    to property values and colors. You can use rotation animation to control the direction of
    rotation. For more information, see
    \l{http://doc.qt.nokia.com/4.7-snapshot/qdeclarativeanimation.html}{QML Animation}.

    You can use the \c ParallelAnimation element to start several animations at the same time.
    Or use the \c SequentialAnimation element to run them one after another.

    You can use the code editor to specify transitions. For more information, see
    \l{http://doc.qt.nokia.com/4.7-snapshot/qml-transition.html}{QML Transition Element}.

*/



/*!

    \contentspage index.html
    \previouspage quick-animations.html
    \page quick-user-interaction.html
    \nextpage quick-application-logic.html

    \title Adding User Interaction Methods

    You can add the following basic interaction methods to scenes:

    \list

        \o \l{http://doc.qt.nokia.com/4.7-snapshot/qml-flickable.html}{Flickable}
        items can be flicked horizontally or vertically.
        \o \l{http://doc.qt.nokia.com/4.7-snapshot/qml-flipable.html}{Flipable}
        items can be flipped between their front and back sides by using rotation,
        state, and transition.
        \o \l{http://doc.qt.nokia.com/4.7-snapshot/qml-focusscope.html}{Focus Scope}
        assists in keyboard focus handling when building reusable QML components.
        \o \l{http://doc.qt.nokia.com/4.7-snapshot/qml-mousearea.html}{Mouse Area}
        enables simple mouse handling.

    \endlist

    To add interaction methods, drag and drop a \gui {Focus Scope} or \gui {Mouse Area}
    to the screen. In the code editor, add signal handlers to execute when users select
    the scope or area. Signal handlers allow actions to be taken in response to an event.
    For instance, the \gui {MouseArea} element has signal handlers to handle mouse press,
    release, and click.

*/


/*!

    \contentspage index.html
    \previouspage quick-user-interaction.html
    \page quick-application-logic.html
    \nextpage creator-building-running.html

    \title Implementing Application Logic

    A user interface is only a part of an application, and not really useful by itself.
    You can use Qt or JavaScript to implement the application logic. For more information on
    using JavaScript, see
    \l {http://doc.qt.nokia.com/4.7-snapshot/qdeclarativejavascript.html} {Integrating JavaScript}.

    For an example of how to use JavaScript to develop a game, see the
    \l {http://doc.qt.nokia.com/4.7-snapshot/qml-advtutorial.html} {QML Advanced Tutorial}.

 */


/*!

    \contentspage index.html
    \previouspage creator-project-generic.html
    \page creator-developing-maemo.html
    \nextpage creator-developing-symbian.html

    \title Setting Up Development Environment for Maemo

    Maemo is a software platform developed by Nokia for smartphones and
    Internet Tablets. The Maemo SDK provides an open development environment
    for different applications on top of the Maemo platform. The necessary
    tools from the Maemo SDK are also included in the Nokia Qt SDK.
    The whole tool chain that you need to create, build, debug, run, and deploy
    Maemo applictions is installed and configured when you install the Nokia
    Qt SDK.

    Maemo 5 is based on the Linux 2.6 operating system. For more
    information about the Maemo platform, see
    \l{http://maemo.org/intro/platform/}{Software Platform} on the Maemo web site.


    \section1 Hardware and Software Requirements

    To build and run Qt applications for Maemo, you need the following:
    \list
       \o  Nokia N900 device with software update release 1.2 (V10.2010.19-1)
       or later installed.
       \o  MADDE cross-platform Maemo development
           tool (installed as part of the Nokia Qt SDK).

           For more information about MADDE pertaining to its
           installation, configuration, and deployment on the device, see
          \l{http://wiki.maemo.org/MADDE}{Introduction to MADDE}.

       \o Nokia USB drivers.

       Only needed if you develop on Windows and if you use a USB connection
       to run applications on the device. The drivers are
       installed as part of the Nokia Qt SDK. You can also download them from
       \l{https://garage.maemo.org/frs/?group_id=801&release_id=2655}{PC Connectivity}
       on the Maemo web site. Download and install the latest
       PC_Connectivity_<version>.exe (at the time of writing,
       PC_Connectivity_0.9.4.exe).

    \endlist

     The Qt Creator/MADDE integration is supported on the following platforms:
    \list
       \o  Linux (32 bit and 64 bit)
       \o  Windows (32 bit and 64 bit)
       \omit \o  Mac OS 10.5 Leopard, or higher \endomit
    \endlist

    \note The only supported build system for Maemo in Qt
    Creator is qmake.

    \section1 Setting Up the Nokia N900

    You can connect your device to your development PC using either a USB or
    WLAN connection.

    For the device, you need to use a tool called Mad Developer to create the
    device-side end point for USB and WLAN connections. It provides no
    diagnostics functions but is essential for creating connections between the
    device and your development PC.

    To use a WLAN connection, you must activate WLAN on the device and connect
    it to the same WLAN as the development PC. The network address is displayed
    in the Mad Developer.

    To use an USB connection, you need to set up the Nokia N900 as a network device
    on the development PC.

    \note If you plan to connect your development PC to the Nokia N900 only over WLAN, you can
    ignore the USB-specific parts in the following sections.

    \section2 Installing and Configuring Mad Developer

    Install Mad Developer on a device and configure
    a connection between the development PC and the device.

    To install and configure Mad Developer:

     \list 1
         \o On the Nokia N900, select \gui{Download} > \gui{Development} > \gui{mad-developer}
         to install the Mad Developer software package.
         \o Click \gui {Mad Developer} to start the Mad Developer application.

         \o To use a WLAN connection, activate WLAN on the device and connect
         to the same network as the development PC. You can see the network
         address in the \gui wlan0 field.

         \o To use an USB connection:

         \list a

         \o If you are using Microsoft Windows as development host, you must
         change the driver loaded for instantiating the connection.
         In the Mad Developer, select \gui{Manage USB} and select \gui{Load g_ether}.

         \o To set up the USB settings, click \gui Edit on the \gui usb0 row and
         confirm by clicking \gui Configure.

          \note By default, you do not need to make changes. The \gui usb0 row
          displays the IP address 192.168.2.15.

          \endlist

       \o Select \gui{Developer Password} to generate a password for a freshly
          created user called \bold developer. The password stays valid for as long
          as the password generation dialog is open. You enter the password when
          you configure the connection in Qt Creator.

          \image qtcreator-mad-developer-screenshot.png
    \endlist

    \section1 Installing Qt Mobility APIs

    To develop applications that use the Qt Mobility APIs, you must install the
    APIs on the devices. The APIs are not available in the Nokia N900 package
    manager, and therefore, you must install them from the command line as the
    root user. To become the root user you must first install \c rootsh from the
    application manager.

    \list 1

        \o On the device, install \c rootsh from the \gui {Application Manager}.

        \o In \gui Programs, select \c {X Terminal} to open a terminal window.

        \o To switch to the root user, enter the following command:
        \c{sudo gainroot}

        \o To install Qt Mobility libraries, enter the following command:
        \c{apt-get install libqtm-*}

        \o To confirm the installation, enter: \c Y

        \o Close the terminal.

    \endlist

    \section1 Setting Up Network Connectivity on Development PC

    Use the network configuration tools on your platform to specify the
    connection to the device on the development PC. You need to do this
    only if you use an USB connection.

    \section2 Linux

    The device uses the IP address 192.168.2.15 with the subnet 255.255.255.0
    for its USB connection by default, so you can create the network interface
    with a different address inside the same subnet too.

    \note If you have changed the IP address of the device when configuring
    Mad Developer, you need to reflect those changes in your development PC USB
    network settings.

    Run the following command in a shell as root user:
                  \c{ifconfig usb0 192.168.2.14 up}

    \section2 Windows

    When you connect the device to your Windows PC, Windows tries to install a
    driver for the Linux USB Ethernet connection. In the
    \gui{Found New Hardware Wizard}, select \gui{No, not this time} in the
    first dialog and \gui{Install the software automatically} in the second
    dialog.

    To specify a network connection:

    \list 1

    \o Open the Network Connections window.

    \o Select the Linux USB Ethernet
    connection that is displayed as a new Local Area Connection.

    \o Edit the \gui {Internet Protocol Version 4 (TCP/IPv4)} properties
    to specify the IP address for the connection.
    In the \gui {Use the following IP address} field, enter the following values:
    \list
       \o  \gui {IP Address}: \bold {192.168.2.14}
       \o  \gui SubnetMask: \bold {255.255.255.0}
       \o  \gui {Default gateway}: leave this field empty
    \endlist

    \endlist

    Depending on
    your version of Microsoft Windows you may have to unplug and re-plug the
    Nokia N900 to reload the driver with its configuration accordingly.

    \section1 Setting Up MADDE

    If you install Nokia Qt SDK, the MADDE package is installed and
    configured automatically on your development PC and you can omit this task.

    \list 1

    \o Download the MADDE installer file for your platform from the
    \l{http://wiki.maemo.org/MADDE}{MADDE} site.

    \o Execute the installer and follow the instructions.

    \o To see which targets are available, run \c{mad-admin list targets}.

    \o To install the target that starts with the string \bold fremantle, use the command:
    \c{mad-admin create fremantle-qt-xxx}

    \o In Qt Creator, register the MADDE tool chain:

       \image qtcreator-screenshot-toolchain.png

        \list a

            \o Select \gui Tools > \gui Options... > \gui Qt4 > \gui{Qt Versions}.

            \o Click \inlineimage qtcreator-windows-add.png,
            to add a new Qt version.

            The \gui{qmake Location} is the qmake
            executable in \c{<MADDE dir>/targets/<fremantle target>/bin}.

        \endlist

    \endlist

    When you have installed the target, you have a toolchain and a sysroot
    environment for cross-compiling.

    \section1 Configuring Connections in Qt Creator

    To be able to run and debug applications on the Maemo emulator and
    devices, you must set up a connection to the emulator and the device in the
    Qt Creator build and run settings. If you install Nokia Qt SDK, the
    necessary software is installed and configured automatically and you
    only need to configure a connection to the device.

    By default, you create the connection as the \e developer user. This
    protects real user data on the device from getting corrupted during
    testing. If you write applications that use Mobility APIs, you might want
    to test them with real user data. To create a connection as a user, specify
    the \gui Username and \gui Password in Qt Creator. For more information, see
    \l{Testing with User Data}.

    You can protect the connections between Qt Creator and the Maemo emulator
    or a device by using either a password or an SSH key. You must always
    use a password for the initial connection, but can then deploy an SSH
    key and use it for subsequent connections. If you use a password, you
    must generate it in Mad Developer and enter it in Qt Creator every time
    you connect to the Maemo emulator or to a device.

    If you do not have an SSH key, you can create it in Qt Creator.
    Encrypted keys are not supported. For more
    information, see \l{Generating SSH Keys}.

    To configure connections between Qt Creator and the Maemo emulator or
    device:

    \list 1

        \o If you install the Maemo emulator (QEMU) separately, you must
           specify parameters to access it:

            \list a

            \o Start Mad Developer in the emulator.

            \o Click \gui {Developer Password} to generate a password for
            the connection.

            \o In Qt Creator, select \gui {Tools > Options... > Projects >
            Maemo Device Configurations > Add} to add a new configuration.

            \image qtcreator-maemo-emulator-connection.png

            \o In the \gui {Configuration name} field, enter a name for
            the connection.

            \o In the \gui {Device type} field, select \gui {Local simulator}.

            \o In the \gui {Authentication type} field, select \gui Password
            for the initial connection.

            \o In the \gui Password field, enter the password from the Mad
            Developer for the initial connection.

            You can use the default values for the other fields.

            \o Click \gui Test to test the connection.

            \o To avoid having to specify the password every time you connect
            to the Maemo emulator, click \gui {Deploy Key...} and select
            the file that contains your public key.

            \o When you have deployed the key to the device, change the
            configuration to use the SSH key for protection.

            \image qtcreator-maemo-emulator-connection-key.png

            The default location of the private key file is displayed in the
            \gui {Private key file} field.

            \endlist

            If you installed the Nokia Qt SDK, a connection has been configured
            and you only need to specify the password and deploy the SSH key.

        \o  To deploy applications and run them remotely, specify parameters
            for accessing devices:

            \list a

            \o Connect your device to the development PC via an USB cable or
            a WLAN. For an USB connection, you are prompted to select the mode
            to use. Choose \gui{PC suite mode}.

            \note If you experience connection problems due to a USB port issue,
            switch to a different port or use WLAN to connect to the device.

            \o Select \gui Tools > \gui Options... > \gui Projects >
            \gui{Maemo Device Configurations > Add}, and add a new configuration for a
            \gui {Remote device}.

            \image qtcreator-screenshot-devconf.png

            \o In the \gui {Host name} field, enter the IP address from the
            \gui usb0 or \gui wlan0 field in Mad Developer.

            \o Specify the other settings in the same way as for a Maemo emulator
            connection.

            \o Click \gui Test to test the connection.

            \o Click \gui OK to close the dialog.

            \endlist

         \o To specify build and run settings:

            \list a

                \o Open a project for an application you want to develop for your
                Nokia N900.

                \o Click \gui Projects to open the projects mode.

                \o In the \gui{Build Settings} section, choose the MADDE Qt version.

                 \image qtcreator-screenshot-build-settings.png

                 \o In the \gui{Run Settings} section, click \gui Add to add a new
                 run configuration.

                 \o Set a name and select the device configuration.

                 \image qtcreator-screenshot-run-settings.png

                 \note You can either add separate run settings for both the Maemo
                  emulator connection and the device connection or select the
                  \gui {Device configuration} before you run the application.

             \endlist

         \endlist

    \section2 Testing with User Data

    To run your application as the default user, you must first assign a password
    for the user account and then create the connection to the device as the
    user:

    \list 1

        \o On the device, in \gui Programs, select \c {X Terminal} to open a
        terminal window.

        \o To switch to the root user, enter the following command:
        \c{sudo gainroot}

        \o To specify the password, enter the following command:
        \c {passwd user}

        \o In Qt Creator, Select \gui Tools > \gui Options... > \gui Projects >
        \gui{Maemo Device Configurations}.

        \o Specify the username \c user and the password in the device configuration.

    \endlist

         \section2 Generating SSH Keys

         If you do not have an SSH public and private key pair, you can generate it
         in Qt Creator. You can specify key length and the key algorithm, RSA or DSA.
         If you only use the keys to protect connections to the Maemo emulator or
         device, you can use the default values.

         \list 1

             \o Select \gui {Tools > Options... > Projects > Maemo Device Configurations
             > Generate SSH Key...}.

             \o Click \gui {Generate SSH Key}.

             \image qtcreator-ssh-key-configuration.png "SSH Key Configuration dialog"

             \o Click \gui {Save Public Key...} to select the location to save the
             public key.

             \o Click \gui {Save Private Key...} to specify the location to save the
             private key.

             \o Click \gui Close to close the dialog.

         \endlist

    \section1 Troubleshooting

    The addresses used in this example might be reserved by some other application
    in your network. If you cannot establish a connection, try the following optional
    configurations:

    \table

        \header
            \o usb0 in Mad Developer on Device
            \o USB Network on Development PC
            \o Host Name in Qt Creator Build Settings

        \row
            \o 172.30.7.15 255.255.255.0
            \o 172.30.7.14 255.255.255.0
            \o 172.30.7.15

        \row
            \o 10.133.133.15
            \o 10.133.133.14
            \o 10.133.133.15

        \row
            \o 192.168.133.15
            \o 192.168.133.14
            \o 192.168.133.15

            \note You cannot use the value localhost for connections to a device.

        \endtable

    \note VPN connections might block the device connection.

*/


/*!
    \contentspage index.html
    \previouspage creator-qml-inspector.html
    \page creator-maemo-emulator.html
    \nextpage creator-version-control.html

    \title Using the Maemo Emulator

    The Maemo emulator emulates the Nokia N900 device environment. You can test
    applications in conditions practically identical to running the application
    on a Nokia N900 device with software update release 1.2 (V10.2010.19-1).
    You can test user interaction by using the keypad and
    touch emulation.

    To test the application UI, user interaction with the application, and
    functionality that uses the mobility APIs, use the Qt Simulator,
    instead. For more information, see the
    \l{http://doc.qt.nokia.com/qt-simulator-beta/index.html}{Qt Simulator Manual}.

    The Maemo emulator is installed and configured as part of the Nokia Qt SDK
    package. You can also install and configure the MADDE environment and
    Maemo emulator separately. For more information, see
    \l{Setting Up Development Environment for Maemo}.

    \section1 Starting the Maemo Emulator

    The \gui {Start Maemo Emulator} button is visible if you have a project
    open in Qt Creator for which you have added the Maemo build target
    and if you have configured a connection between Qt Creator and the Maemo
    Emulator.

    To start the Maemo emulator:

    \list 1

    \o Click
    \inlineimage qtcreator-maemo-emulator-button.png "Start Maemo Emulator button"
    .

    \o Select \gui {Mad Developer} on the Maemo emulator, to start the Mad Developer
    application

    \o If you have not deployed an SSH key to protect the connection between
    Qt Creator and the Maemo emulator, select \gui {Developer Password} to generate
    a password.

    \o In Qt Creator, enter the password in the connection settings:
    \gui {Tools > Options... > Projects > Maemo Device Configurations}.

    \endlist

    Test your application on the Maemo emulator as on a device. For a list of
    keyboard shortcuts that you can use to emulate Nokia N900 keys and functions, see
    \l {Emulating Nokia N900 Keys}.

    \section1 Emulating Nokia N900 Keys

    The following table summarizes the keyboard shortcuts that you can use
    to emulate Nokia N900 keys and functions.

    \table
        \header
            \o Nokia N900 Key
            \o Keyboard Shortcut
        \row
            \o \list
                \o Alphabet keys
                \o Comma (,)
                \o Period (.)
                \o Space
                \o Arrow keys
                \o Enter
                \o Backspace
               \endlist
            \o Respective keys on the development PC keyboard.
        \row
            \o Shift
            \o Left Shift key
        \row
            \o Ctrl
            \o Left Ctrl key
        \row
            \o Mode
            \o Left Alt key
        \row
            \o Power
            \o Esc
        \row
            \o Keypad slider open and close
            \o F1
        \row
            \o Keypad lock
            \o F2
        \row
            \o Camera lens open and close
            \o F3
        \row
            \o Camera focus
            \o F4
        \row
            \o Camera take picture
            \o F5
            \note The actual camera functionality is not emulated.
        \row
            \o Stereo headphones connect and disconnect
            \o F6
        \row
            \o Volume down
            \o F7
        \row
            \o Volume up
            \o F8
        \row
            \o Accelerometer x axis, negative
            \o 1
        \row
            \o Accelerometer x axis, positive
            \o 2
        \row
            \o Accelerometer z axis, negative
            \o 4
        \row
            \o Accelerometer z axis, positive
            \o 5
        \row
            \o Accelerometer y axis, negative
            \o 7
        \row
            \o Accelerometer y axis, positive
            \o 8

    \endtable


*/


/*!
    \contentspage index.html
    \previouspage creator-developing-maemo.html
    \page creator-developing-symbian.html
    \nextpage creator-project-managing-sessions.html

    \title Setting Up Development Environment for Symbian

    \section1 Hardware and Software Requirements

    Windows is the only development platform for the Symbian target
    supported at the moment.

    For deploying and running applications on the device, you need the
    following:
    \list
        \o The Nokia USB drivers that come with \e{PC Suite} or \e{Ovi Suite}
        \o The \l{http://tools.ext.nokia.com/trk/}{App TRK} application for
           your device
        \o The \e{qt_installer.sis} package installed on the device, that is
         delivered with the Qt SDK
         \o \e {Qt Mobility APIs} installed on the device, if you use them in
         applications
    \endlist

    To run your applications in the Symbian emulator, you also need
    to install Carbide.c++ v2.0.0 or higher.

    \section1 Installing Required Applications on Devices

    The Nokia Qt SDK installation program creates shortcuts for installing
    the required applications on Symbian devices (you can also use any of
    the standard methods for installing applications on devices):

    \list 1

        \o Connect the device to the development PC with an USB cable in
        PC Suite Mode. If you have not previously used the device with Ovi Suite
        or PC Suite, all the necessary drivers are installed automatically.
        This takes approximately one minute.

        \o Choose \gui {Start > Nokia Qt SDK > Symbian > Install Qt to Symbian
        device} and follow the instructions on the screen to install Qt 4.6.2
        libraries on the device.

        \o Choose \gui {Start > Nokia Qt SDK > Symbian > Install QtMobility to Symbian
        device} and follow the instructions on the screen to install Qt
        mobility libraries on the device.

        \o Choose \gui {Start > Nokia Qt SDK > Symbian > Install TRK to Symbian
        device} and follow the instructions on the screen to install the TRK
        debugging application for S60 5th Edition devices on the device.

        \o Start TRK on the device.

    \endlist

    \note If errors occur during the installation, copy the .sis files from
    \c {<NokiaQtSDK_install_path>\Symbian\sis} to the device using USB storage
    mode. Then install them from the file manager on the device.

    \section1 Adding Symbian Platform SDKs

    Nokia Qt SDK contains all the tools you need for developing Qt applications for
    Symbian devices. To use Symbian APIs directly in your applications, you can
    install additional Symbian Platform SDKs:

    \list
        \o \l{http://www.forum.nokia.com/main/resources/tools_and_sdks/S60SDK/}
           {S60 Platform SDK 3rd Edition FP1 or higher}.
        \o Either the GCCE ARM Toolchain that is included in the Symbian
           SDKs, or RVCT 2.2 [build 686] or later (which is not available free
           of charge)(Your environment needs to find the compiler in the PATH).
        \o Qt for Symbian 4.6.2 or later, installed into the Symbian SDKs you want
           to use.

    \endlist

    \section2 Setting Up Qt Creator

    When you run Qt Creator after installing the Symbian SDK and Qt for
    Symbian, the installed SDKs and their corresponding Qt versions are
    automatically detected. For each detected Symbian SDK with Qt, a special entry
    is made in the Qt version management settings in \gui{Tools} >
    \gui{Options...} > \gui{Qt4} > \gui{Qt Versions}.

    \note If you manually add a Qt version for Symbian, you must
    also manually specify the Symbian SDK to use for this version.

    \image qtcreator-qt4-qtversions-win-symbian.png

    If you want to run your applications in the Symbian emulator, you need to
    point Qt Creator to the Metrowerks Compiler that you want to use, by
    setting the \gui{Carbide directory} of the Qt version to the corresponding
    Carbide.c++ installation directory.

    You can check which Symbian SDKs and corresponding Qt versions are found in the
    \gui{Tools} > \gui{Options...} > \gui{Qt4} > \gui{S60 SDKs} preference
    page.

    \image qtcreator-qt4-s60sdks.png



*/

/*!
    \contentspage index.html
    \previouspage creator-usability.html
    \page adding-plugins.html
    \nextpage creator-visual-editor.html

    \title Adding Qt Designer Plugins

     You can use Qt APIs to create plugins that extend Qt applications.
     This allows you to add your own widgets to \QD.
     The most flexible way to include a plugin with an application is to compile it
     into a dynamic library that is shipped separately, and detected and loaded at runtime.

     The applications can detect plugins that are stored in the standard plugin
     subdirectories. For more information on how to create and locate plugins and to
     change the default plugin path, see \l{How to Create Qt Plugins}.

     For more information about how to create plugins for \QD, see
     \l{http://doc.qt.nokia.com/4.7-snapshot/designer-using-custom-widgets.html}{Creating and Using Components for Qt Designer}.

    \section1 Locating Qt Designer Plugins

     \QD fetches plugins from the standard locations and loads the plugins
     that match its build key. \QD is delivered both as a standalone application
     and as part of the SDK, where it is integrated into Qt Creator.
     The correct folder to place the plugins depends on
     which one you use.

     The integrated \QD fetches plugins from the \c {%SDK%\bin\designer} folder on Windows
     and Linux and \c {QtCreator.app/Contents/MacOS/designer} folder on Mac. To check which plugins
     were loaded successfully and which failed, choose \gui{Tools > Form Editor >
     About Qt Designer Plugins}.

     The standalone \QD is part of the Qt library used for building projects,
     located under \c {%SDK%\qt}. Therefore, it fetches plugins from the following folder:
     \c {%SDK%\qt\plugins\designer}. To check which plugins were loaded successfully and which
     failed, choose \gui{Help > About Plugins}.

     \section1 Matching Build Keys

     The Qt Creator that is included in pre-built SDK packages on Windows is built with the
     Microsoft Visual Studio compiler, whereas the version of Qt shipped for building applications
     is configured and built to use the MinGW/g++ compiler. Plugins built by using this version of
     Qt cannot be loaded by Qt Creator because the build-keys do not match. The plugins can only be
     used in the standalone version of \QD. Choose \gui{Help > About Qt Creator} to check
     the Qt version Qt Creator was built with.

     To use \QD plugins that were built for the shipped Qt version, make sure that
     Qt Creator is built with the same compiler by either recompiling Qt Creator using MinGW or
     recompiling Qt with Microsoft Visual Studio, depending on which configuration you want to
     use for your applications.

*/


/*!
    \contentspage index.html
    \previouspage creator-design-mode.html
    \page creator-usability.html
    \nextpage adding-plugins.html

    \title Optimizing Applications for Mobile Devices

    Before starting application development, analyze and define the requirements, scope, and
    functionality of the application to ensure efficient functionality and a smooth user
    experience. Design the application for a single purpose and analyze how it can best serve
    its users. Mobile devices have been designed for use when mobile. Keep the characteristics
    of mobile devices in mind when you create applications for them.

    The following guidelines help you design and develop usable applications for mobile devices
    with varying characteristics, such as screen size and support for input methods:

    \list

        \o Know your users

        Find out who will use the application, what they will use it for,
        and which mobile devices they have. Then design the application to fit a specific context
        of use.

        \o Design for small screens

        The screen size of mobile devices is significantly smaller
        than that available on desktop devices. Carefully consider what is the most relevant
        content to present on the application UI, as it might not be reasonable to try and fit as
        much content into the screen as you might have in a desktop application.

       \o Design for multiple screen sizes

       Relate the position and size of each control to the
       dimensions of the display. This enables the same set of information to be presented on the
       screen in all resolutions; higher resolution devices just display finer graphics.

       \o Design for changing screen orientation

       Some devices support screen rotation. On these
       devices, applications can be displayed in portrait or landscape orientation. Account for
       orientation and dynamically adjust the display when the screen is rotated.

       \o Design intuitive ways of moving within applications

       Mobile devices lack a mouse and
       full-size keyboard, so users must use the touch screen or five way navigation pad to move within
       applications. In addition, many users control the devices with one hand. To create an optimized user
       experience, allow users to access information with one click; do not make them scroll and type.

       \o Design for limited input methods

       Applications collect information from users on the task
       at hand. In addition to touch screen input, some devices contain physical keys such
       as a five way navigation pad, a keypad, and a keyboard. Users enter information by using screen
       controls, such as lists, check boxes, radio buttons, and text fields.

       \o Keep response times short

       Latency can cause delays in user interaction. If users perceive
       an application as being slow, they are likely to get frustrated and stop using it.

       \o Save battery time

       Mobile devices are not constantly connected to a power source but run on
       battery power. Optimize power consumption to keep the total consumption at an acceptable
       level and to prevent users from running out of battery time.

       \o Consider network issues

       If users do not have a flat-rate data plan or WLAN support, mobile
       network connections cost them money. Also, when users move around with the devices, the networks
       available for connections constantly change.

       \o Remember the processing limits of the device

       The memory available on devices is limited
       and you should use it carefully. Although all mobile devices have common functionality,
       each device is individual in terms of both the resources available and extra features.
       Therefore, you must consider the constraints of all the target devices.

       \endlist

       For more information about user experience techniques for mobile devices, see the
       \l{http://library.forum.nokia.com/topic/Design_and_User_Experience_Library/GUID-A8DF3EB8-E97C-4DA0-95F6-F464ECC995BC_cover.html}{Design and User Experience Library}
       on Forum Nokia.

 */


/*!
    \contentspage index.html
    \previouspage creator-help.html
    \page creator-tips.html
    \nextpage creator-keyboard-shortcuts.html

    \title Tips and Tricks


    \section1 Switching between modes

    Qt Creator uses different modes for different purposes. You can quickly
    switch between these modes with the following keyboard shortcuts:
    \list
        \o \gui Welcome mode \key Ctrl+1
        \o \gui Edit mode \key Ctrl+2
        \o \gui Design mode \key Ctrl+3
        \o \gui Debug mode \key Ctrl+4
        \o \gui Projects mode \key Ctrl+5
        \o \gui Help mode \key Ctrl+6
    \endlist


    For more information about Qt Creator modes, see \l {Qt Creator Modes}.



    \section1 Moving Between Open Files

    To quickly move between currently open files, press
    \key Ctrl+Tab.


    \section1 Moving To the Edit Mode

    To move to the \gui Edit mode and currently active file, press
    \key Esc.

    If you already are in the \gui Edit mode:
    \list
        \o The first press moves focus to the editor
        \o The second press closes secondary windows
    \endlist

    \section1 Using the Filter in Options Dialog

    To find specific settings you require in \gui{Tools} > \gui{Options...}
    use the filter located at the top left of the \gui Options dialog box.


    \section1 Using Keyboard Shortcuts

    Qt Creator provides \l{Keyboard Shortcuts}{many useful keyboard shortcuts}.

    To customize, import or export keyboard shortcuts, select \gui Tools >
    \gui Options... > \gui Environment > \gui Keyboard.


    \section1 Running Qt Creator From Command Line

    You can launch Qt Creator from command line using the name of an
    existing session or \c .pro file by giving the name as the command
    argument.

    For example, running \tt{qtcreator somesession}, launches Qt Creator and
    loads session somesession.

    \note Make sure Qt Creator is included in the PATH environment variable.
    This can be done by typing the following in the command line:
    \code
    set PATH=c:\qtsdk\mingw\bin;c:\qtsdk\qt\bin;%PATH%
    \endcode


    \section1 Showing and Hiding the Sidebar

    To toggle the sidebar in the \gui Edit and \gui Debug modes, click
    \inlineimage qtcreator-togglebutton.png
    or press \key Alt+0 (\key Cmd+0 on Mac OS X).

    For more information on using the sidebar, see \l {Browsing Project Contents}.



    \section1 Moving To Symbols

    To move straight to a symbol used in a project, select the symbol in the
    \gui Editor toolbar drop-down menu.

    For more information on the editor toolbar,
    see \l {Using the Editor Toolbar}.



    \section1 Displaying Signals and Slots

    If an instance of a class is derived from QObject, and you would like to
    find all other objects connected to one of your object's slots using
    Qt's signals and slots mechanism, select \gui Tools > \gui Options...
    > \gui{Debugger} > \gui{Debugging Helper} > \gui{Use Debugging Helper}.

    In the \gui{Locals and Watchers} view, expand the object's entry and open
    the slot in the \e slots subitem. The objects connected to this slot are
    shown as children of the slot. This method works with signals too.


    \section1 Displaying Low Level Data

    If special debugging of Qt objects fails due to data corruption within the
    debugged objects, you can switch off the debugging helpers. When debugging
    helpers are switched off low-level structures become visible.

    To switch off the debugging helpers:
    \list 1
        \o Select \gui Tools > \gui Options... > \gui Debugger >
           \gui{Debugging Helper}.
        \o Uncheck the \gui{Use debugging helper} checkbox.
    \endlist

*/


/*!
    \contentspage index.html
    \previouspage creator-tips.html
    \page creator-keyboard-shortcuts.html
    \nextpage creator-known-issues.html

    \title Keyboard Shortcuts

    Qt Creator provides various keyboard shortcuts to speed up your development
    process.


    \section1 Configuring Keyboard Shortcuts

    To customize a keyboard shortcut:
    \list 1
        \o Select \gui Tools > \gui Options... > \gui Environment >
           \gui Keyboard.
        \o Select an action from the list.
        \o In \gui{Key Sequence} enter the shortcut key you want to associate
           with the selected action.
    \endlist

    Qt Creator allows you to use different keyboard shortcut mapping schemes:
    \list
        \o To import a keyboard shortcut mapping scheme, click \gui Import
           and select the kms file containing keyboard shortcut mapping scheme
           you want to import.
        \o To export the current keyboard shortcut mapping scheme, click
           \gui Export and select the location where you want to save the
           exported kms file.
    \endlist


    \section1 Default Keyboard Shortcuts

    The following tables list the default keyboard shortcuts. They are
    categorized by actions.


    \section2 General Keyboard Shortcuts

    \table
        \header
            \o Action
            \o Keyboard shortcut
        \row
            \o Open file or project
            \o Ctrl+O
        \row
            \o New file or project
            \o Ctrl+N
        \row
            \o Open in external editor
            \o Alt+V, Alt+I
        \row
            \o Cut
            \o Ctrl+X
        \row
            \o Copy
            \o Ctrl+C
        \row
            \o Paste
            \o Ctrl+V
        \row
            \o Redo
            \o Ctrl+Y
        \row
            \o Save
            \o Ctrl+S
        \row
            \o Save all
            \o Ctrl+A
        \row
            \o Close window
            \o Ctrl+W
        \row
            \o Close all
            \o Ctrl+Shift+W
        \row
            \o Go back
            \o Alt+Left
        \row
            \o Go forward
            \o Alt+Right
        \row
            \o Go to line
            \o Ctrl+L
        \row
            \o Next open document in history
            \o Ctrl+Shift+Tab
        \row
            \o Goto other split
            \o Ctrl+E, O
        \row
            \o Previous open document in history
            \o Ctrl+Tab
        \row
            \o Activate \gui Locator
            \o Ctrl+K
        \row
            \o Switch to \gui Welcome mode
            \o Ctrl+1
        \row
            \o Switch to \gui Edit mode
            \o Ctrl+2
        \row
            \o Switch to \gui Design mode
            \o Ctrl+3
        \row
            \o Switch to \gui Debug mode
            \o Ctrl+4
        \row
            \o Switch to \gui Projects mode
            \o Ctrl+5
        \row
            \o Switch to \gui Help mode
            \o Ctrl+6
        \row
            \o Toggle \gui{Build Issues} pane
            \o Alt+1 (Cmd+1 on Mac OS X)
        \row
            \o Toggle \gui{Search Results} pane
            \o Alt+2 (Cmd+2 on Mac OS X)
        \row
            \o Toggle \gui{Application Output} pane
            \o Alt+3 (Cmd+3 on Mac OS X)
        \row
            \o Toggle \gui{Compile Output} pane
            \o Alt+4 (Cmd+4 on Mac OS X)
        \row
            \o Activate \gui Bookmarks pane
            \o Alt+M
        \row
            \o Activate \gui{File System} pane
            \o Alt+Y
        \row
            \o Activate \gui{Open Documents} pane
            \o Alt+O
        \row
            \o Activate \gui Projects pane
            \o Alt+X
        \row
            \o Full screen
            \o Ctrl+Shift+F11
        \row
            \o Toggle the sidebar
            \o Alt+0 (Cmd+0 on Mac OS X)
        \row
            \o Undo
            \o Ctrl+Z
        \row
            \o Move to \gui Edit mode

               In \gui Edit mode:
               \list
                \o The first press moves focus to the editor
                \o The second press closes secondary windows
               \endlist
            \o Esc
    \endtable


    \section2 Editing Keyboard Shortcuts

    \table
        \header
            \o Action
            \o Keyboard shortcut
        \row
            \o Auto-indent selection
            \o Ctrl+I
        \row
            \o Collapse
            \o Ctrl+<
        \row
            \o Expand
            \o Ctrl+>
        \row
            \o Trigger a completion in this scope
            \o Ctrl+Space
        \row
            \o Copy line down
            \o Ctrl+Alt+Down
        \row
            \o Copy line up
            \o Ctrl+Alt+Up
        \row
            \o Cut line
            \o Shift+Del
        \row
            \o Join lines
            \o Ctrl+J
        \row
            \o Decrease font size
            \o Ctrl+- (Ctrl+Roll mouse wheel down)
        \row
            \o Increase font size
            \o Ctrl++ (Ctrl+Roll mouse wheel up)
        \row
            \o Toggle Vim-style editing
            \o Alt+V, Alt+V
        \row
            \o Split
            \o Ctrl+E, 2
        \row
            \o Split side by side
            \o Ctrl+E, 3
        \row
            \o Remove all splits
            \o Ctrl+E, 1
        \row
            \o Remove current split
            \o Ctrl+E, 0
        \row
            \o Select all
            \o Ctrl+A
        \row
            \o Go to block end
            \o Ctrl+]
        \row
            \o Go to block start
            \o Ctrl+[
        \row
            \o Go to block end with selection
            \o Ctrl+}
        \row
            \o Go to block start with selection
            \o Ctrl+{
        \row
            \o Move current line down
            \o Ctrl+Shift+Down
        \row
            \o Move current line up
            \o Ctrl+Shift+Up
        \row
            \o Trigger a quick fix in this scope
            \o Alt+Return
        \row
            \o Rewrap paragraph
            \o Ctrl+E, R
        \row
            \o Select the current block

               The second press extends the selection to the parent block
            \o Ctrl+U
        \row
            \o Enable text wrapping
            \o Ctrl+E, Ctrl+W
        \row
            \o Toggle comment for selection
            \o Ctrl+/
        \row
            \o Visualize whitespace
            \o Ctrl+E, Ctrl+V
        \row
            \o Delete
            \o Del
        \row
            \o Adjust size
            \o Ctrl+J
        \row
            \o Lay out in a grid
            \o Ctrl+G
        \row
            \o Lay out horizontally
            \o Ctrl+H
        \row
            \o Lay out vertically
            \o Ctrl+L
        \row
            \o Preview
            \o Ctrl+Alt+R
        \row
            \o Edit signals and slots
            \o F4
        \row
            \o Edit widgets
            \o F3
        \row
            \o Toggle bookmark
            \o Ctrl+M
        \row
            \o Go to next bookmark
            \o Ctrl+.
        \row
            \o Go to previous bookmark
            \o Ctrl+,
        \row
            \o Fetch snippet
            \o Alt+C, Alt+F
        \row
            \o Paste snippet
            \o Alt+C, Alt+P
        \row
            \o Find usages
            \o Ctrl+Shift+U
        \row
            \o Follow symbol under cursor

               Works with namespaces, classes, methods, variables, include
               statements and macros
            \o F2
        \row
            \o Rename symbol under cursor
            \o Ctrl+Shift+R
        \row
            \o Switch between method declaration and definition
            \o Shift+F2
        \row
            \o Switch between header and source file
            \o F4
    \endtable

    \section2 Debugging Keyboard Shortcuts

    \table
        \header
            \o Action
            \o Keyboard shortcut
        \row
            \o Start debugging
            \o F5
        \row
            \o Stop or interrupt debugger
            \o Shift+F5
        \row
            \o Reset debugger
            \o Ctrl+Shift+F5
        \row
            \o Step over
            \o F10
        \row
            \o Step into
            \o F11
        \row
            \o Step out
            \o Shift+F11
        \row
            \o Toggle breakpoint
            \o F9
    \endtable


    \section2 Project Keyboard Shortcuts

    \table
        \header
            \o Action
            \o Keyboard shortcut
        \row
            \o Build project
            \o Ctrl+B
        \row
            \o Build all
            \o Ctrl+Shift+B
        \row
            \o New project
            \o Ctrl+Shift+N
        \row
            \o Run
            \o Ctrl+R
    \endtable


    \section2 Help Keyboard Shortcuts

    \table
        \header
            \o Action
            \o Keyboard shortcut
        \row
            \o View context-sensitive help
            \o F1
        \row
            \o Activate contents in \gui Help mode
            \o Ctrl+T
        \row
            \o Add bookmark in \gui Help mode
            \o Ctrl+M
        \row
            \o Activate index in \gui Help mode
            \o Ctrl+I
        \row
            \o Reset font size in \gui Help mode
            \o Ctrl+0
        \row
            \o Activate search in \gui Help mode
            \o Ctrl+S
    \endtable


    \section2 Version Control Keyboard Shortcuts

    \table
        \header
            \o {1,2} Action
            \o {5,1} Version control system
        \header
            \o CVS
            \o Git
            \o Perforce
            \o Subversion
            \o Mercurial
        \row
            \o Add
            \o Alt+C, Alt+A
            \o Alt+G, Alt+A
            \o
            \o Alt+S, Alt+A
            \o
        \row
            \o Commit
            \o Alt+C, Alt+C
            \o Alt+G, Alt+C
            \o
            \o
            \o Alt+H, Alt+C
        \row
            \o Diff
            \o Alt+C, Alt+D
            \o Alt+G, Alt+D
            \o
            \o Alt+S, Alt+D
            \o Alt+H, Alt+D
        \row
            \o Diff project
            \o
            \o Alt+G, Alt+Shift+D
            \o Alt+P, Alt+D
            \o
            \o
        \row
            \o Blame
            \o
            \o Alt+G, Alt+B
            \o
            \o
            \o
        \row
            \o Log
            \o
            \o Alt+G, Alt+L
            \o Alt+P, Alt+F
            \o
            \o Alt+H, Alt+L
        \row
            \o Log project
            \o
            \o Alt+G, Alt+K
            \o
            \o
            \o
        \row
            \o Status
            \o
            \o Alt+G, Alt+S
            \o
            \o
            \o Alt+H, Alt+S
        \row
            \o Undo changes
            \o
            \o Alt+G, Alt+U
            \o
            \o
            \o
        \row
            \o Diff project
            \o
            \o Alt+G, Alt+Shift+D
            \o Alt+P, Alt+D
            \o
            \o
        \row
            \o Edit
            \o
            \o
            \o Alt+P, Alt+E
            \o
            \o
        \row
            \o Opened
            \o
            \o
            \o Alt+P, Alt+O
            \o
            \o
        \row
            \o Revert
            \o
            \o
            \o Alt+P, Alt+R
            \o
            \o
        \row
            \o Submit
            \o
            \o
            \o Alt+P, Alt+S
            \o
            \o
    \endtable
*/


/*!
    \contentspage index.html
    \previouspage creator-known-issues.html
    \page creator-glossary.html
    \nextpage creator-acknowledgements.html

    \title Glossary

    \table
        \header
            \o  Term
            \o  Meaning

        \row
            \o
                \raw HTML
                Qt&nbsp;in&nbsp;PATH
                \endraw
                \target glossary-system-qt
            \o  This is the Qt
                version for the \c qmake command found in your \c PATH
                environment variable.
                This is likely to be the system's Qt version.


        \row
            \o
                \raw HTML
                Project&nbsp;Qt
                \endraw
                \target glossary-project-qt
            \o  The version of Qt configured in the \gui{Projects} mode, \gui {Build
                Settings}, \gui {Qt Version} field. This is the Qt version that
                is actually used by a particular project.

        \row
            \o
                \raw HTML
                Shadow&nbsp;build
                \endraw
                \target glossary-shadow-build
            \o  Shadow building means building a project in a separate
                directory, the \e{build directory}. The build directory is
                different from the source directory. One of the benefits of
                shadow building is that it keeps your source directory clean.
                Shadow building is the best practice if you need many build
                configurations for a single set of source.
    \endtable

*/


/*!
    \contentspage index.html
    \previouspage creator-keyboard-shortcuts.html
    \page creator-known-issues.html
    \nextpage creator-glossary.html

    \title Known Issues

    This section lists known issues in Qt Creator version 2.0.0.
    The development team is aware of them, and therefore, you do not need to
    report them as bugs.

    For a list of fixed issues and added features, see the changelog file in
    the \c{qtcreator\dist} folder or the \l{http://bugreports.qt.nokia.com}{Qt Bug Tracker}.

    \section1 General

    \list

        \o Qt Creator uses SQLite for storing some of its settings. SQLite is
           known to have problems with certain NFS servers (most notably the
           nfs-user-server 2.2beta), since they can lock up the application
           when it tries to lock the database. If your home directory is on an
           NFS share and you encounter this issue, one option would be to
           switch to the nfs-kernel-server, or create a symlink so that the
           settings are stored locally.

    \endlist

    \section1 Editing

    \list

        \o Code completion does not support typedefs for nested classes.

    \endlist

    \section1 Projects

    \list
        \o Paths or file names containing spaces or special characters, e.g.,
           colons, dollar signs, hash marks etc. may cause problems. This
           is because some of the tools Qt Creator uses in the background have
           restrictions on the characters allowed in file and directory names.
           To be on the safe side, we recommend creating projects and project
           items with names consisting of plain characters, numbers,
           underscores, and hyphens.

        \o There is no IDE support for adding/removing sub-projects. Project
           hierarchies (SUBDIRS template) have to be created manually.

        \o Creating new \c CMake projects with Qt Creator is not supported.

        \o Building and packaging sub-projects is not supported for Maemo devices.

        \o You must create projects for Maemo targets on the same partition where
        you installed Nokia Qt SDK, Qt Creator, and MADDE.

    \endlist

    \section1 Debugging

    \list

        \o When debugging executables created by the GNU Compiler version 4.5.0
           (all platforms), some data types will not be displayed in the
           \gui{Locals and Watchers} view due to missing debug information.

        \o On Windows, debugging a MinGW-built console application (with \gui{Run in terminal}
           checked) using gdb does not work due to a bug in gdb related to attaching to
           stopped processes (see \l{http://bugreports.qt.nokia.com/browse/QTCREATORBUG-1020}).

        \o Gdb on Windows may not work if the 'Embassy \reg Security Center' software
           by 'Wave \reg Systems' is installed and active (causing crashes in \c{vxvault.dll)}).

        \o Gdb may take long to load debugging symbols, especially from large
           libraries like \c libQtWebKit. Starting the debugging module can
           take up to several minutes without visible progress.

        \o Setting breakpoints in code that is compiled into the binary more
           than once does not work.

        \o Setting breakpoints in files that do not have unique absolute
           paths may fail. For example, remounting parts of a file system
           using the --bind mount option.

    \endlist

*/


/*!
    \contentspage index.html
    \previouspage creator-glossary.html
    \page creator-acknowledgements.html

    \title Acknowledgements

    \section1 Third-party Components

    Qt Creator contains the following third-party components:

    \list
    \o  \bold{Open Source front-end for C++ (license MIT)}, enhanced for use in
        Qt Creator.\br
        Roberto Raggi <roberto.raggi@gmail.com>\br
        QtCreator/src/shared/cplusplus\br\br

    \o  \bold{Botan, a C++ crypto library. Version 1.8.8}\br
        \list
        \o  Copyright (C) 1999-2004 The Botan Project. All rights reserved.
        \o  Copyright (C) 1999-2009 Jack Lloyd
        \o  2001 Peter J Jones
        \o  2004-2007 Justin Karneges
        \o  2005 Matthew Gregan
        \o  2005-2006 Matt Johnston
        \o  2006 Luca Piccarreta
        \o  2007 Yves Jerschow
        \o  2007-2008 FlexSecure GmbH
        \o  2007-2008 Technische Universitat Darmstadt
        \o  2007-2008 Falko Strenzke
        \o  2007-2008 Martin Doering
        \o  2007 Manuel Hartl
        \o  2007 Christoph Ludwig
        \o  2007 Patrick Sona
        \endlist
        All rights reserved.\br\br

        Redistribution and use in source and binary forms, with or without
        modification, are permitted provided that the following conditions are
        met:\br\br

        1. Redistributions of source code must retain the above copyright
        notice, this list of conditions, and the following disclaimer.\br\br

        2. Redistributions in binary form must reproduce the above copyright
        notice, this list of conditions, and the following disclaimer in the
        documentation and/or other materials provided with the distribution.\br
        \br

        THIS SOFTWARE IS PROVIDED BY THE AUTHOR(S) "AS IS" AND ANY EXPRESS OR
        IMPLIED WARRANTIES, INCLUDING, BUT NOT LIMITED TO, THE IMPLIED
        WARRANTIES OF MERCHANTABILITY AND FITNESS FOR A PARTICULAR PURPOSE,
        ARE DISCLAIMED. IN NO EVENT SHALL THE AUTHOR(S) OR CONTRIBUTOR(S) BE
        LIABLE FOR ANY DIRECT, INDIRECT, INCIDENTAL, SPECIAL, EXEMPLARY, OR
        CONSEQUENTIAL DAMAGES (INCLUDING, BUT NOT LIMITED TO, PROCUREMENT OF
        SUBSTITUTE GOODS OR SERVICES; LOSS OF USE, DATA, OR PROFITS; OR
        BUSINESS INTERRUPTION) HOWEVER CAUSED AND ON ANY THEORY OF LIABILITY,
        WHETHER IN CONTRACT, STRICT LIABILITY, OR TORT (INCLUDING NEGLIGENCE
        OR OTHERWISE) ARISING IN ANY WAY OUT OF THE USE OF THIS SOFTWARE, EVEN
        IF ADVISED OF THE POSSIBILITY OF SUCH DAMAGE.\br\br
        The source code of Botan C++ crypto library can be found
        here:
        \list
        \o QtCreator/src/libs/3rdparty
        \o \l{http://qt.gitorious.org/qt-creator/qt-creator/trees/master/src/libs/3rdparty}
        \endlist
        \br\br

    \o  \bold{NetSieben SSH Library is a Secure Shell client library for C++.
         Version 1.3.2}\br
        \list
        \o \bold{Commercial License:} For organizations who do not want to
            release the source code for their applications as open source/
            free software; in other words they do not want to comply with the
            GNU General Public License (GPL) or Q Public License.
        \o \bold{Non Commercial / Open Source License:} NetSieben believes in
            contributing back to the open source community, thus it has released
            the SSH Library under Q Public License as it is defined by Trolltech
            AS of Norway. The Open Source License allows the user to use software
            under an open source / free software license, and distribute it
            freely. The software can be used at no charge with the condition
            that if the user uses the SSH Library in an application they wish to
            redistribute, then the complete source code for your application must
            be available and freely redistributable under reasonable conditions.
            For more information on the used QPL License see:
            QtCreator/src/libs/3rdparty/net7ssh/LICENSE.QPL
        \endlist\br\br
        The source code of NetSieben Secure Shell C++ Library can be found
        here:
        \list
        \o QtCreator/src/libs/3rdparty
        \o \l{http://qt.gitorious.org/qt-creator/qt-creator/trees/master/src/libs/3rdparty}
        \endlist
     \endlist
*/<|MERGE_RESOLUTION|>--- conflicted
+++ resolved
@@ -12,11 +12,7 @@
 
     \title Qt Creator Manual
 
-<<<<<<< HEAD
     \section1 Version 2.1.80
-=======
-    \section1 Version 2.1 (Draft)
->>>>>>> 21b211fe
 
     Qt Creator provides integrated tools for both application designers
     and developers to create applications for multiple desktop and mobile device
@@ -107,13 +103,10 @@
                 \o \l{Specifying Editor Settings}
                 \o \l{Specifying Dependencies}
             \endlist
-<<<<<<< HEAD
        \o \l{Developing Qt Quick Applications}
        \o \l{Optimizing Applications for Mobile Devices}
        \o \l{Using the Maemo Emulator}
-=======
-
->>>>>>> 21b211fe
+
        \o \l{Debugging}
             \list
             \o \l {Debugging Qt Applications}
@@ -369,17 +362,14 @@
 
     \list
         \o \gui{\l{Using the Editor}{Edit}} mode for editing project and source files.
+        \if defined(qtquick)
         \o \gui{\l{Developing Application UI}{Design}} mode for designing and developing
-<<<<<<< HEAD
-           application user interfaces.
-=======
            application user interfaces. This mode is available for UI files (.ui or
            .qml).
         \else
         \o \gui{\l{Using Qt Designer}{Design}} mode for designing and developing
            application user interfaces.
         \endif
->>>>>>> 21b211fe
         \o \gui{\l{Debugging}{Debug}} mode for inspecting the state of your program while
            debugging.
         \o \gui{\l{Managing Projects}{Projects}} mode for configuring project building and
@@ -603,9 +593,6 @@
 */
 
 
-<<<<<<< HEAD
-    \section1 Developing Application UI
-=======
 /*!
     \contentspage index.html
     \previouspage creator-editor-external.html
@@ -613,7 +600,6 @@
     \nextpage creator-usability.html
 
     \title Developing Application UI
->>>>>>> 21b211fe
 
     To help you design the user interface of your application, two visual
     editors are integrated into Qt Creator:
@@ -703,14 +689,11 @@
 
     \endlist
 
-<<<<<<< HEAD
-=======
     For more information on using the \QMLD visual editor, see
     \l{Developing Qt Quick Applications}.
 
     \endif
 
->>>>>>> 21b211fe
 */
 
 
@@ -1493,12 +1476,8 @@
     \title Creating a Project
 
     You use wizards to create and import several types of projects and files, such
-<<<<<<< HEAD
-    as Qt GUI or console applications and Qt Quick applications. You can also use
-=======
     as Qt GUI or console applications and Qt Quick applications.
     You can also use
->>>>>>> 21b211fe
     wizards to add individual files to your projects. For example, you can create
     the following types of files:
 
