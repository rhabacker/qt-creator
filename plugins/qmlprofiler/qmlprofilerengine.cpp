/****************************************************************************
**
** Copyright (C) 2013 Digia Plc and/or its subsidiary(-ies).
** Contact: http://www.qt-project.org/legal
**
** This file is part of Qt Creator.
**
** Commercial License Usage
** Licensees holding valid commercial Qt licenses may use this file in
** accordance with the commercial license agreement provided with the
** Software or, alternatively, in accordance with the terms contained in
** a written agreement between you and Digia.  For licensing terms and
** conditions see http://qt.digia.com/licensing.  For further information
** use the contact form at http://qt.digia.com/contact-us.
**
** GNU Lesser General Public License Usage
** Alternatively, this file may be used under the terms of the GNU Lesser
** General Public License version 2.1 as published by the Free Software
** Foundation and appearing in the file LICENSE.LGPL included in the
** packaging of this file.  Please review the following information to
** ensure the GNU Lesser General Public License version 2.1 requirements
** will be met: http://www.gnu.org/licenses/old-licenses/lgpl-2.1.html.
**
** In addition, as a special exception, Digia gives you certain additional
** rights.  These rights are described in the Digia Qt LGPL Exception
** version 1.1, included in the file LGPL_EXCEPTION.txt in this package.
**
****************************************************************************/

#include "qmlprofilerengine.h"

#include "localqmlprofilerrunner.h"

#include <analyzerbase/analyzermanager.h>
#include <coreplugin/icore.h>
#include <debugger/debuggerrunconfigurationaspect.h>
#include <utils/qtcassert.h>
#include <coreplugin/helpmanager.h>
#include <projectexplorer/projectexplorerconstants.h>
#include <projectexplorer/kitinformation.h>
#include <projectexplorer/target.h>
#include <qmlprojectmanager/qmlprojectrunconfiguration.h>
#include <qmlprojectmanager/qmlprojectplugin.h>
#include <projectexplorer/environmentaspect.h>
#include <projectexplorer/localapplicationruncontrol.h>
#include <projectexplorer/localapplicationrunconfiguration.h>
#include <qmldebug/qmloutputparser.h>

#include <QMainWindow>
#include <QMessageBox>
#include <QTimer>
#include <QTcpServer>

using namespace Analyzer;
using namespace ProjectExplorer;

namespace QmlProfiler {
namespace Internal {

//
// QmlProfilerEnginePrivate
//

class QmlProfilerEngine::QmlProfilerEnginePrivate
{
public:
<<<<<<< HEAD
    QmlProfilerEnginePrivate(QmlProfilerEngine *qq) : q(qq), m_runner(0) {}
    ~QmlProfilerEnginePrivate() { delete m_runner; }
=======
    QmlProfilerEnginePrivate(QmlProfilerEngine *qq, const AnalyzerStartParameters &sp) : q(qq), sp(sp), m_running(false) {}
>>>>>>> bfb41971

    bool attach(const QString &address, uint port);

    QmlProfilerEngine *q;

    QmlProfilerStateManager *m_profilerState;

    QTimer m_noDebugOutputTimer;
    QmlDebug::QmlOutputParser m_outputParser;
<<<<<<< HEAD
};

AbstractQmlProfilerRunner *
QmlProfilerEngine::QmlProfilerEnginePrivate::createRunner(ProjectExplorer::RunConfiguration *runConfiguration,
                                                          QObject *parent)
{
    AbstractQmlProfilerRunner *runner = 0;
    if (!runConfiguration) // attaching
        return 0;

    QmlProjectManager::QmlProjectRunConfiguration *rc1 =
                qobject_cast<QmlProjectManager::QmlProjectRunConfiguration *>(runConfiguration);
    LocalApplicationRunConfiguration *rc2 =
                   qobject_cast<LocalApplicationRunConfiguration *>(runConfiguration);
    // Supports only local run configurations
    if (!rc1 && !rc2)
        return 0;

    ProjectExplorer::EnvironmentAspect *environment
            = runConfiguration->extraAspect<ProjectExplorer::EnvironmentAspect>();
    QTC_ASSERT(environment, return 0);
    LocalQmlProfilerRunner::Configuration conf;
    if (rc1) {
        // This is a "plain" .qmlproject.
        conf.executable = rc1->observerPath();
        conf.executableArguments = rc1->viewerArguments();
        conf.workingDirectory = rc1->workingDirectory();
        conf.environment = environment->environment();
    } else {
        // FIXME: Check.
        conf.executable = rc2->executable();
        conf.executableArguments = rc2->commandLineArguments();
        conf.workingDirectory = rc2->workingDirectory();
        conf.environment = environment->environment();
    }
    const ProjectExplorer::IDevice::ConstPtr device =
            ProjectExplorer::DeviceKitInformation::device(runConfiguration->target()->kit());
    QTC_ASSERT(device->type() == ProjectExplorer::Constants::DESKTOP_DEVICE_TYPE, return 0);
    conf.port = q->m_sp.analyzerPort;
    runner = new LocalQmlProfilerRunner(conf, parent);
    return runner;
}

=======
    const AnalyzerStartParameters sp;
    bool m_running;
};

>>>>>>> bfb41971
//
// QmlProfilerEngine
//

QmlProfilerEngine::QmlProfilerEngine(const Analyzer::AnalyzerStartParameters &sp,
                                     ProjectExplorer::RunConfiguration *runConfiguration)
    : d(new QmlProfilerEnginePrivate(this))
{
    m_sp = sp;
    m_runConfig = runConfiguration;

    d->m_profilerState = 0;

    // Only wait 4 seconds for the 'Waiting for connection' on application output, then just try to connect
    // (application output might be redirected / blocked)
    d->m_noDebugOutputTimer.setSingleShot(true);
    d->m_noDebugOutputTimer.setInterval(4000);
    connect(&d->m_noDebugOutputTimer, SIGNAL(timeout()), this, SLOT(processIsRunning()));

    d->m_outputParser.setNoOutputText(ApplicationLauncher::msgWinCannotRetrieveDebuggingOutput());
    connect(&d->m_outputParser, SIGNAL(waitingForConnectionOnPort(quint16)),
            this, SLOT(processIsRunning(quint16)));
    connect(&d->m_outputParser, SIGNAL(noOutputMessage()),
            this, SLOT(processIsRunning()));
    connect(&d->m_outputParser, SIGNAL(errorMessage(QString)),
            this, SLOT(wrongSetupMessageBox(QString)));
}

QmlProfilerEngine::~QmlProfilerEngine()
{
    if (d->m_profilerState && d->m_profilerState->currentState() == QmlProfilerStateManager::AppRunning)
        stop();
    delete d;
}

bool QmlProfilerEngine::start()
{
    QTC_ASSERT(d->m_profilerState, return false);

    d->m_profilerState->setCurrentState(QmlProfilerStateManager::AppStarting);

    if (QmlProjectManager::QmlProjectRunConfiguration *rc =
            qobject_cast<QmlProjectManager::QmlProjectRunConfiguration *>(runConfiguration())) {
        if (rc->observerPath().isEmpty()) {
            QmlProjectManager::QmlProjectPlugin::showQmlObserverToolWarning();
            d->m_profilerState->setCurrentState(QmlProfilerStateManager::Idle);
            AnalyzerManager::stopTool();
            return false;
        }
    }

<<<<<<< HEAD
    d->m_runner = d->createRunner(runConfiguration(), this);

    if (LocalQmlProfilerRunner *qmlRunner = qobject_cast<LocalQmlProfilerRunner *>(d->m_runner)) {
        if (!qmlRunner->hasExecutable()) {
            showNonmodalWarning(tr("No executable file to launch."));
            d->m_profilerState->setCurrentState(QmlProfilerStateManager::Idle);
            AnalyzerManager::stopTool();
            return false;
        }
    }

    if (d->m_runner) {
        connect(d->m_runner, SIGNAL(stopped()), this, SLOT(notifyRemoteFinished()));
        connect(d->m_runner, SIGNAL(appendMessage(QString,Utils::OutputFormat)),
                this, SLOT(logApplicationMessage(QString,Utils::OutputFormat)));
        d->m_runner->start();
        d->m_noDebugOutputTimer.start();
    } else if (m_sp.startMode == StartQmlRemote) {
=======
    if (d->sp.startMode == StartQmlRemote || d->sp.startMode == StartLocal) {
>>>>>>> bfb41971
        d->m_noDebugOutputTimer.start();
    } else {
        emit processRunning(startParameters().analyzerPort);
    }

    d->m_profilerState->setCurrentState(QmlProfilerStateManager::AppRunning);
    engineStarted();
    return true;
}

void QmlProfilerEngine::stop()
{
    QTC_ASSERT(d->m_profilerState, return);

    switch (d->m_profilerState->currentState()) {
    case QmlProfilerStateManager::AppRunning : {
        d->m_profilerState->setCurrentState(QmlProfilerStateManager::AppStopRequested);
        break;
    }
    case QmlProfilerStateManager::AppReadyToStop : {
        cancelProcess();
        break;
    }
    case QmlProfilerStateManager::AppDying :
        // valid, but no further action is needed
        break;
    default: {
        const QString message = QString::fromLatin1("Unexpected engine stop from state %1 in %2:%3")
            .arg(d->m_profilerState->currentStateAsString(), QString::fromLatin1(__FILE__), QString::number(__LINE__));
        qWarning("%s", qPrintable(message));
    }
        break;
    }
}

void QmlProfilerEngine::notifyRemoteFinished(bool success)
{
    QTC_ASSERT(d->m_profilerState, return);

    switch (d->m_profilerState->currentState()) {
    case QmlProfilerStateManager::AppRunning : {
        if (success)
            d->m_profilerState->setCurrentState(QmlProfilerStateManager::AppDying);
        else
            d->m_profilerState->setCurrentState(QmlProfilerStateManager::AppKilled);
        AnalyzerManager::stopTool();

        engineFinished();
        break;
    }
    case QmlProfilerStateManager::AppStopped :
    case QmlProfilerStateManager::AppKilled :
        d->m_profilerState->setCurrentState(QmlProfilerStateManager::Idle);
        break;
    default: {
        const QString message = QString::fromLatin1("Process died unexpectedly from state %1 in %2:%3")
            .arg(d->m_profilerState->currentStateAsString(), QString::fromLatin1(__FILE__), QString::number(__LINE__));
        qWarning("%s", qPrintable(message));
}
        break;
    }
}

void QmlProfilerEngine::cancelProcess()
{
    QTC_ASSERT(d->m_profilerState, return);

    switch (d->m_profilerState->currentState()) {
    case QmlProfilerStateManager::AppReadyToStop : {
        d->m_profilerState->setCurrentState(QmlProfilerStateManager::AppStopped);
        break;
    }
    case QmlProfilerStateManager::AppRunning : {
        d->m_profilerState->setCurrentState(QmlProfilerStateManager::AppDying);
        break;
    }
    default: {
        const QString message = QString::fromLatin1("Unexpected process termination requested with state %1 in %2:%3")
            .arg(d->m_profilerState->currentStateAsString(), QString::fromLatin1(__FILE__), QString::number(__LINE__));
        qWarning("%s", qPrintable(message));
        return;
    }
    }
    engineFinished();
}

void QmlProfilerEngine::logApplicationMessage(const QString &msg, Utils::OutputFormat format)
{
    emit outputReceived(msg, format);
    d->m_outputParser.processOutput(msg);
}

void QmlProfilerEngine::wrongSetupMessageBox(const QString &errorMessage)
{
    QMessageBox *infoBox = new QMessageBox(Core::ICore::mainWindow());
    infoBox->setIcon(QMessageBox::Critical);
    infoBox->setWindowTitle(tr("Qt Creator"));
    //: %1 is detailed error message
    infoBox->setText(tr("Could not connect to the in-process QML debugger:\n%1")
                     .arg(errorMessage));
    infoBox->setStandardButtons(QMessageBox::Ok | QMessageBox::Help);
    infoBox->setDefaultButton(QMessageBox::Ok);
    infoBox->setModal(true);

    connect(infoBox, SIGNAL(finished(int)),
            this, SLOT(wrongSetupMessageBoxFinished(int)));

    infoBox->show();

    // KILL
    d->m_profilerState->setCurrentState(QmlProfilerStateManager::AppDying);
    AnalyzerManager::stopTool();
    emit finished();
}

void QmlProfilerEngine::wrongSetupMessageBoxFinished(int button)
{
    if (button == QMessageBox::Help) {
        Core::HelpManager *helpManager = Core::HelpManager::instance();
        helpManager->handleHelpRequest(QLatin1String("qthelp://org.qt-project.qtcreator/doc/creator-debugging-qml.html"
                               "#setting-up-qml-debugging"));
    }
}

void QmlProfilerEngine::showNonmodalWarning(const QString &warningMsg)
{
    QMessageBox *noExecWarning = new QMessageBox(Core::ICore::mainWindow());
    noExecWarning->setIcon(QMessageBox::Warning);
    noExecWarning->setWindowTitle(tr("QML Profiler"));
    noExecWarning->setText(warningMsg);
    noExecWarning->setStandardButtons(QMessageBox::Ok);
    noExecWarning->setDefaultButton(QMessageBox::Ok);
    noExecWarning->setModal(false);
    noExecWarning->show();
}

void QmlProfilerEngine::notifyRemoteSetupDone(quint16 port)
{
    d->m_noDebugOutputTimer.stop();
    emit processRunning(port);
}

void QmlProfilerEngine::processIsRunning(quint16 port)
{
    d->m_noDebugOutputTimer.stop();

    if (port > 0 && mode() != StartQmlRemote)
        emit processRunning(port);
}

void QmlProfilerEngine::engineStarted()
{
    d->m_running = true;
    emit starting(this);
}

void QmlProfilerEngine::engineFinished()
{
    d->m_running = false;
    emit finished();
}

////////////////////////////////////////////////////////////////
// Profiler State
void QmlProfilerEngine::registerProfilerStateManager( QmlProfilerStateManager *profilerState )
{
    // disconnect old
    if (d->m_profilerState)
        disconnect(d->m_profilerState, SIGNAL(stateChanged()), this, SLOT(profilerStateChanged()));

    d->m_profilerState = profilerState;

    // connect
    if (d->m_profilerState)
        connect(d->m_profilerState, SIGNAL(stateChanged()), this, SLOT(profilerStateChanged()));
}

void QmlProfilerEngine::profilerStateChanged()
{
    switch (d->m_profilerState->currentState()) {
    case QmlProfilerStateManager::AppReadyToStop : {
        if (d->m_running)
            cancelProcess();
        break;
    }
    case QmlProfilerStateManager::Idle : {
        d->m_noDebugOutputTimer.stop();
        break;
    }
    default:
        break;
    }
}

} // namespace Internal
} // namespace QmlProfiler<|MERGE_RESOLUTION|>--- conflicted
+++ resolved
@@ -64,12 +64,8 @@
 class QmlProfilerEngine::QmlProfilerEnginePrivate
 {
 public:
-<<<<<<< HEAD
     QmlProfilerEnginePrivate(QmlProfilerEngine *qq) : q(qq), m_runner(0) {}
     ~QmlProfilerEnginePrivate() { delete m_runner; }
-=======
-    QmlProfilerEnginePrivate(QmlProfilerEngine *qq, const AnalyzerStartParameters &sp) : q(qq), sp(sp), m_running(false) {}
->>>>>>> bfb41971
 
     bool attach(const QString &address, uint port);
 
@@ -79,7 +75,6 @@
 
     QTimer m_noDebugOutputTimer;
     QmlDebug::QmlOutputParser m_outputParser;
-<<<<<<< HEAD
 };
 
 AbstractQmlProfilerRunner *
@@ -123,12 +118,6 @@
     return runner;
 }
 
-=======
-    const AnalyzerStartParameters sp;
-    bool m_running;
-};
-
->>>>>>> bfb41971
 //
 // QmlProfilerEngine
 //
@@ -180,7 +169,6 @@
         }
     }
 
-<<<<<<< HEAD
     d->m_runner = d->createRunner(runConfiguration(), this);
 
     if (LocalQmlProfilerRunner *qmlRunner = qobject_cast<LocalQmlProfilerRunner *>(d->m_runner)) {
@@ -199,9 +187,6 @@
         d->m_runner->start();
         d->m_noDebugOutputTimer.start();
     } else if (m_sp.startMode == StartQmlRemote) {
-=======
-    if (d->sp.startMode == StartQmlRemote || d->sp.startMode == StartLocal) {
->>>>>>> bfb41971
         d->m_noDebugOutputTimer.start();
     } else {
         emit processRunning(startParameters().analyzerPort);
